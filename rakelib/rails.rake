namespace :rails do

  %w(MySQL SQLite3 PostgreSQL).each do |adapter|

    desc "Run Rails ActiveRecord tests with #{adapter} (JDBC)"
    task "test_#{adapter = adapter.downcase}" do
      puts "Use TESTOPTS=\"--verbose\" to pass --verbose to runners." if ARGV.include? '--verbose'

      require 'active_record/version'; ar_path = Gem.loaded_specs['activerecord'].full_gem_path
      unless File.exist? ar_test_dir = File.join(ar_path, 'test')
        raise "can not directly load Rails tests;" +
              " try setting a local repository path e.g. export RAILS=`pwd`/../rails && bundle install"
      end

      driver = "jdbc-#{adapter =~ /postgres/i ? 'postgres' : adapter}"
      adapter = 'mysql2' if adapter.eql?('mysql')

      root_dir = File.expand_path('..', File.dirname(__FILE__))
      env = {}
      env['ARCONFIG'] = File.join(root_dir, 'test/rails', 'config.yml')
      env['ARCONN'] = adapter
      env['BUNDLE_GEMFILE'] = ENV['BUNDLE_GEMFILE'] || File.join(root_dir, 'Gemfile') # use AR-JDBC's with Rails tests
      env['EXCLUDE_DIR'] = File.join(root_dir, 'test/rails/excludes', adapter) # minitest-excludes

      libs = [
          File.join(root_dir, 'lib'),
          File.join(root_dir, driver, 'lib'),
          File.join(root_dir, 'test/rails'),
          ar_test_dir
      ]

      test_files_finder = lambda do
        Dir.chdir(ar_path) do # taken from Rails' *activerecord/Rakefile* :
          ( Dir.glob("test/cases/**/*_test.rb").reject { |x| x =~ /\/adapters\// } +
            Dir.glob("test/cases/adapters/#{adapter}/**/*_test.rb") )
        end
      end

      task_stub = Class.new(Rake::TestTask) { def define; end }.new # no-op define
      test_loader_code = task_stub.run_code # :rake test-loader

      ruby_opts_string = "-I\"#{libs.join(File::PATH_SEPARATOR)}\""
      ruby_opts_string += " -C \"#{ar_path}\""
      ruby_opts_string += " -rbundler/setup"
<<<<<<< HEAD
=======
      ruby_opts_string += " -rminitest -rminitest/excludes" unless ENV['NO_EXCLUDES'].eql?('true')
>>>>>>> 193b91bf
      file_list = ENV["TEST"] ? FileList[ ENV["TEST"] ] : test_files_finder.call
      file_list_string = file_list.map { |fn| "\"#{fn}\"" }.join(' ')
      # test_loader_code = "-e \"ARGV.each{|f| require f}\"" # :direct
      option_list = ( ENV["TESTOPTS"] || ENV["TESTOPT"] || ENV["TEST_OPTS"] || '' )

      args = "#{ruby_opts_string} #{test_loader_code} #{file_list_string} #{option_list}"
      env_sh env, "#{FileUtils::RUBY} #{args}" do |ok, status|
        if !ok && status.respond_to?(:signaled?) && status.signaled?
          raise SignalException.new(status.termsig)
        elsif !ok
          fail "Command failed with status (#{status.exitstatus})"
        end
      end
    end
    task :test_mysql2 => :test_mysql

    FileUtils.module_eval do

      def env_sh(env, *cmd, &block)
        options = (Hash === cmd.last) ? cmd.pop : {}
        shell_runner = block_given? ? block : create_shell_runner(cmd)
        set_verbose_option(options)
        options[:noop] ||= Rake::FileUtilsExt.nowrite_flag
        Rake.rake_check_options options, :noop, :verbose

        cmd = env.map { |k,v| "#{k}=\"#{v}\"" }.join(' ') + ' ' + cmd.join(' ')
        Rake.rake_output_message cmd if options[:verbose]

        unless options[:noop]
          res = Kernel.system(cmd)
          status = $?
          status = Rake::PseudoStatus.new(1) if !res && status.nil?
          shell_runner.call(res, status)
        end
      end

      def env_system(env, cmd)
        Kernel.system(env.map { |k,v| "#{k}=\"#{v}\"" }.join(' ') + ' ' + cmd)
      end

    end

  end

  namespace :db do
    namespace :mysql do
      desc 'Build the MySQL test databases'
      task :build do
        config = ARTest.config['connections']['mysql2']
        %x( mysql --user=#{config['arunit']['username']} --password=#{config['arunit']['password']} -e "create DATABASE #{config['arunit']['database']} DEFAULT CHARACTER SET utf8 DEFAULT COLLATE utf8_unicode_ci ")
        %x( mysql --user=#{config['arunit2']['username']} --password=#{config['arunit2']['password']} -e "create DATABASE #{config['arunit2']['database']} DEFAULT CHARACTER SET utf8 DEFAULT COLLATE utf8_unicode_ci ")
      end

      desc 'Drop the MySQL test databases'
      task :drop do
        config = ARTest.config['connections']['mysql2']
        %x( mysqladmin --user=#{config['arunit']['username']} --password=#{config['arunit']['password']} -f drop #{config['arunit']['database']} )
        %x( mysqladmin --user=#{config['arunit2']['username']} --password=#{config['arunit2']['password']} -f drop #{config['arunit2']['database']} )
      end

      desc 'Rebuild the MySQL test databases'
      task :rebuild => [:drop, :build]
    end

    namespace :postgresql do
      desc 'Build the PostgreSQL test databases'
      task :build do
        config = ARTest.config['connections']['postgresql']
        %x( createdb -E UTF8 -T template0 #{config['arunit']['database']} )
        %x( createdb -E UTF8 -T template0 #{config['arunit2']['database']} )

        # prepare hstore
        if %x( createdb --version ).strip.gsub(/(.*)(\d\.\d\.\d)$/, "\\2") < "9.1.0"
          puts "Please prepare hstore data type. See http://www.postgresql.org/docs/current/static/hstore.html"
        end
      end

      desc 'Drop the PostgreSQL test databases'
      task :drop do
        config = ARTest.config['connections']['postgresql']
        %x( dropdb #{config['arunit']['database']} )
        %x( dropdb #{config['arunit2']['database']} )
      end

      desc 'Rebuild the PostgreSQL test databases'
      task :rebuild => [:drop, :build]
    end
  end

  # NOTE: we expect to, hopefully, not be using these anymore - delete at WILL!
  namespace :test do
    task :all do
      driver = ENV['DRIVER'] || ENV['ADAPTER']
      raise "need a DRIVER (DRIVER=mysql)" unless driver
      rails_dir = _rails_dir
      ENV['ARCONFIG'] = File.join(_ar_jdbc_dir, 'test', 'rails', 'config.yml')

      Dir.chdir(File.join(rails_dir, 'activerecord')) do
        sh FileUtils::RUBY, '-S', 'rake',
           "RUBYLIB=#{_ruby_lib(rails_dir, driver)}",
           _target(driver)
      end
    end

    %w(MySQL SQLite3 Postgres).each do |adapter|
      task adapter.downcase do
        ENV['ADAPTER'] = adapter
        Rake::Task['rails:test:all'].invoke
      end

      namespace adapter.downcase do
        task "base_test" do
          ENV['TEST'] ||= 'test/cases/base_test.rb'
          ENV['ADAPTER'] = adapter
          Rake::Task['rails:test:all'].invoke
        end
      end
    end

    private

    def _ar_jdbc_dir
      @ar_jdbc_dir ||= File.expand_path('..', File.dirname(__FILE__))
    end

    def _rails_dir
      rails_dir = ENV['RAILS'] || File.join('..', 'rails')
      unless File.directory? rails_dir
        raise "can't find RAILS source at '#{rails_dir}' (maybe set ENV['RAILS'])"
      end
      rails_dir = File.join(rails_dir, '..') if rails_dir =~ /activerecord$/
      File.expand_path(rails_dir)
    end

    def _ruby_lib(rails_dir, driver)
      ar_jdbc_dir = _ar_jdbc_dir

      if driver =~ /postgres/i
        adapter, driver = 'postgresql', 'postgres'
      else
        adapter, driver = driver.downcase, adapter
      end

      [File.join(ar_jdbc_dir, 'lib'),
       File.join(ar_jdbc_dir, 'test', 'rails'),
       File.join(ar_jdbc_dir, "jdbc-#{driver}", 'lib'),
       File.join(ar_jdbc_dir, "activerecord-jdbc#{adapter}-adapter", 'lib'),
       File.expand_path('activesupport/lib', rails_dir),
       File.expand_path('activemodel/lib', rails_dir),
       File.expand_path('activerecord/lib', rails_dir)
      ].join(':')
    end

    def _target(name)
      case name
      when /postgres/i
        'test_postgresql'
      else
        "test_jdbc#{name.downcase}"
      end
    end

  end
end<|MERGE_RESOLUTION|>--- conflicted
+++ resolved
@@ -42,10 +42,7 @@
       ruby_opts_string = "-I\"#{libs.join(File::PATH_SEPARATOR)}\""
       ruby_opts_string += " -C \"#{ar_path}\""
       ruby_opts_string += " -rbundler/setup"
-<<<<<<< HEAD
-=======
       ruby_opts_string += " -rminitest -rminitest/excludes" unless ENV['NO_EXCLUDES'].eql?('true')
->>>>>>> 193b91bf
       file_list = ENV["TEST"] ? FileList[ ENV["TEST"] ] : test_files_finder.call
       file_list_string = file_list.map { |fn| "\"#{fn}\"" }.join(' ')
       # test_loader_code = "-e \"ARGV.each{|f| require f}\"" # :direct
