--- conflicted
+++ resolved
@@ -42,19 +42,15 @@
     # TODO Bundler won't copy, since the extension is supposed to live elsewhere ?!
     #gem.files << 'lib/arjdbc/jdbc/adapter_java.jar'
 
-<<<<<<< HEAD
     #gem.requirements << "jar 'org.postgresql:postgresql, 9.4-1200-jdbc4, :scope => :compile"
     # compilation .jar dependencies for extension (at least until `mvn') :
     #gem.add_development_dependency 'jdbc-mysql', '~> 5.1.33'
     #gem.add_development_dependency 'jdbc-postgres', '~> 9.4-1200'
   end
-=======
-  gem.add_dependency 'activerecord', '>= 2.2', '< 5.0'
->>>>>>> 73276036
 
   # NOTE: we're leaving it out as it seems to be confusing to users as
   # gem install activerecord-jdbc-adapter installs latest activerecord!
-  #gem.add_dependency 'activerecord', '>= 2.2'
+  #gem.add_dependency 'activerecord', '>= 2.2', '< 5.0'
 
   gem.add_development_dependency 'rake', '~> 10.4.2'
 
