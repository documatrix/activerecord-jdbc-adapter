--- conflicted
+++ resolved
@@ -96,15 +96,9 @@
                 Statement statement = null; ResultSet value = null;
                 try {
                     statement = connection.createStatement();
-<<<<<<< HEAD
-                    valSet = statement.executeQuery("SELECT "+ sequence +".NEXTVAL id FROM dual");
-                    if ( ! valSet.next() ) return context.nil;
-                    return RubyFixnum.newFixnum(context.runtime, valSet.getLong(1));
-=======
                     value = statement.executeQuery("SELECT "+ sequence +".NEXTVAL id FROM dual");
-                    if ( ! value.next() ) return context.getRuntime().getNil();
-                    return context.getRuntime().newFixnum( value.getLong(1) );
->>>>>>> b396d4e9
+                    if ( ! value.next() ) return context.nil;
+                    return RubyFixnum.newFixnum(context.runtime, value.getLong(1));
                 }
                 catch (final SQLException e) {
                     debugMessage(context.runtime, "failed to get " + sequence + ".NEXTVAL : " + e.getMessage());
@@ -117,13 +111,8 @@
 
     @JRubyMethod(name = "execute_insert_returning", required = 2)
     public IRubyObject execute_insert_returning(final ThreadContext context,
-<<<<<<< HEAD
         final IRubyObject sql, final IRubyObject binds) throws SQLException {
         final String query = sqlString(sql);
-=======
-        final IRubyObject sql, final IRubyObject binds) {
-        final String query = sql.convertToString().getUnicodeValue();
->>>>>>> b396d4e9
         final int outType = Types.VARCHAR;
         if ( binds == null || binds.isNil() ) { // no prepared statements
             return executePreparedCall(context, query, Collections.EMPTY_LIST, outType);
@@ -282,7 +271,6 @@
     protected RubyArray mapTables(final ThreadContext context, final Connection connection,
             final String catalog, final String schemaPattern, final String tablePattern,
             final ResultSet tablesSet) throws SQLException {
-<<<<<<< HEAD
         final RubyArray tables = RubyArray.newArray(context.runtime, 24);
         while ( tablesSet.next() ) {
             String name = tablesSet.getString(TABLES_TABLE_NAME);
@@ -292,16 +280,6 @@
             if ( name.startsWith("bin$") ) continue; // Oracle 10g RecycleBin
             //}
             tables.append( cachedString(context, name) );
-        }
-        return tables;
-=======
-        final RubyArray tables = RubyArray.newArray(runtime, 32);
-        while ( tablesSet.next() ) {
-            String name = tablesSet.getString(TABLES_TABLE_NAME);
-            name = caseConvertIdentifierForRails(metaData, name);
-            // Handle stupid Oracle 10g RecycleBin feature
-            if ( name.startsWith("bin$") ) continue;
-            tables.append(RubyString.newUnicodeString(runtime, name));
         }
         return tables;
     }
@@ -343,7 +321,6 @@
         }
 
         return columns;
->>>>>>> b396d4e9
     }
 
     // storesMixedCaseIdentifiers() return false;
@@ -360,10 +337,9 @@
         return value == null ? null : value.toUpperCase();
     }
 
-<<<<<<< HEAD
     //@Override
     //protected boolean useByteStrings() { return true; }
-=======
+
     // based on OracleEnhanced's Ruby connection.describe
     @JRubyMethod(name = "describe", required = 1)
     public IRubyObject describe(final ThreadContext context, final IRubyObject name) {
@@ -496,6 +472,5 @@
         }
         return name;
     }
->>>>>>> b396d4e9
 
 }