/***** BEGIN LICENSE BLOCK *****
 * Copyright (c) 2012-2013 Karol Bucek <self@kares.org>
 * Copyright (c) 2006-2011 Nick Sieger <nick@nicksieger.com>
 * Copyright (c) 2006-2007 Ola Bini <ola.bini@gmail.com>
 * Copyright (c) 2008-2009 Thomas E Enebo <enebo@acm.org>
 *
 * Permission is hereby granted, free of charge, to any person obtaining
 * a copy of this software and associated documentation files (the
 * "Software"), to deal in the Software without restriction, including
 * without limitation the rights to use, copy, modify, merge, publish,
 * distribute, sublicense, and/or sell copies of the Software, and to
 * permit persons to whom the Software is furnished to do so, subject to
 * the following conditions:
 *
 * The above copyright notice and this permission notice shall be
 * included in all copies or substantial portions of the Software.
 *
 * THE SOFTWARE IS PROVIDED "AS IS", WITHOUT WARRANTY OF ANY KIND,
 * EXPRESS OR IMPLIED, INCLUDING BUT NOT LIMITED TO THE WARRANTIES OF
 * MERCHANTABILITY, FITNESS FOR A PARTICULAR PURPOSE AND
 * NONINFRINGEMENT. IN NO EVENT SHALL THE AUTHORS OR COPYRIGHT HOLDERS BE
 * LIABLE FOR ANY CLAIM, DAMAGES OR OTHER LIABILITY, WHETHER IN AN ACTION
 * OF CONTRACT, TORT OR OTHERWISE, ARISING FROM, OUT OF OR IN CONNECTION
 * WITH THE SOFTWARE OR THE USE OR OTHER DEALINGS IN THE SOFTWARE.
 ***** END LICENSE BLOCK *****/
package arjdbc.jdbc;

import java.io.ByteArrayInputStream;
import java.io.IOException;
import java.io.InputStream;
import java.io.InputStreamReader;
import java.io.PrintStream;
import java.io.Reader;
import java.io.StringReader;
import java.lang.reflect.InvocationTargetException;
import java.lang.reflect.Method;
import java.math.BigDecimal;
import java.math.BigInteger;
import java.sql.Array;
import java.sql.Connection;
import java.sql.DatabaseMetaData;
import java.sql.Date;
import java.sql.PreparedStatement;
import java.sql.ResultSet;
import java.sql.ResultSetMetaData;
import java.sql.Savepoint;
import java.sql.SQLException;
import java.sql.SQLXML;
import java.sql.SQLFeatureNotSupportedException;
import java.sql.SQLRecoverableException;
import java.sql.SQLTransientException;
import java.sql.Statement;
import java.sql.Time;
import java.sql.Timestamp;
import java.sql.Types;
import java.util.ArrayList;
import java.util.Calendar;
import java.util.Collection;
import java.util.LinkedHashMap;
import java.util.List;
import java.util.Map;
import java.util.Properties;
import java.util.TimeZone;
import javax.naming.NameNotFoundException;
import javax.naming.NamingException;
import javax.sql.DataSource;

import org.joda.time.DateTime;
import org.jruby.Ruby;
import org.jruby.RubyArray;
import org.jruby.RubyBignum;
import org.jruby.RubyBoolean;
import org.jruby.RubyClass;
import org.jruby.RubyException;
import org.jruby.RubyFixnum;
import org.jruby.RubyFloat;
import org.jruby.RubyHash;
import org.jruby.RubyIO;
import org.jruby.RubyInteger;
import org.jruby.RubyModule;
import org.jruby.RubyNumeric;
import org.jruby.RubyObject;
import org.jruby.RubyString;
import org.jruby.RubySymbol;
import org.jruby.RubyTime;
import org.jruby.anno.JRubyMethod;
import org.jruby.exceptions.RaiseException;
import org.jruby.javasupport.JavaEmbedUtils;
import org.jruby.javasupport.JavaUtil;
import org.jruby.runtime.Block;
import org.jruby.runtime.ObjectAllocator;
import org.jruby.runtime.ThreadContext;
import org.jruby.runtime.Visibility;
import org.jruby.runtime.backtrace.RubyStackTraceElement;
import org.jruby.runtime.builtin.IRubyObject;
import org.jruby.runtime.builtin.Variable;
import org.jruby.runtime.component.VariableEntry;
import org.jruby.util.ByteList;

import arjdbc.util.DateTimeUtils;
import arjdbc.util.NamingHelper;
import arjdbc.util.ObjectSupport;
import arjdbc.util.StringCache;
import arjdbc.util.StringHelper;

/**
 * Most of our ActiveRecord::ConnectionAdapters::JdbcConnection implementation.
 */
@org.jruby.anno.JRubyClass(name = "ActiveRecord::ConnectionAdapters::JdbcConnection")
public class RubyJdbcConnection extends RubyObject {
    private static final long serialVersionUID = 1300431646352514961L;

    private static final String[] TABLE_TYPE = new String[] { "TABLE" };
    private static final String[] TABLE_TYPES = new String[] { "TABLE", "VIEW", "SYNONYM" };

    private ConnectionFactory connectionFactory;
    private IRubyObject config;
    private IRubyObject adapter; // the AbstractAdapter instance we belong to
    private volatile boolean connected = true;

    private boolean lazy = false; // final once set on initialize
    private boolean jndi; // final once set on initialize
    private boolean configureConnection = true; // final once initialized

    protected RubyJdbcConnection(Ruby runtime, RubyClass metaClass) {
        super(runtime, metaClass);
    }

    private static final ObjectAllocator ALLOCATOR = new ObjectAllocator() {
        public IRubyObject allocate(Ruby runtime, RubyClass klass) {
            return new RubyJdbcConnection(runtime, klass);
        }
    };

    public static RubyClass createJdbcConnectionClass(final Ruby runtime) {
        final RubyClass JdbcConnection = getConnectionAdapters(runtime).
            defineClassUnder("JdbcConnection", runtime.getObject(), ALLOCATOR);
        JdbcConnection.defineAnnotatedMethods(RubyJdbcConnection.class);
        return JdbcConnection;
    }

    @Deprecated
    public static RubyClass getJdbcConnectionClass(final Ruby runtime) {
        return getConnectionAdapters(runtime).getClass("JdbcConnection");
    }

    public static RubyClass getJdbcConnection(final Ruby runtime) {
        return getConnectionAdapters(runtime).getClass("JdbcConnection");
    }

    /**
     * @param runtime
     * @return <code>ActiveRecord::ConnectionAdapters</code>
     */
    protected static RubyModule getConnectionAdapters(final Ruby runtime) {
        return (RubyModule) runtime.getModule("ActiveRecord").getConstantAt("ConnectionAdapters");
    }

    /**
     * @param runtime
     * @return <code>ActiveRecord::Result</code>
     */
    static RubyClass getResult(final Ruby runtime) {
        return (RubyClass) runtime.getModule("ActiveRecord").getConstantAt("Result");
    }

    /**
     * @param runtime
     * @return <code>ActiveRecord::Base</code>
     */
    public static RubyClass getBase(final Ruby runtime) {
        return (RubyClass) runtime.getModule("ActiveRecord").getConstantAt("Base");
    }

    /**
     * @param runtime
     * @return <code>ActiveRecord::ConnectionAdapters::IndexDefinition</code>
     */
    protected static RubyClass getIndexDefinition(final Ruby runtime) {
        return (RubyClass) getConnectionAdapters(runtime).getConstantAt("IndexDefinition");
    }

    /**
     * @param runtime
     * @return <code>ActiveRecord::JDBCError</code>
     */
    protected static RubyClass getJDBCError(final Ruby runtime) {
        return runtime.getModule("ActiveRecord").getClass("JDBCError");
    }

    /**
     * @param runtime
     * @return <code>ActiveRecord::ConnectionNotEstablished</code>
     */
    protected static RubyClass getConnectionNotEstablished(final Ruby runtime) {
        return (RubyClass) runtime.getModule("ActiveRecord").getConstantAt("ConnectionNotEstablished");
    }

    /**
     * NOTE: Only available since AR-4.0
     * @param runtime
     * @return <code>ActiveRecord::TransactionIsolationError</code>
     */
    protected static RubyClass getTransactionIsolationError(final Ruby runtime) {
        return (RubyClass) runtime.getModule("ActiveRecord").getConstantAt("TransactionIsolationError");
    }

    public static RubyJdbcConnection retrieveConnection(final ThreadContext context, final IRubyObject adapter) {
        return (RubyJdbcConnection) adapter.getInstanceVariables().getInstanceVariable("@connection");
    }

    @JRubyMethod(name = "transaction_isolation", alias = "get_transaction_isolation")
    public IRubyObject get_transaction_isolation(final ThreadContext context) {
        return withConnection(context, new Callable<IRubyObject>() {
            public IRubyObject call(final Connection connection) throws SQLException {
                final int level = connection.getTransactionIsolation();
                final String isolationSymbol = formatTransactionIsolationLevel(level);
                if ( isolationSymbol == null ) return context.nil;
                return context.runtime.newSymbol(isolationSymbol);
            }
        });
    }

    @JRubyMethod(name = "transaction_isolation=", alias = "set_transaction_isolation")
    public IRubyObject set_transaction_isolation(final ThreadContext context, final IRubyObject isolation) {
        return withConnection(context, new Callable<IRubyObject>() {
            public IRubyObject call(final Connection connection) throws SQLException {
                final int level;
                if ( isolation.isNil() ) {
                    level = connection.getMetaData().getDefaultTransactionIsolation();
                }
                else {
                    level = mapTransactionIsolationLevel(isolation);
                }

                connection.setTransactionIsolation(level);

                final String isolationSymbol = formatTransactionIsolationLevel(level);
                if ( isolationSymbol == null ) return context.nil;
                return context.runtime.newSymbol(isolationSymbol);
            }
        });
    }

    public static String formatTransactionIsolationLevel(final int level) {
        if ( level == Connection.TRANSACTION_READ_UNCOMMITTED ) return "read_uncommitted"; // 1
        if ( level == Connection.TRANSACTION_READ_COMMITTED ) return "read_committed"; // 2
        if ( level == Connection.TRANSACTION_REPEATABLE_READ ) return "repeatable_read"; // 4
        if ( level == Connection.TRANSACTION_SERIALIZABLE ) return "serializable"; // 8
        if ( level == 0 ) return null;
        throw new IllegalArgumentException("unexpected transaction isolation level: " + level);
    }

    /*
      def transaction_isolation_levels
        {
          read_uncommitted: "READ UNCOMMITTED",
          read_committed:   "READ COMMITTED",
          repeatable_read:  "REPEATABLE READ",
          serializable:     "SERIALIZABLE"
        }
      end
    */

    public static int mapTransactionIsolationLevel(final IRubyObject isolation) {
        final Object isolationString;
        if ( isolation instanceof RubySymbol ) {
            isolationString = isolation.toString(); // RubySymbol.toString (interned)
        }
        else {
            isolationString = isolation.asString().toString().toLowerCase().intern();
        }

        if ( isolationString == "read_uncommitted" ) return Connection.TRANSACTION_READ_UNCOMMITTED; // 1
        if ( isolationString == "read_committed" ) return Connection.TRANSACTION_READ_COMMITTED; // 2
        if ( isolationString == "repeatable_read" ) return Connection.TRANSACTION_REPEATABLE_READ; // 4
        if ( isolationString == "serializable" ) return Connection.TRANSACTION_SERIALIZABLE; // 8

        throw new IllegalArgumentException(
                "unexpected isolation level: " + isolation + " (" + isolationString + ")"
        );
    }

    @JRubyMethod(name = "supports_transaction_isolation?", optional = 1)
    public RubyBoolean supports_transaction_isolation_p(final ThreadContext context,
        final IRubyObject[] args) throws SQLException {
        final IRubyObject isolation = args.length > 0 ? args[0] : null;

        return withConnection(context, new Callable<RubyBoolean>() {
            public RubyBoolean call(final Connection connection) throws SQLException {
                final DatabaseMetaData metaData = connection.getMetaData();
                final boolean supported;
                if ( isolation != null && ! isolation.isNil() ) {
                    final int level = mapTransactionIsolationLevel(isolation);
                    supported = metaData.supportsTransactionIsolationLevel(level);
                }
                else {
                    final int level = metaData.getDefaultTransactionIsolation();
                    supported = level > Connection.TRANSACTION_NONE; // > 0
                }
                return context.runtime.newBoolean(supported);
            }
        });
    }

    @JRubyMethod(name = "begin", optional = 1) // optional isolation argument for AR-4.0
    public IRubyObject begin(final ThreadContext context, final IRubyObject[] args) {
        final IRubyObject isolation = args.length > 0 ? args[0] : null;
        try { // handleException == false so we can handle setTXIsolation
            return withConnection(context, false, new Callable<IRubyObject>() {
                public IRubyObject call(final Connection connection) throws SQLException {
                    connection.setAutoCommit(false);

                    if ( isolation != null && ! isolation.isNil() ) {
                        final int level = mapTransactionIsolationLevel(isolation);
                        try {
                            connection.setTransactionIsolation(level);
                        }
                        catch (SQLException e) {
                            RubyClass txError = getTransactionIsolationError(context.runtime);
                            if ( txError != null ) throw wrapException(context, txError, e);
                            throw e; // let it roll - will be wrapped into a JDBCError (non 4.0)
                        }
                    }
                    return context.nil;
                }
            });
        }
        catch (SQLException e) {
            return handleException(context, e);
        }
    }

    @JRubyMethod(name = "commit")
    public IRubyObject commit(final ThreadContext context) {
        final Connection connection = getConnection(true);
        try {
            if ( ! connection.getAutoCommit() ) {
                try {
                    connection.commit();
                    resetSavepoints(context); // if any
                    return context.runtime.getTrue();
                }
                finally {
                    connection.setAutoCommit(true);
                }
            }
            return context.nil;
        }
        catch (SQLException e) {
            return handleException(context, e);
        }
    }

    @JRubyMethod(name = "rollback")
    public IRubyObject rollback(final ThreadContext context) {
        final Connection connection = getConnection(true);
        try {
            if ( ! connection.getAutoCommit() ) {
                try {
                    connection.rollback();
                    resetSavepoints(context); // if any
                    return context.runtime.getTrue();
                } finally {
                    connection.setAutoCommit(true);
                }
            }
            return context.nil;
        }
        catch (SQLException e) {
            return handleException(context, e);
        }
    }

    @JRubyMethod(name = "supports_savepoints?")
    public RubyBoolean supports_savepoints_p(final ThreadContext context) throws SQLException {
        return withConnection(context, new Callable<RubyBoolean>() {
            public RubyBoolean call(final Connection connection) throws SQLException {
                final DatabaseMetaData metaData = connection.getMetaData();
                return context.runtime.newBoolean( metaData.supportsSavepoints() );
            }
        });
    }

    @JRubyMethod(name = "create_savepoint", optional = 1)
    public IRubyObject create_savepoint(final ThreadContext context, final IRubyObject[] args) {
        IRubyObject name = args.length > 0 ? args[0] : null;
        final Connection connection = getConnection();
        try {
            connection.setAutoCommit(false);

            final Savepoint savepoint ;
            // NOTE: this will auto-start a DB transaction even invoked outside
            // of a AR (Ruby) transaction (`transaction { ... create_savepoint }`)
            // it would be nice if AR knew about this TX although that's kind of
            // "really advanced" functionality - likely not to be implemented ...
            if ( name != null && ! name.isNil() ) {
                savepoint = connection.setSavepoint(name.toString());
            }
            else {
                savepoint = connection.setSavepoint();
                name = RubyString.newString( context.runtime,
                    Integer.toString( savepoint.getSavepointId() )
                );
            }
            getSavepoints(context).put(name, savepoint);

            return name;
        }
        catch (SQLException e) {
            return handleException(context, e);
        }
    }

    @JRubyMethod(name = "rollback_savepoint", required = 1)
    public IRubyObject rollback_savepoint(final ThreadContext context, final IRubyObject name) {
        if ( name == null || name.isNil() ) {
            throw context.runtime.newArgumentError("nil savepoint name given");
        }
        final Connection connection = getConnection(true);
        try {
            Savepoint savepoint = getSavepoints(context).get(name);
            if ( savepoint == null ) {
                throw context.runtime.newRuntimeError("could not rollback savepoint: '" + name + "' (not set)");
            }
            connection.rollback(savepoint);
            return context.nil;
        }
        catch (SQLException e) {
            return handleException(context, e);
        }
    }

    @JRubyMethod(name = "release_savepoint", required = 1)
    public IRubyObject release_savepoint(final ThreadContext context, final IRubyObject name) {
        if ( name == null || name.isNil() ) {
            throw context.runtime.newArgumentError("nil savepoint name given");
        }
        final Connection connection = getConnection(true);
        try {
            Object savepoint = getSavepoints(context).remove(name);
            if ( savepoint == null ) {
                throw context.runtime.newRuntimeError("could not release savepoint: '" + name + "' (not set)");
            }
            // NOTE: RubyHash.remove does not convert to Java as get does :
            if ( ! ( savepoint instanceof Savepoint ) ) {
                savepoint = ((IRubyObject) savepoint).toJava(Savepoint.class);
            }
            connection.releaseSavepoint((Savepoint) savepoint);
            return context.nil;
        }
        catch (SQLException e) {
            return handleException(context, e);
        }
    }

    // NOTE: this is iternal API - not to be used by user-code !
    @JRubyMethod(name = "marked_savepoint_names")
    public IRubyObject marked_savepoint_names(final ThreadContext context) {
        if ( hasInstanceVariable("@savepoints") ) {
            Map<IRubyObject, Savepoint> savepoints = getSavepoints(context);
            final RubyArray names = context.runtime.newArray();
            for ( Map.Entry<IRubyObject, ?> entry : savepoints.entrySet() ) {
                names.add( entry.getKey() ); // keys are RubyString instances
            }
            return names;
        }
        else {
            return context.runtime.newEmptyArray();
        }
    }

    @SuppressWarnings("unchecked")
    protected Map<IRubyObject, Savepoint> getSavepoints(final ThreadContext context) {
        if ( hasInstanceVariable("@savepoints") ) {
            IRubyObject savepoints = getInstanceVariable("@savepoints");
            return (Map<IRubyObject, Savepoint>) savepoints.toJava(Map.class);
        }
        else { // not using a RubyHash to preserve order on Ruby 1.8 as well :
            Map<IRubyObject, Savepoint> savepoints = new LinkedHashMap<IRubyObject, Savepoint>(4);
            setInstanceVariable("@savepoints", convertJavaToRuby(savepoints));
            return savepoints;
        }
    }

    protected boolean resetSavepoints(final ThreadContext context) {
        if ( hasInstanceVariable("@savepoints") ) {
            removeInstanceVariable("@savepoints");
            return true;
        }
        return false;
    }

    @Deprecated // second argument is now mandatory - only kept for compatibility
    @JRubyMethod(required = 1)
    public final IRubyObject initialize(final ThreadContext context, final IRubyObject config) {
        doInitialize(context, config, context.nil);
        return this;
    }

    @JRubyMethod(required = 2)
    public final IRubyObject initialize(final ThreadContext context, final IRubyObject config,
        final IRubyObject adapter) {
        doInitialize(context, config, adapter);
        return this;
    }

    protected void doInitialize(final ThreadContext context, final IRubyObject config,
        final IRubyObject adapter) {
        this.config = config; this.adapter = adapter;

        this.jndi = setupConnectionFactory(context);
        this.lazy = jndi; // JNDIs are lazy by default otherwise eager
        try {
            initConnection(context);
        }
        catch (SQLException e) {
            String message = e.getMessage();
            if ( message == null ) message = e.getSQLState();
            throw wrapException(context, e, message);
        }

        IRubyObject value = getConfigValue(context, "configure_connection");
        if ( value == null || value.isNil() ) this.configureConnection = true;
        else {
            this.configureConnection = value != context.runtime.getFalse();
        }
    }

    @JRubyMethod(name = "adapter")
    public final IRubyObject adapter() {
        return getAdapter() == null ? getRuntime().getNil() : getAdapter();
    }

    /**
     * @note Internal API!
     */
    @Deprecated
    @JRubyMethod(required = 1)
    public IRubyObject set_adapter(final ThreadContext context, final IRubyObject adapter) {
        return this.adapter = adapter;
    }

    @JRubyMethod(name = "connection_factory")
    public IRubyObject connection_factory(final ThreadContext context) {
        return convertJavaToRuby( getConnectionFactory() );
    }

    /**
     * @note Internal API!
     */
    @Deprecated
    @JRubyMethod(name = "connection_factory=", required = 1)
    public IRubyObject set_connection_factory(final ThreadContext context, final IRubyObject factory) {
        setConnectionFactory( (ConnectionFactory) factory.toJava(ConnectionFactory.class) );
        return factory;
    }

    /**
     * Called during <code>initialize</code> after the connection factory
     * has been set to check if we can connect and/or perform any initialization
     * necessary.
     * <br/>
     * NOTE: connection has not been configured at this point,
     * nor should we retry - we're creating a brand new JDBC connection
     *
     * @param context
     * @return connection
     */
    @Deprecated
    @JRubyMethod(name = "init_connection")
    public synchronized IRubyObject init_connection(final ThreadContext context) {
        try {
            return initConnection(context);
        }
        catch (SQLException e) {
            return handleException(context, e); // throws
        }
    }

    private IRubyObject initConnection(final ThreadContext context) throws SQLException {
        final IRubyObject adapter = getAdapter(); // self.adapter
        if ( adapter == null || adapter.isNil() ) {
            warn(context, "adapter not set, please pass adapter on JdbcConnection#initialize(config, adapter)");
        }

        if ( adapter != null && adapter.respondsTo("init_connection") ) { // deprecated
            final Connection connection;
            setConnection( connection = newConnection() );
            return adapter.callMethod(context, "init_connection", convertJavaToRuby(connection));
        }
        else {
            if ( ! lazy ) setConnection( newConnection() );
        }

        return context.nil;
    }

    private void configureConnection() {
        if ( ! configureConnection ) return; // return false;

        final IRubyObject adapter = getAdapter(); // self.adapter
        if ( adapter != null && ! adapter.isNil() ) {
            if ( adapter.respondsTo("configure_connection") ) {
                final ThreadContext context = getRuntime().getCurrentContext();
                adapter.callMethod(context, "configure_connection");
            }
        }
    }

    @JRubyMethod(name = "configure_connection")
    public IRubyObject configure_connection() {
        if ( ! lazy || getConnectionImpl() != null ) configureConnection();
        return getRuntime().getNil();
    }

    @JRubyMethod(name = "jdbc_connection", alias = "connection")
    public IRubyObject connection(final ThreadContext context) {
        return convertJavaToRuby( getConnection() );
    }

    @JRubyMethod(name = "jdbc_connection", alias = "connection", required = 1)
    public IRubyObject connection(final ThreadContext context, final IRubyObject unwrap) {
        if ( unwrap.isNil() || unwrap == context.runtime.getFalse() ) {
            return connection(context);
        }
        final Connection connection = getConnection();
        try {
            if ( connection.isWrapperFor(Connection.class) ) {
                return convertJavaToRuby( connection.unwrap(Connection.class) );
            }
        }
        catch (AbstractMethodError e) {
            debugStackTrace(context, e);
            warn(context, "driver/pool connection does not support unwrapping: " + e);
        }
        catch (SQLException e) {
            debugStackTrace(context, e);
            warn(context, "driver/pool connection does not support unwrapping: " + e);
        }
        return convertJavaToRuby( connection );
    }

    @JRubyMethod(name = "active?")
    public RubyBoolean active_p(final ThreadContext context) {
        if ( ! connected ) return context.runtime.getFalse();
        if ( jndi ) {
            // for JNDI the data-source / pool is supposed to
            // manage connections for us thus no valid check!
            boolean active = getConnectionFactory() != null;
            return context.runtime.newBoolean( active );
        }
        final Connection connection = getConnection();
        if ( connection == null ) return context.runtime.getFalse(); // unlikely
        return context.runtime.newBoolean( isConnectionValid(context, connection) );
    }

    @JRubyMethod(name = "disconnect!")
    public synchronized IRubyObject disconnect(final ThreadContext context) {
        setConnection(null); connected = false;
        return context.nil;
    }

    @JRubyMethod(name = "reconnect!")
    public synchronized IRubyObject reconnect(final ThreadContext context) {
        try {
            connectImpl( ! lazy ); connected = true;
        }
        catch (SQLException e) {
            debugStackTrace(context, e);
            handleException(context, e);
        }
        return context.nil;
    }

    private void connectImpl(final boolean forceConnection)
        throws SQLException {
        setConnection( forceConnection ? newConnection() : null );
        if ( forceConnection ) configureConnection();
    }

    @JRubyMethod(name = "database_name")
    public IRubyObject database_name(final ThreadContext context) {
        return withConnection(context, new Callable<IRubyObject>() {
            public IRubyObject call(final Connection connection)  throws SQLException {
                String name = connection.getCatalog();
                if ( name == null ) {
                    name = connection.getMetaData().getUserName();
                    if ( name == null ) return context.nil;
                }
                return context.runtime.newString(name);
            }
        });
    }

    @JRubyMethod(name = "execute", required = 1)
    public IRubyObject execute(final ThreadContext context, final IRubyObject sql) {
        return withConnection(context, new Callable<IRubyObject>() {
            public IRubyObject call(final Connection connection) throws SQLException {
                Statement statement = null;
                final String query = sql.convertToString().getUnicodeValue();
                try {
                    statement = createStatement(context, connection);
                    if ( doExecute(statement, query) ) {
                        return mapResults(context, connection, statement, false);
                    } else {
                        return mapGeneratedKeysOrUpdateCount(context, connection, statement);
                    }
                }
                catch (final SQLException e) {
                    debugErrorSQL(context, query);
                    throw e;
                }
                finally { close(statement); }
            }
        });
    }

    public static void executeImpl(final ThreadContext context,
        final IRubyObject adapter, final String query) throws RaiseException {
        retrieveConnection(context, adapter).executeImpl(context, query);
    }

    public void executeImpl(final ThreadContext context, final String sql)
        throws RaiseException {
        try {
            executeImpl(context, sql, true);
        }
        catch (SQLException e) { // dead code - won't happen
            handleException(context, getCause(e));
        }
    }

    public void executeImpl(final ThreadContext context, final String sql, final boolean handleException)
        throws RaiseException, SQLException {
        withConnection(context, handleException, new Callable<Void>() {
            public Void call(final Connection connection) throws SQLException {
                Statement statement = null;
                try {
                    statement = createStatement(context, connection);
                    doExecute(statement, sql); return null;
                }
                catch (final SQLException e) {
                    debugErrorSQL(context, sql);
                    throw e;
                }
                finally { close(statement); }
            }
        });
    }

    protected Statement createStatement(final ThreadContext context, final Connection connection)
        throws SQLException {
        final Statement statement = connection.createStatement();
        IRubyObject escapeProcessing = getConfigValue(context, "statement_escape_processing");
        // NOTE: disable (driver) escape processing by default, it's not really
        // needed for AR statements ... if users need it they might configure :
        if ( escapeProcessing == null || escapeProcessing.isNil() ) {
            statement.setEscapeProcessing(false);
        }
        else {
            statement.setEscapeProcessing(escapeProcessing.isTrue());
        }
        return statement;
    }

    /**
     * Execute a query using the given statement.
     * @param statement
     * @param query
     * @return true if the first result is a <code>ResultSet</code>;
     *         false if it is an update count or there are no results
     * @throws SQLException
     */
    protected boolean doExecute(final Statement statement, final String query) throws SQLException {
        return genericExecute(statement, query);
    }

    /**
     * @deprecated renamed to {@link #doExecute(Statement, String)}
     */
    @Deprecated
    protected boolean genericExecute(final Statement statement, final String query) throws SQLException {
        return statement.execute(query); // Statement.RETURN_GENERATED_KEYS
    }

    @JRubyMethod(name = "execute_insert", required = 1)
    public IRubyObject execute_insert(final ThreadContext context, final IRubyObject sql)
        throws SQLException {
        final String query = sql.convertToString().getUnicodeValue();
        return executeUpdate(context, query, true);
    }

    @JRubyMethod(name = "execute_insert", required = 2)
    public IRubyObject execute_insert(final ThreadContext context,
        final IRubyObject sql, final IRubyObject binds) throws SQLException {
        final String query = sql.convertToString().getUnicodeValue();
        if ( binds == null || binds.isNil() ) { // no prepared statements
            return executeUpdate(context, query, true);
        }
        else { // we allow prepared statements with empty binds parameters
            return executePreparedUpdate(context, query, (List) binds, true);
        }
    }

    /**
     * Executes an UPDATE (DELETE) SQL statement.
     * @param context
     * @param sql
     * @return affected row count
     * @throws SQLException
     */
    @JRubyMethod(name = {"execute_update", "execute_delete"}, required = 1)
    public IRubyObject execute_update(final ThreadContext context, final IRubyObject sql)
        throws SQLException {
        final String query = sql.convertToString().getUnicodeValue();
        return executeUpdate(context, query, false);
    }

    /**
     * Executes an UPDATE (DELETE) SQL (prepared - if binds provided) statement.
     * @param context
     * @param sql
     * @return affected row count
     * @throws SQLException
     *
     * @see #execute_update(ThreadContext, IRubyObject)
     */
    @JRubyMethod(name = {"execute_update", "execute_delete"}, required = 2)
    public IRubyObject execute_update(final ThreadContext context,
        final IRubyObject sql, final IRubyObject binds) throws SQLException {

        final String query = sql.convertToString().getUnicodeValue();
        if ( binds == null || binds.isNil() ) { // no prepared statements
            return executeUpdate(context, query, false);
        }
        else { // we allow prepared statements with empty binds parameters
            return executePreparedUpdate(context, query, (List) binds, false);
        }
    }

    /**
     * @param context
     * @param query
     * @param returnGeneratedKeys
     * @return row count or generated keys
     *
     * @see #execute_insert(ThreadContext, IRubyObject)
     * @see #execute_update(ThreadContext, IRubyObject)
     */
    protected IRubyObject executeUpdate(final ThreadContext context, final String query,
        final boolean returnGeneratedKeys) {
        return withConnection(context, new Callable<IRubyObject>() {
            public IRubyObject call(final Connection connection) throws SQLException {
                Statement statement = null;
                try {
                    statement = createStatement(context, connection);
                    if ( returnGeneratedKeys ) {
                        statement.executeUpdate(query, Statement.RETURN_GENERATED_KEYS);
                        IRubyObject keys = mapGeneratedKeys(context.runtime, connection, statement);
                        return keys == null ? context.nil : keys;
                    }
                    else {
                        final int rowCount = statement.executeUpdate(query);
                        return context.runtime.newFixnum(rowCount);
                    }
                }
                catch (final SQLException e) {
                    debugErrorSQL(context, query);
                    throw e;
                }
                finally { close(statement); }
            }
        });
    }

    private IRubyObject executePreparedUpdate(final ThreadContext context, final String query,
        final List<?> binds, final boolean returnGeneratedKeys) {
        return withConnection(context, new Callable<IRubyObject>() {
            public IRubyObject call(final Connection connection) throws SQLException {
                PreparedStatement statement = null;
                try {
                    if ( returnGeneratedKeys ) {
                        statement = connection.prepareStatement(query, Statement.RETURN_GENERATED_KEYS);
                        setStatementParameters(context, connection, statement, binds);
                        statement.executeUpdate();
                        IRubyObject keys = mapGeneratedKeys(context.runtime, connection, statement);
                        return keys == null ? context.nil : keys;
                    }
                    else {
                        statement = connection.prepareStatement(query);
                        setStatementParameters(context, connection, statement, binds);
                        final int rowCount = statement.executeUpdate();
                        return context.runtime.newFixnum(rowCount);
                    }
                }
                catch (final SQLException e) {
                    debugErrorSQL(context, query);
                    throw e;
                }
                finally { close(statement); }
            }
        });
    }

    /**
     * NOTE: since 1.3 this behaves like <code>execute_query</code> in AR-JDBC 1.2
     * @param context
     * @param sql
     * @param block (optional) block to yield row values
     * @return raw query result as a name => value Hash (unless block given)
     * @throws SQLException
     * @see #execute_query_raw(ThreadContext, IRubyObject[], Block)
     */
    @JRubyMethod(name = "execute_query_raw", required = 1) // optional block
    public IRubyObject execute_query_raw(final ThreadContext context,
        final IRubyObject sql, final Block block) throws SQLException {
        final String query = sql.convertToString().getUnicodeValue();
        return executeQueryRaw(context, query, 0, block);
    }

    /**
     * NOTE: since 1.3 this behaves like <code>execute_query</code> in AR-JDBC 1.2
     * @param context
     * @param args
     * @param block (optional) block to yield row values
     * @return raw query result as a name => value Hash (unless block given)
     * @throws SQLException
     */
    @JRubyMethod(name = "execute_query_raw", required = 2, optional = 1)
    // @JRubyMethod(name = "execute_query_raw", required = 1, optional = 2)
    public IRubyObject execute_query_raw(final ThreadContext context,
        final IRubyObject[] args, final Block block) throws SQLException {
        // args: (sql), (sql, max_rows), (sql, binds), (sql, max_rows, binds)
        final String query = args[0].convertToString().getUnicodeValue(); // sql
        IRubyObject max_rows = args.length > 1 ? args[1] : null;
        IRubyObject binds = args.length > 2 ? args[2] : null;
        final int maxRows;
        if ( max_rows == null || max_rows.isNil() ) maxRows = 0;
        else {
            if ( binds instanceof RubyNumeric ) { // (sql, max_rows)
                maxRows = RubyNumeric.fix2int(binds); binds = null;
            }
            else {
                if ( max_rows instanceof RubyNumeric ) {
                    maxRows = RubyNumeric.fix2int(max_rows);
                }
                else {
                    if ( binds == null ) binds = max_rows; // (sql, binds)
                    maxRows = 0;
                }
            }
        }

        if ( binds == null || binds.isNil() ) { // no prepared statements
            return executeQueryRaw(context, query, maxRows, block);
        }
        else { // we allow prepared statements with empty binds parameters
            return executePreparedQueryRaw(context, query, (List) binds, maxRows, block);
        }
    }

    /**
     * @param context
     * @param query
     * @param maxRows
     * @param block
     * @return raw query result (in case no block was given)
     *
     * @see #execute_query_raw(ThreadContext, IRubyObject[], Block)
     */
    public IRubyObject executeQueryRaw(final ThreadContext context,
        final String query, final int maxRows, final Block block) {
        return doExecuteQueryRaw(context, query, maxRows, block, null); // binds == null
    }

    public IRubyObject executePreparedQueryRaw(final ThreadContext context,
        final String query, final List<?> binds, final int maxRows, final Block block) {
        return doExecuteQueryRaw(context, query, maxRows, block, binds);
    }

    private IRubyObject doExecuteQueryRaw(final ThreadContext context,
        final String query, final int maxRows, final Block block, final List<?> binds) {
        return withConnection(context, new Callable<IRubyObject>() {
            public IRubyObject call(final Connection connection) throws SQLException {
                Statement statement = null; ResultSet resultSet = null;
                try {
                    if ( binds == null ) { // plain statement
                        statement = createStatement(context, connection);
                        statement.setMaxRows(maxRows); // zero means there is no limit
                        resultSet = statement.executeQuery(query);
                    }
                    else {
                        final PreparedStatement prepStatement;
                        statement = prepStatement = connection.prepareStatement(query);
                        statement.setMaxRows(maxRows); // zero means there is no limit
                        setStatementParameters(context, connection, prepStatement, binds);
                        resultSet = prepStatement.executeQuery();
                    }

                    if ( block != null && block.isGiven() ) {
                        // yield(id1, name1) ... row 1 result data
                        // yield(id2, name2) ... row 2 result data
                        return yieldResultRows(context, connection, resultSet, block);
                    }

                    return mapToRawResult(context, connection, resultSet, false);
                }
                catch (final SQLException e) {
                    debugErrorSQL(context, query);
                    throw e;
                }
                finally { close(resultSet); close(statement); }
            }
        });
    }

    /**
     * Executes a query and returns the (AR) result.
     * @param context
     * @param sql
     * @return raw query result as a name => value Hash (unless block given)
     * @throws SQLException
     * @see #execute_query(ThreadContext, IRubyObject[], Block)
     */
    @JRubyMethod(name = "execute_query", required = 1)
    public IRubyObject execute_query(final ThreadContext context,
        final IRubyObject sql) throws SQLException {
        final String query = sql.convertToString().getUnicodeValue();
        return executeQuery(context, query, 0);
    }

    /**
     * Executes a query and returns the (AR) result.
     * @param context
     * @param args
     * @return and <code>ActiveRecord::Result</code>
     * @throws SQLException
     *
     * @see #execute_query(ThreadContext, IRubyObject, IRubyObject, Block)
     */
    @JRubyMethod(name = "execute_query", required = 2, optional = 1)
    // @JRubyMethod(name = "execute_query", required = 1, optional = 2)
    public IRubyObject execute_query(final ThreadContext context,
        final IRubyObject[] args) throws SQLException {
        // args: (sql), (sql, max_rows), (sql, binds), (sql, max_rows, binds)
        final String query = args[0].convertToString().getUnicodeValue(); // sql
        IRubyObject max_rows = args.length > 1 ? args[1] : null;
        IRubyObject binds = args.length > 2 ? args[2] : null;
        final int maxRows;
        if ( max_rows == null || max_rows.isNil() ) maxRows = 0;
        else {
            if ( binds instanceof RubyNumeric ) { // (sql, max_rows)
                maxRows = RubyNumeric.fix2int(binds); binds = null;
            }
            else {
                if ( max_rows instanceof RubyNumeric ) {
                    maxRows = RubyNumeric.fix2int(max_rows);
                }
                else {
                    if ( binds == null ) binds = max_rows; // (sql, binds)
                    maxRows = 0;
                }
            }
        }

        if ( binds == null || binds.isNil() ) { // no prepared statements
            return executeQuery(context, query, maxRows);
        }
        else { // we allow prepared statements with empty binds parameters
            return executePreparedQuery(context, query, (List) binds, maxRows);
        }
    }

    public static <T> T executeQueryImpl(final ThreadContext context,
        final IRubyObject adapter, final String query,
        final int maxRows, final WithResultSet<T> withResultSet) throws RaiseException {
        return retrieveConnection(context, adapter).executeQueryImpl(context, query, maxRows, withResultSet);
    }

    public static <T> T executeQueryImpl(final ThreadContext context,
        final IRubyObject adapter, final String query,
        final int maxRows, final boolean handleException,
        final WithResultSet<T> withResultSet) throws RaiseException, SQLException {
        return retrieveConnection(context, adapter).executeQueryImpl(context, query, maxRows, handleException, withResultSet);
    }

    public <T> T executeQueryImpl(final ThreadContext context, final String query, final int maxRows,
        final WithResultSet<T> withResultSet) throws RaiseException {
        try {
            return executeQueryImpl(context, query, 0, true, withResultSet);
        }
        catch (SQLException e) { // dead code - won't happen
            handleException(context, getCause(e)); return null;
        }
    }

    public <T> T executeQueryImpl(final ThreadContext context, final String query, final int maxRows,
        final boolean handleException, final WithResultSet<T> withResultSet)
        throws RaiseException, SQLException {
        return withConnection(context, handleException, new Callable<T>() {
            public T call(final Connection connection) throws SQLException {
                Statement statement = null; ResultSet resultSet = null;
                try {
                    statement = createStatement(context, connection);
                    statement.setMaxRows(maxRows); // zero means there is no limit
                    resultSet = statement.executeQuery(query);
                    return withResultSet.call(resultSet);
                }
                finally { close(resultSet); close(statement); }
            }
        });
    }

    /**
     * NOTE: This methods behavior changed in AR-JDBC 1.3 the old behavior is
     * achievable using {@link #executeQueryRaw(ThreadContext, String, int, Block)}.
     *
     * @param context
     * @param query
     * @param maxRows
     * @return AR (mapped) query result
     *
     * @see #execute_query(ThreadContext, IRubyObject)
     * @see #execute_query(ThreadContext, IRubyObject, IRubyObject)
     * @see #mapToResult(ThreadContext, Ruby, DatabaseMetaData, ResultSet, RubyJdbcConnection.ColumnData[])
     */
    public IRubyObject executeQuery(final ThreadContext context, final String query, final int maxRows) {
        return withConnection(context, new Callable<IRubyObject>() {
            public IRubyObject call(final Connection connection) throws SQLException {
                Statement statement = null; ResultSet resultSet = null;
                try {
                    statement = createStatement(context, connection);
                    statement.setMaxRows(maxRows); // zero means there is no limit
                    resultSet = statement.executeQuery(query);
                    return mapQueryResult(context, connection, resultSet);
                }
                catch (final SQLException e) {
                    debugErrorSQL(context, query);
                    throw e;
                }
                finally { close(resultSet); close(statement); }
            }
        });
    }

    public IRubyObject executePreparedQuery(final ThreadContext context, final String query,
        final List<?> binds, final int maxRows) {
        return withConnection(context, new Callable<IRubyObject>() {
            public IRubyObject call(final Connection connection) throws SQLException {
                PreparedStatement statement = null; ResultSet resultSet = null;
                try {
                    statement = connection.prepareStatement(query);
                    statement.setMaxRows(maxRows); // zero means there is no limit
                    setStatementParameters(context, connection, statement, binds);
                    resultSet = statement.executeQuery();
                    return mapQueryResult(context, connection, resultSet);
                }
                catch (final SQLException e) {
                    debugErrorSQL(context, query);
                    throw e;
                }
                finally { close(resultSet); close(statement); }
            }
        });
    }

    private IRubyObject mapQueryResult(final ThreadContext context,
        final Connection connection, final ResultSet resultSet) throws SQLException {
        final ColumnData[] columns = extractColumns(context, connection, resultSet, false);
        return mapToResult(context, context.runtime, connection, resultSet, columns);
    }

    @JRubyMethod(name = "supported_data_types")
    public RubyArray supported_data_types(final ThreadContext context) throws SQLException {
        return withConnection(context, new Callable<RubyArray>() {
            public RubyArray call(final Connection connection) throws SQLException {
                final ResultSet typeDesc = connection.getMetaData().getTypeInfo();
                final RubyArray types;
                try {
                    types = mapToRawResult(context, connection, typeDesc, true);
                }
                finally { close(typeDesc); }
                return types;
            }
        });
    }

    @JRubyMethod(name = "primary_keys", required = 1)
    public IRubyObject primary_keys(ThreadContext context, IRubyObject tableName) throws SQLException {
        @SuppressWarnings("unchecked")
        List<IRubyObject> primaryKeys = (List) primaryKeys(context, tableName.toString());
        return context.runtime.newArray(primaryKeys);
    }

    protected static final int PRIMARY_KEYS_COLUMN_NAME = 4;

    @Deprecated // NOTE: this should go private
    protected final List<RubyString> primaryKeys(final ThreadContext context, final String tableName) {
        return withConnection(context, new Callable<List<RubyString>>() {
            public List<RubyString> call(final Connection connection) throws SQLException {
                final String _tableName = caseConvertIdentifierForJdbc(connection, tableName);
                final TableName table = extractTableName(connection, null, _tableName);
                return primaryKeys(context, connection, table);
            }
        });
    }

    protected List<RubyString> primaryKeys(final ThreadContext context,
        final Connection connection, final TableName table) throws SQLException {
        final DatabaseMetaData metaData = connection.getMetaData();
        ResultSet resultSet = null;
        final List<RubyString> keyNames = new ArrayList<RubyString>();
        try {
            resultSet = metaData.getPrimaryKeys(table.catalog, table.schema, table.name);
            final Ruby runtime = context.runtime;
            while ( resultSet.next() ) {
                String columnName = resultSet.getString(PRIMARY_KEYS_COLUMN_NAME);
                columnName = caseConvertIdentifierForRails(connection, columnName);
                keyNames.add( RubyString.newUnicodeString(runtime, columnName) );
            }
        }
        finally { close(resultSet); }
        return keyNames;
    }

    @JRubyMethod(name = "tables")
    public IRubyObject tables(ThreadContext context) {
        return tables(context, null, null, null, TABLE_TYPE);
    }

    @JRubyMethod(name = "tables")
    public IRubyObject tables(ThreadContext context, IRubyObject catalog) {
        return tables(context, toStringOrNull(catalog), null, null, TABLE_TYPE);
    }

    @JRubyMethod(name = "tables")
    public IRubyObject tables(ThreadContext context, IRubyObject catalog, IRubyObject schemaPattern) {
        return tables(context, toStringOrNull(catalog), toStringOrNull(schemaPattern), null, TABLE_TYPE);
    }

    @JRubyMethod(name = "tables")
    public IRubyObject tables(ThreadContext context, IRubyObject catalog, IRubyObject schemaPattern, IRubyObject tablePattern) {
        return tables(context, toStringOrNull(catalog), toStringOrNull(schemaPattern), toStringOrNull(tablePattern), TABLE_TYPE);
    }

    @JRubyMethod(name = "tables", required = 4, rest = true)
    public IRubyObject tables(ThreadContext context, IRubyObject[] args) {
        return tables(context, toStringOrNull(args[0]), toStringOrNull(args[1]), toStringOrNull(args[2]), getTypes(args[3]));
    }

    protected IRubyObject tables(final ThreadContext context,
        final String catalog, final String schemaPattern, final String tablePattern, final String[] types) {
        return withConnection(context, new Callable<IRubyObject>() {
            public IRubyObject call(final Connection connection) throws SQLException {
                return matchTables(context.runtime, connection, catalog, schemaPattern, tablePattern, types, false);
            }
        });
    }

    protected String[] getTableTypes() {
        return TABLE_TYPES;
    }

    @JRubyMethod(name = "table_exists?")
    public RubyBoolean table_exists_p(final ThreadContext context, IRubyObject table) {
        if ( table.isNil() ) {
            throw context.runtime.newArgumentError("nil table name");
        }
        final String tableName = table.toString();

        return tableExists(context, null, tableName);
    }

    @JRubyMethod(name = "table_exists?")
    public RubyBoolean table_exists_p(final ThreadContext context, IRubyObject table, IRubyObject schema) {
        if ( table.isNil() ) {
            throw context.runtime.newArgumentError("nil table name");
        }
        final String tableName = table.toString();
        final String defaultSchema = schema.isNil() ? null : schema.toString();

        return tableExists(context, defaultSchema, tableName);
    }

    protected RubyBoolean tableExists(final ThreadContext context,
        final String defaultSchema, final String tableName) {
        return withConnection(context, new Callable<RubyBoolean>() {
            public RubyBoolean call(final Connection connection) throws SQLException {
                final TableName components = extractTableName(connection, defaultSchema, tableName);
                return context.runtime.newBoolean( tableExists(context, connection, components) );
            }
        });
    }

    @JRubyMethod(name = {"columns", "columns_internal"}, required = 1, optional = 2)
    public RubyArray columns_internal(final ThreadContext context, final IRubyObject[] args)
        throws SQLException {
        return withConnection(context, new Callable<RubyArray>() {
            public RubyArray call(final Connection connection) throws SQLException {
                ResultSet columns = null;
                try {
                    final String tableName = args[0].toString();
                    // optionals (NOTE: catalog argument was never used before 1.3.0) :
                    final String catalog = args.length > 1 ? toStringOrNull(args[1]) : null;
                    final String defaultSchema = args.length > 2 ? toStringOrNull(args[2]) : null;

                    final TableName components;
                    if ( catalog == null ) { // backwards-compatibility with < 1.3.0
                        components = extractTableName(connection, defaultSchema, tableName);
                    }
                    else {
                        components = extractTableName(connection, catalog, defaultSchema, tableName);
                    }

                    if ( ! tableExists(context, connection, components) ) {
                        throw new SQLException("table: " + tableName + " does not exist");
                    }

                    final DatabaseMetaData metaData = connection.getMetaData();
                    columns = metaData.getColumns(components.catalog, components.schema, components.name, null);
                    return unmarshalColumns(context, metaData, components, columns);
                }
                finally {
                    close(columns);
                }
            }
        });
    }

    @JRubyMethod(name = "indexes")
    public IRubyObject indexes(final ThreadContext context, IRubyObject tableName, IRubyObject name) {
        return indexes(context, toStringOrNull(tableName), toStringOrNull(name), null);
    }

    @JRubyMethod(name = "indexes")
    public IRubyObject indexes(final ThreadContext context, IRubyObject tableName, IRubyObject name, IRubyObject schemaName) {
        return indexes(context, toStringOrNull(tableName), toStringOrNull(name), toStringOrNull(schemaName));
    }

    // NOTE: metaData.getIndexInfo row mappings :
    protected static final int INDEX_INFO_TABLE_NAME = 3;
    protected static final int INDEX_INFO_NON_UNIQUE = 4;
    protected static final int INDEX_INFO_NAME = 6;
    protected static final int INDEX_INFO_COLUMN_NAME = 9;

    /**
     * Default JDBC introspection for index metadata on the JdbcConnection.
     *
     * JDBC index metadata is denormalized (multiple rows may be returned for
     * one index, one row per column in the index), so a simple block-based
     * filter like that used for tables doesn't really work here.  Callers
     * should filter the return from this method instead.
     */
    protected IRubyObject indexes(final ThreadContext context, final String tableName, final String name, final String schemaName) {
        return withConnection(context, new Callable<IRubyObject>() {
            public RubyArray call(final Connection connection) throws SQLException {
                final Ruby runtime = context.runtime;
                final RubyClass indexDefinition = getIndexDefinition(runtime);

                String _tableName = caseConvertIdentifierForJdbc(connection, tableName);
                String _schemaName = caseConvertIdentifierForJdbc(connection, schemaName);
                final TableName table = extractTableName(connection, _schemaName, _tableName);

                final List<RubyString> primaryKeys = primaryKeys(context, connection, table);

                ResultSet indexInfoSet = null;
                final List<IRubyObject> indexes = new ArrayList<IRubyObject>();
                try {
                    final DatabaseMetaData metaData = connection.getMetaData();
                    indexInfoSet = metaData.getIndexInfo(table.catalog, table.schema, table.name, false, true);
                    String currentIndex = null;

                    while ( indexInfoSet.next() ) {
                        String indexName = indexInfoSet.getString(INDEX_INFO_NAME);
                        if ( indexName == null ) continue;
                        indexName = caseConvertIdentifierForRails(metaData, indexName);

                        final String columnName = indexInfoSet.getString(INDEX_INFO_COLUMN_NAME);
                        final RubyString rubyColumnName = RubyString.newUnicodeString(
                                runtime, caseConvertIdentifierForRails(metaData, columnName)
                        );
                        if ( primaryKeys.contains(rubyColumnName) ) continue;

                        // We are working on a new index
                        if ( ! indexName.equals(currentIndex) ) {
                            currentIndex = indexName;

                            String indexTableName = indexInfoSet.getString(INDEX_INFO_TABLE_NAME);
                            indexTableName = caseConvertIdentifierForRails(metaData, indexTableName);

                            final boolean nonUnique = indexInfoSet.getBoolean(INDEX_INFO_NON_UNIQUE);

                            IRubyObject[] args = new IRubyObject[] {
                                RubyString.newUnicodeString(runtime, indexTableName), // table_name
                                RubyString.newUnicodeString(runtime, indexName), // index_name
                                runtime.newBoolean( ! nonUnique ), // unique
                                runtime.newArray() // [] for column names, we'll add to that in just a bit
                                // orders, (since AR 3.2) where, type, using (AR 4.0)
                            };

                            indexes.add( indexDefinition.callMethod(context, "new", args) ); // IndexDefinition.new
                        }

                        // One or more columns can be associated with an index
                        IRubyObject lastIndexDef = indexes.isEmpty() ? null : indexes.get(indexes.size() - 1);
                        if (lastIndexDef != null) {
                            lastIndexDef.callMethod(context, "columns").callMethod(context, "<<", rubyColumnName);
                        }
                    }

                    return runtime.newArray(indexes);

                } finally { close(indexInfoSet); }
            }
        });
    }

    @JRubyMethod(name = "supports_views?")
    public RubyBoolean supports_views_p(final ThreadContext context) throws SQLException {
        return withConnection(context, new Callable<RubyBoolean>() {
            public RubyBoolean call(final Connection connection) throws SQLException {
                final DatabaseMetaData metaData = connection.getMetaData();
                final ResultSet tableTypes = metaData.getTableTypes();
                try {
                    while ( tableTypes.next() ) {
                        if ( "VIEW".equalsIgnoreCase( tableTypes.getString(1) ) ) {
                            return context.runtime.getTrue();
                        }
                    }
                }
                finally {
                    close(tableTypes);
                }
                return context.runtime.getFalse();
            }
        });
    }

    @JRubyMethod(name = "with_jdbc_connection", alias = "with_connection_retry_guard", frame = true)
    public IRubyObject with_jdbc_connection(final ThreadContext context, final Block block) {
        return withConnection(context, new Callable<IRubyObject>() {
            public IRubyObject call(final Connection connection) throws SQLException {
                return block.call(context, new IRubyObject[] { convertJavaToRuby(connection) });
            }
        });
    }

    /*
     * (binary?, column_name, table_name, id_key, id_value, value)
     */
    @Deprecated
    @JRubyMethod(name = "write_large_object", required = 6)
    public IRubyObject write_large_object(final ThreadContext context, final IRubyObject[] args)
        throws SQLException {

        final boolean binary = args[0].isTrue();
        final String columnName = args[1].toString();
        final String tableName = args[2].toString();
        final String idKey = args[3].toString();
        final IRubyObject idVal = args[4];
        final IRubyObject lobValue = args[5];

        int count = updateLobValue(context, tableName, columnName, null, idKey, idVal, null, lobValue, binary);
        return context.runtime.newFixnum(count);
    }

    @JRubyMethod(name = "update_lob_value", required = 3)
    public IRubyObject update_lob_value(final ThreadContext context,
        final IRubyObject record, final IRubyObject column, final IRubyObject value)
        throws SQLException {

        final boolean binary = // column.type == :binary
            column.callMethod(context, "type").toString() == (Object) "binary";

        final IRubyObject recordClass = record.callMethod(context, "class");
        final IRubyObject adapter = recordClass.callMethod(context, "connection");

        IRubyObject columnName = column.callMethod(context, "name");
        columnName = adapter.callMethod(context, "quote_column_name", columnName);
        IRubyObject tableName = recordClass.callMethod(context, "table_name");
        tableName = adapter.callMethod(context, "quote_table_name", tableName);
        final IRubyObject idKey = recordClass.callMethod(context, "primary_key"); // 'id'
        // callMethod(context, "quote", primaryKey);
        final IRubyObject idColumn = // record.class.columns_hash['id']
            recordClass.callMethod(context, "columns_hash").callMethod(context, "[]", idKey);

        final IRubyObject id = record.callMethod(context, "id"); // record.id

        final int count = updateLobValue(context,
            tableName.toString(), columnName.toString(), column,
            idKey.toString(), id, idColumn, value, binary
        );
        return context.runtime.newFixnum(count);
    }

    private int updateLobValue(final ThreadContext context,
        final String tableName, final String columnName, final IRubyObject column,
        final String idKey, final IRubyObject idValue, final IRubyObject idColumn,
        final IRubyObject value, final boolean binary) {

        final String sql = "UPDATE "+ tableName +" SET "+ columnName +" = ? WHERE "+ idKey +" = ?" ;

        return withConnection(context, new Callable<Integer>() {
            public Integer call(final Connection connection) throws SQLException {
                PreparedStatement statement = null;
                try {
                    statement = connection.prepareStatement(sql);
                    if ( binary ) { // blob
                        setBlobParameter(context, connection, statement, 1, value, column, Types.BLOB);
                    }
                    else { // clob
                        setClobParameter(context, connection, statement, 1, value, column, Types.CLOB);
                    }
                    setStatementParameter(context, context.runtime, connection, statement, 2, idValue, idColumn);
                    return statement.executeUpdate();
                }
                finally { close(statement); }
            }
        });
    }

    protected String caseConvertIdentifierForRails(final Connection connection, final String value)
        throws SQLException {
        if ( value == null ) return null;
        return caseConvertIdentifierForRails(connection.getMetaData(), value);
    }

    /**
     * Convert an identifier coming back from the database to a case which Rails is expecting.
     *
     * Assumption: Rails identifiers will be quoted for mixed or will stay mixed
     * as identifier names in Rails itself.  Otherwise, they expect identifiers to
     * be lower-case.  Databases which store identifiers uppercase should be made
     * lower-case.
     *
     * Assumption 2: It is always safe to convert all upper case names since it appears that
     * some adapters do not report StoresUpper/Lower/Mixed correctly (am I right postgres/mysql?).
     */
    protected static String caseConvertIdentifierForRails(final DatabaseMetaData metaData, final String value)
        throws SQLException {
        if ( value == null ) return null;
        return metaData.storesUpperCaseIdentifiers() ? value.toLowerCase() : value;
    }

    protected String caseConvertIdentifierForJdbc(final Connection connection, final String value)
        throws SQLException {
        if ( value == null ) return null;
        return caseConvertIdentifierForJdbc(connection.getMetaData(), value);
    }

    /**
     * Convert an identifier destined for a method which cares about the databases internal
     * storage case.  Methods like DatabaseMetaData.getPrimaryKeys() needs the table name to match
     * the internal storage name.  Arbitrary queries and the like DO NOT need to do this.
     */
    protected static String caseConvertIdentifierForJdbc(final DatabaseMetaData metaData, final String value)
        throws SQLException {
        if ( value == null ) return null;

        if ( metaData.storesUpperCaseIdentifiers() ) {
            return value.toUpperCase();
        }
        else if ( metaData.storesLowerCaseIdentifiers() ) {
            return value.toLowerCase();
        }
        return value;
    }

    // internal helper exported on ArJdbc @JRubyMethod(meta = true)
    public static IRubyObject with_meta_data_from_data_source_if_any(final ThreadContext context,
        final IRubyObject self, final IRubyObject config, final Block block) {
        final IRubyObject ds_or_name = rawDataSourceOrName(context, config);

        if ( ds_or_name == null ) return context.runtime.getFalse();

        final DataSource dataSource;
        final Object dsOrName = ds_or_name.toJava(Object.class);
        if ( dsOrName instanceof DataSource ) {
            dataSource = (DataSource) dsOrName;
        }
        else {
            try {
                dataSource = (DataSource) NamingHelper.lookup( dsOrName.toString() );
            }
            catch (NamingException e) {
                //throw wrapException(context, context.runtime.getRuntimeError(), e);
                throw RaiseException.createNativeRaiseException(context.runtime, e);
            }
        }

        Connection connection = null;
        try {
            connection = dataSource.getConnection();
            final DatabaseMetaData metaData = connection.getMetaData();
            return block.call(context, JavaUtil.convertJavaToRuby(context.runtime, metaData));
        }
        catch (SQLException e) {
            throw RaiseException.createNativeRaiseException(context.runtime, e);
        }
        finally { close(connection); }
    }

    @JRubyMethod(name = "jndi_config?", meta = true)
    public static RubyBoolean jndi_config_p(final ThreadContext context,
        final IRubyObject self, final IRubyObject config) {
        return context.runtime.newBoolean( isJndiConfig(context, config) );
    }

    private static IRubyObject rawDataSourceOrName(final ThreadContext context, final IRubyObject config) {
        // config[:jndi] || config[:data_source]

        final Ruby runtime = context.runtime;

        IRubyObject configValue;

        if ( config.getClass() == RubyHash.class ) { // "optimized" version
            final RubyHash configHash = ((RubyHash) config);
            configValue = configHash.fastARef(runtime.newSymbol("jndi"));
            if ( configValue == null ) {
                configValue = configHash.fastARef(runtime.newSymbol("data_source"));
            }
        }
        else {
            configValue = config.callMethod(context, "[]", runtime.newSymbol("jndi"));
            if ( configValue.isNil() ) configValue = null;
            if ( configValue == null ) {
                configValue = config.callMethod(context, "[]", runtime.newSymbol("data_source"));
            }
        }

        if ( configValue == null || configValue.isNil() || configValue == runtime.getFalse() ) {
            return null;
        }
        return configValue;
    }

    private static boolean isJndiConfig(final ThreadContext context, final IRubyObject config) {
        return rawDataSourceOrName(context, config) != null;
    }

    @JRubyMethod(name = "jndi_lookup", meta = true)
    public static IRubyObject jndi_lookup(final ThreadContext context,
        final IRubyObject self, final IRubyObject name) {
        try {
            final Object bound = NamingHelper.lookup( name.toString() );
            return JavaUtil.convertJavaToRuby(context.runtime, bound);
        }
        catch (NamingException e) {
            throw wrapException(context, context.runtime.getRuntimeError(), e);
        }
    }

    @Deprecated
    @JRubyMethod(name = "setup_jdbc_factory", visibility = Visibility.PROTECTED)
    public IRubyObject set_driver_factory(final ThreadContext context) {
        setDriverFactory(context);
        return get_connection_factory(context.runtime);
    }

    private ConnectionFactory setDriverFactory(final ThreadContext context) {

        final IRubyObject url = getConfigValue(context, "url");
        final IRubyObject driver = getConfigValue(context, "driver");
        final IRubyObject username = getConfigValue(context, "username");
        final IRubyObject password = getConfigValue(context, "password");

<<<<<<< HEAD
        final IRubyObject driver_instance = getConfigValue(context, "driver_instance");
=======
    protected final RubyClass getJdbcColumnClass(final ThreadContext context) {
        return (RubyClass) getAdapter(context).callMethod(context, "jdbc_column_class");
    }
>>>>>>> 865c4b3b

        if ( url.isNil() || ( driver.isNil() && driver_instance.isNil() ) ) {
            final Ruby runtime = context.runtime;
            final RubyClass errorClass = getConnectionNotEstablished( runtime );
            throw new RaiseException(runtime, errorClass, "adapter requires :driver class and jdbc :url", false);
        }

        final String jdbcURL = buildURL(context, url);
        final ConnectionFactory factory;

        if ( driver_instance != null && ! driver_instance.isNil() ) {
            final Object driverInstance = driver_instance.toJava(Object.class);
            if ( driverInstance instanceof DriverWrapper ) {
                setConnectionFactory(factory = new DriverConnectionFactoryImpl(
                    (DriverWrapper) driverInstance, jdbcURL,
                    ( username.isNil() ? null : username.toString() ),
                    ( password.isNil() ? null : password.toString() )
                ));
                return factory;
            }
            else {
                setConnectionFactory(factory = new RubyConnectionFactoryImpl(
                    driver_instance, context.getRuntime().newString(jdbcURL),
                    ( username.isNil() ? username : username.asString() ),
                    ( password.isNil() ? password : password.asString() )
                ));
                return factory;
            }
        }

        final String user = username.isNil() ? null : username.toString();
        final String pass = password.isNil() ? null : password.toString();

        final DriverWrapper driverWrapper = newDriverWrapper(context, driver.toString());
        setConnectionFactory(factory = new DriverConnectionFactoryImpl(driverWrapper, jdbcURL, user, pass));
        return factory;
    }

    protected DriverWrapper newDriverWrapper(final ThreadContext context, final String driver) {
        try {
            return new DriverWrapper(context.runtime, driver.toString(), resolveDriverProperties(context));
        }
        catch (ClassCastException e) {
            throw wrapException(context, e.getCause() != null ? e.getCause() : e);
        }
        catch (InstantiationException e) {
            throw wrapException(context, e.getCause() != null ? e.getCause() : e);
        }
        catch (IllegalAccessException e) {
            throw wrapException(context, e);
        }
    }

    @Deprecated // no longer used - only kept for API compatibility
    @JRubyMethod(visibility = Visibility.PRIVATE)
    public IRubyObject jdbc_url(final ThreadContext context) throws NamingException {
        final IRubyObject url = getConfigValue(context, "url");
        return context.getRuntime().newString( buildURL(context, url) );
    }

    private String buildURL(final ThreadContext context, final IRubyObject url) {
        IRubyObject options = getConfigValue(context, "options");
        if ( options != null && options.isNil() ) options = null;
        return DriverWrapper.buildURL(url, (Map) options);
    }

    private Properties resolveDriverProperties(final ThreadContext context) {
        IRubyObject properties = getConfigValue(context, "properties");
        if ( properties == null || properties.isNil() ) return null;
        Map<?, ?> propertiesJava = (Map) properties.toJava(Map.class);
        if ( propertiesJava instanceof Properties ) {
            return (Properties) propertiesJava;
        }
        final Properties props = new Properties();
        for ( Map.Entry entry : propertiesJava.entrySet() ) {
            props.setProperty(entry.getKey().toString(), entry.getValue().toString());
        }
        return props;
    }

    @Deprecated
    @JRubyMethod(name = "setup_jndi_factory", visibility = Visibility.PROTECTED)
    public IRubyObject set_data_source_factory(final ThreadContext context) {
        setDataSourceFactory(context);
        return get_connection_factory(context.runtime);
    }

    private ConnectionFactory setDataSourceFactory(final ThreadContext context) {
        final DataSource dataSource; final String lookupName;
        try {
            IRubyObject value = getConfigValue(context, "data_source");
            if ( value == null || value.isNil() ) {
                value = getConfigValue(context, "jndi");
                lookupName = value.toString();
                dataSource = lookupDataSource(context, lookupName);
            }
            else {
                dataSource = (DataSource) value.toJava(DataSource.class);
                lookupName = null;
            }
        }
        catch (NamingException e) {
            throw wrapException(context, context.runtime.getRuntimeError(), e);
        }
        ConnectionFactory factory = new DataSourceConnectionFactoryImpl(dataSource, lookupName);
        setConnectionFactory(factory);
        return factory;
    }

    private static volatile IRubyObject defaultConfig;
    private static volatile boolean defaultConfigJndi;
    private static volatile ConnectionFactory defaultConnectionFactory;

    /**
     * Sets the connection factory from the available configuration.
     * @param context
     * @see #initialize
     * @throws NamingException
     */
    @Deprecated
    @JRubyMethod(name = "setup_connection_factory", visibility = Visibility.PROTECTED)
    public IRubyObject setup_connection_factory(final ThreadContext context) {
        setupConnectionFactory(context);
        return get_connection_factory(context.runtime);
    }

    private IRubyObject get_connection_factory(final Ruby runtime) {
        return JavaUtil.convertJavaToRuby(runtime, connectionFactory);
    }

    /**
     * @return whether the connection factory is JNDI based
     */
    private boolean setupConnectionFactory(final ThreadContext context) {
        final IRubyObject config = getConfig();

        if ( defaultConfig == null ) {
            synchronized(RubyJdbcConnection.class) {
                if ( defaultConfig == null ) {
                    final boolean jndi = isJndiConfig(context, config);
                    if ( jndi ) {
                        defaultConnectionFactory = setDataSourceFactory(context);
                    }
                    else {
                        defaultConnectionFactory = setDriverFactory(context);
                    }
                    defaultConfigJndi = jndi; defaultConfig = config;
                    return jndi;
                }
            }
        }

        if ( defaultConfig != null &&
            ( defaultConfig == config || defaultConfig.eql(config) ) ) {
            setConnectionFactory( defaultConnectionFactory );
            return defaultConfigJndi;
        }

        if ( isJndiConfig(context, config) ) {
            setDataSourceFactory(context); return true;
        }
        else {
            setDriverFactory(context); return false;
        }
    }

    @JRubyMethod(name = "jndi?", alias = "jndi_connection?")
    public RubyBoolean jndi_p(final ThreadContext context) {
        return context.runtime.newBoolean( isJndi() );
    }

    protected final boolean isJndi() { return this.jndi; }

    private static DataSource lookupDataSource(final ThreadContext context, final String name) throws NamingException {
        try {
            return NamingHelper.lookup(name);
        }
        catch (NameNotFoundException e) {
            final RubyClass errorClass = getConnectionNotEstablished(context.runtime);
            final String message;
            if ( name == null || name.isEmpty() ) {
                message = "unable to lookup data source - no name given, please set jndi:";
            }
            else if ( name.indexOf("env") != -1 ) {
                final StringBuilder msg = new StringBuilder();
                msg.append("name: '").append(name).append("' not found, ");
                msg.append("try using full name (including env) e.g. ");
                msg.append("java:/comp/env"); // e.g. java:/comp/env/jdbc/MyDS
                if ( name.charAt(0) != '/' ) msg.append('/');
                msg.append(name);
                message = msg.toString();
            }
            else {
                message = "unable to lookup data source - name: '" + name + "' not found";
            }
            throw wrapException(context, errorClass, e, message);
        }
    }

    @JRubyMethod(name = "config")
    public final IRubyObject config() { return getConfig(); }

    public final IRubyObject getConfig() { return this.config; }

    protected final IRubyObject getConfigValue(final ThreadContext context, final String key) {
        final IRubyObject config = getConfig();
        final RubySymbol keySym = context.runtime.newSymbol(key);
        if ( config instanceof RubyHash ) {
            final IRubyObject value = ((RubyHash) config).fastARef(keySym);
            return value == null ? context.nil : value;
        }
        return config.callMethod(context, "[]", keySym);
    }

    protected final IRubyObject setConfigValue(final ThreadContext context,
            final String key, final IRubyObject value) {
        final IRubyObject config = getConfig();
        final RubySymbol keySym = context.runtime.newSymbol(key);
        if ( config instanceof RubyHash ) {
            return ((RubyHash) config).op_aset(context, keySym, value);
        }
        return config.callMethod(context, "[]=", new IRubyObject[] { keySym, value });
    }

    protected final IRubyObject setConfigValueIfNotSet(final ThreadContext context,
            final String key, final IRubyObject value) {
        final IRubyObject config = getConfig();
        final RubySymbol keySym = context.runtime.newSymbol(key);
        if ( config instanceof RubyHash ) {
            final IRubyObject setValue = ((RubyHash) config).fastARef(keySym);
            if ( setValue != null ) return setValue;
            return ((RubyHash) config).op_aset(context, keySym, value);
        }

        final IRubyObject setValue = config.callMethod(context, "[]", keySym);
        if ( ! setValue.isNil() ) return setValue;
        return config.callMethod(context, "[]=", new IRubyObject[] { keySym, value });
    }

    private static String toStringOrNull(final IRubyObject arg) {
        return arg.isNil() ? null : arg.toString();
    }

    // NOTE: make public
    protected final IRubyObject getAdapter() { return this.adapter; }

    protected RubyClass getJdbcColumnClass(final ThreadContext context) {
        return (RubyClass) getAdapter().callMethod(context, "jdbc_column_class");
    }

    protected final ConnectionFactory getConnectionFactory() throws RaiseException {
        if ( connectionFactory == null ) {
            // NOTE: only for (backwards) compatibility (to be deleted) :
            IRubyObject connection_factory = getInstanceVariable("@connection_factory");
            if ( connection_factory == null ) {
                throw getRuntime().newRuntimeError("@connection_factory not set");
            }
            connectionFactory = (ConnectionFactory) connection_factory.toJava(ConnectionFactory.class);
        }
        return connectionFactory;
    }

    public void setConnectionFactory(ConnectionFactory connectionFactory) {
        this.connectionFactory = connectionFactory;
    }

    protected Connection newConnection() throws SQLException {
        return getConnectionFactory().newConnection();
    }

    private static String[] getTypes(final IRubyObject typeArg) {
        if ( typeArg instanceof RubyArray ) {
            IRubyObject[] rubyTypes = ((RubyArray) typeArg).toJavaArray();

            final String[] types = new String[rubyTypes.length];
            for ( int i = 0; i < types.length; i++ ) {
                types[i] = rubyTypes[i].toString();
            }
            return types;
        }
        return new String[] { typeArg.toString() }; // expect a RubyString
    }

    /**
     * Maps a query result into a <code>ActiveRecord</code> result.
     * @param context
     * @param runtime
     * @param metaData
     * @param resultSet
     * @param columns
     * @return since 3.1 expected to return a <code>ActiveRecord::Result</code>
     * @throws SQLException
     */
    protected IRubyObject mapToResult(final ThreadContext context, final Ruby runtime,
            final Connection connection, final ResultSet resultSet,
            final ColumnData[] columns) throws SQLException {

        final ResultHandler resultHandler = ResultHandler.getInstance(runtime);
        final RubyArray resultRows = runtime.newArray();

        while ( resultSet.next() ) {
            resultRows.append( resultHandler.mapRow(context, runtime, columns, resultSet, this) );
        }

        return resultHandler.newResult(context, runtime, columns, resultRows);
    }

    protected IRubyObject jdbcToRuby(
        final ThreadContext context, final Ruby runtime,
        final int column, final int type, final ResultSet resultSet)
        throws SQLException {

        try {
            switch (type) {
            case Types.BLOB:
            case Types.BINARY:
            case Types.VARBINARY:
            case Types.LONGVARBINARY:
                return streamToRuby(context, runtime, resultSet, column);
            case Types.CLOB:
            case Types.NCLOB: // JDBC 4.0
                return readerToRuby(context, runtime, resultSet, column);
            case Types.LONGVARCHAR:
            case Types.LONGNVARCHAR: // JDBC 4.0
                if ( runtime.is1_9() ) {
                    return readerToRuby(context, runtime, resultSet, column);
                }
                else {
                    return streamToRuby(context, runtime, resultSet, column);
                }
            case Types.TINYINT:
            case Types.SMALLINT:
            case Types.INTEGER:
                return integerToRuby(context, runtime, resultSet, column);
            case Types.REAL:
            case Types.FLOAT:
            case Types.DOUBLE:
                return doubleToRuby(context, runtime, resultSet, column);
            case Types.BIGINT:
                return bigIntegerToRuby(context, runtime, resultSet, column);
            case Types.NUMERIC:
            case Types.DECIMAL:
                return decimalToRuby(context, runtime, resultSet, column);
            case Types.DATE:
                return dateToRuby(context, runtime, resultSet, column);
            case Types.TIME:
                return timeToRuby(context, runtime, resultSet, column);
            case Types.TIMESTAMP:
                return timestampToRuby(context, runtime, resultSet, column);
            case Types.BIT:
            case Types.BOOLEAN:
                return booleanToRuby(context, runtime, resultSet, column);
            case Types.SQLXML: // JDBC 4.0
                return xmlToRuby(context, runtime, resultSet, column);
            case Types.ARRAY: // we handle JDBC Array into (Ruby) []
                return arrayToRuby(context, runtime, resultSet, column);
            case Types.NULL:
                return runtime.getNil();
            // NOTE: (JDBC) exotic stuff just cause it's so easy with JRuby :)
            case Types.JAVA_OBJECT:
            case Types.OTHER:
                return objectToRuby(context, runtime, resultSet, column);
            // (default) String
            case Types.CHAR:
            case Types.VARCHAR:
            case Types.NCHAR: // JDBC 4.0
            case Types.NVARCHAR: // JDBC 4.0
            default:
                return stringToRuby(context, runtime, resultSet, column);
            }
            // NOTE: not mapped types :
            //case Types.DISTINCT:
            //case Types.STRUCT:
            //case Types.REF:
            //case Types.DATALINK:
        }
        catch (IOException e) {
            throw new SQLException(e.getMessage(), e);
        }
    }

    protected IRubyObject integerToRuby(final ThreadContext context,
        final Ruby runtime, final ResultSet resultSet, final int column)
        throws SQLException {
        final long value = resultSet.getLong(column);
        if ( value == 0 && resultSet.wasNull() ) return runtime.getNil();
        return runtime.newFixnum(value);
    }

    protected IRubyObject doubleToRuby(final ThreadContext context,
        final Ruby runtime, final ResultSet resultSet, final int column)
        throws SQLException {
        final double value = resultSet.getDouble(column);
        if ( value == 0 && resultSet.wasNull() ) return runtime.getNil();
        return runtime.newFloat(value);
    }

    protected static Boolean byteStrings;
    static {
        final String stringBytes = System.getProperty("arjdbc.string.bytes");
        if ( stringBytes != null ) byteStrings = Boolean.parseBoolean(stringBytes);
        //else byteStrings = Boolean.FALSE;
    }

    protected boolean useByteStrings() {
        // NOTE: default is false as some drivers seem to not like it !
        return byteStrings == null ? false : byteStrings.booleanValue();
    }

    protected IRubyObject stringToRuby(final ThreadContext context,
        final Ruby runtime, final ResultSet resultSet, final int column)
        throws SQLException {
        if ( useByteStrings() ) { // optimized String -> byte[]
            return bytesToUTF8String(context, runtime, resultSet, column);
        }
        else {
            final String value = resultSet.getString(column);
            if ( value == null && resultSet.wasNull() ) return runtime.getNil();
            return RubyString.newUnicodeString(runtime, value);
        }
    }

    protected static IRubyObject bytesToString(final ThreadContext context,
        final Ruby runtime, final ResultSet resultSet, final int column)
        throws SQLException { // optimized String -> byte[]
        final byte[] value = resultSet.getBytes(column);
        if ( value == null || resultSet.wasNull() ) return runtime.getNil();
        return StringHelper.newString(runtime, value);
    }

    protected static IRubyObject bytesToUTF8String(final ThreadContext context,
        final Ruby runtime, final ResultSet resultSet, final int column)
        throws SQLException { // optimized String -> byte[]
        final byte[] value = resultSet.getBytes(column);
        if ( value == null || resultSet.wasNull() ) return runtime.getNil();
        return StringHelper.newUTF8String(runtime, value);
    }

    protected IRubyObject bigIntegerToRuby(final ThreadContext context,
        final Ruby runtime, final ResultSet resultSet, final int column)
        throws SQLException {
        final String value = resultSet.getString(column);
        if ( value == null || resultSet.wasNull() ) return runtime.getNil();
        return RubyBignum.bignorm(runtime, new BigInteger(value));
    }

    protected static final boolean bigDecimalExt;
    static {
        boolean useBigDecimalExt = true;

        final String decimalFast = System.getProperty("arjdbc.decimal.fast");
        if ( decimalFast != null ) {
            useBigDecimalExt = Boolean.parseBoolean(decimalFast);
        }
        // NOTE: JRuby 1.6 -> 1.7 API change : moved org.jruby.RubyBigDecimal
        try {
            Class.forName("org.jruby.ext.bigdecimal.RubyBigDecimal"); // JRuby 1.7+
        }
        catch (ClassNotFoundException e) {
            useBigDecimalExt = false; // JRuby 1.6
        }
        bigDecimalExt = useBigDecimalExt;
    }

    protected IRubyObject decimalToRuby(final ThreadContext context,
        final Ruby runtime, final ResultSet resultSet, final int column)
        throws SQLException {
        if ( bigDecimalExt ) { // "optimized" path (JRuby 1.7+)
            final BigDecimal value = resultSet.getBigDecimal(column);
            if ( value == null || resultSet.wasNull() ) return runtime.getNil();
            return new org.jruby.ext.bigdecimal.RubyBigDecimal(runtime, value);
        }

        final String value = resultSet.getString(column);
        if ( value == null || resultSet.wasNull() ) return runtime.getNil();
        return runtime.getKernel().callMethod("BigDecimal", runtime.newString(value));
    }

    protected static Boolean rawDateTime;
    static {
        final String dateTimeRaw = System.getProperty("arjdbc.datetime.raw");
        if ( dateTimeRaw != null ) {
            rawDateTime = Boolean.parseBoolean(dateTimeRaw);
        }
        // NOTE: we do this since it will have a different value depending on
        // AR version - since 4.0 false by default otherwise will be true ...
    }

    @JRubyMethod(name = "raw_date_time?", meta = true)
    public static IRubyObject useRawDateTime(final ThreadContext context, final IRubyObject self) {
        if ( rawDateTime == null ) return context.nil;
        return context.runtime.newBoolean( rawDateTime.booleanValue() );
    }

    @JRubyMethod(name = "raw_date_time=", meta = true)
    public static IRubyObject setRawDateTime(final IRubyObject self, final IRubyObject value) {
        if ( value instanceof RubyBoolean ) {
            rawDateTime = ((RubyBoolean) value).isTrue();
        }
        else {
            rawDateTime = value.isNil() ? null : Boolean.TRUE;
        }
        return value;
    }

    protected IRubyObject dateToRuby(final ThreadContext context,
        final Ruby runtime, final ResultSet resultSet, final int column)
        throws SQLException {

        final Date value = resultSet.getDate(column);
        if ( value == null ) return runtime.getNil();

        if ( rawDateTime != null && rawDateTime.booleanValue() ) {
            return RubyString.newString(runtime, DateTimeUtils.dateToString(value));
        }

        return DateTimeUtils.newTime(context, value).callMethod(context, "to_date");
    }

    protected IRubyObject timeToRuby(final ThreadContext context,
        final Ruby runtime, final ResultSet resultSet, final int column)
        throws SQLException {

        final Time value = resultSet.getTime(column);
        if ( value == null ) return runtime.getNil();

        if ( rawDateTime != null && rawDateTime.booleanValue() ) {
            return RubyString.newString(runtime, DateTimeUtils.timeToString(value));
        }

        return DateTimeUtils.newTime(context, value);
    }

    protected IRubyObject timestampToRuby(final ThreadContext context, // TODO
        final Ruby runtime, final ResultSet resultSet, final int column)
        throws SQLException {

        final Timestamp value = resultSet.getTimestamp(column);
        if ( value == null ) return runtime.getNil();

        if ( rawDateTime != null && rawDateTime.booleanValue() ) {
            return RubyString.newString(runtime, DateTimeUtils.timestampToString(value));
        }

        return DateTimeUtils.newTime(context, value);
    }

    protected static Boolean rawBoolean;
    static {
        final String booleanRaw = System.getProperty("arjdbc.boolean.raw");
        if ( booleanRaw != null ) {
            rawBoolean = Boolean.parseBoolean(booleanRaw);
        }
    }

    @JRubyMethod(name = "raw_boolean?", meta = true)
    public static IRubyObject useRawBoolean(final ThreadContext context, final IRubyObject self) {
        if ( rawBoolean == null ) return context.nil;
        return context.runtime.newBoolean( rawBoolean.booleanValue() );
    }

    @JRubyMethod(name = "raw_boolean=", meta = true)
    public static IRubyObject setRawBoolean(final IRubyObject self, final IRubyObject value) {
        if ( value instanceof RubyBoolean ) {
            rawBoolean = ((RubyBoolean) value).isTrue();
        }
        else {
            rawBoolean = value.isNil() ? null : Boolean.TRUE;
        }
        return value;
    }

    protected IRubyObject booleanToRuby(final ThreadContext context,
        final Ruby runtime, final ResultSet resultSet, final int column)
        throws SQLException {
        if ( rawBoolean != null && rawBoolean.booleanValue() ) {
            final String value = resultSet.getString(column);
            if ( resultSet.wasNull() ) return runtime.getNil();
            return RubyString.newUnicodeString(runtime, value);
        }
        final boolean value = resultSet.getBoolean(column);
        if ( resultSet.wasNull() ) return runtime.getNil();
        return runtime.newBoolean(value);
    }

    protected static final int streamBufferSize = 2048;

    protected IRubyObject streamToRuby(final ThreadContext context,
        final Ruby runtime, final ResultSet resultSet, final int column)
        throws SQLException, IOException {
        final InputStream stream = resultSet.getBinaryStream(column);
        try {
            if ( stream == null || resultSet.wasNull() ) return runtime.getNil();

            final int buffSize = streamBufferSize;
            final ByteList bytes = new ByteList(buffSize);

            StringHelper.readBytes(bytes, stream, buffSize);

            return runtime.newString(bytes);
        }
        finally { if ( stream != null ) stream.close(); }
    }

    protected IRubyObject readerToRuby(final ThreadContext context,
        final Ruby runtime, final ResultSet resultSet, final int column)
        throws SQLException, IOException {
        if ( useByteStrings() ) { // optimized CLOBs
            return bytesToUTF8String(context, runtime, resultSet, column);
        }
        else {
            final Reader reader = resultSet.getCharacterStream(column);
            try {
                if ( reader == null || resultSet.wasNull() ) return runtime.getNil();

                final int bufSize = streamBufferSize;
                final StringBuilder string = new StringBuilder(bufSize);

                final char[] buf = new char[bufSize];
                for (int len = reader.read(buf); len != -1; len = reader.read(buf)) {
                    string.append(buf, 0, len);
                }

                return RubyString.newUnicodeString(runtime, string.toString());
            }
            finally { if ( reader != null ) reader.close(); }
        }
    }

    protected IRubyObject objectToRuby(final ThreadContext context,
        final Ruby runtime, final ResultSet resultSet, final int column)
        throws SQLException {
        final Object value = resultSet.getObject(column);

        if ( value == null || resultSet.wasNull() ) return runtime.getNil();

        return JavaUtil.convertJavaToRuby(runtime, value);
    }

    protected IRubyObject arrayToRuby(final ThreadContext context,
        final Ruby runtime, final ResultSet resultSet, final int column)
        throws SQLException {
        final Array value = resultSet.getArray(column);
        try {
            if ( value == null || resultSet.wasNull() ) return runtime.getNil();

            final RubyArray array = runtime.newArray();

            final ResultSet arrayResult = value.getResultSet(); // 1: index, 2: value
            final int baseType = value.getBaseType();
            while ( arrayResult.next() ) {
                array.append( jdbcToRuby(context, runtime, 2, baseType, arrayResult) );
            }
            return array;
        }
        finally { if ( value != null ) value.free(); }
    }

    protected IRubyObject xmlToRuby(final ThreadContext context,
        final Ruby runtime, final ResultSet resultSet, final int column)
        throws SQLException {
        final SQLXML xml = resultSet.getSQLXML(column);
        try {
            if ( xml == null || resultSet.wasNull() ) return runtime.getNil();

            return RubyString.newUnicodeString(runtime, xml.getString());
        }
        finally { if ( xml != null ) xml.free(); }
    }

    protected void setStatementParameters(final ThreadContext context,
        final Connection connection, final PreparedStatement statement,
        final List<?> binds) throws SQLException {

        final Ruby runtime = context.runtime;

        for ( int i = 0; i < binds.size(); i++ ) {
            // [ [ column1, param1 ], [ column2, param2 ], ... ]
            Object param = binds.get(i); IRubyObject column = null;
            if ( param.getClass() == RubyArray.class ) {
                final RubyArray _param = (RubyArray) param;
                column = _param.eltInternal(0); param = _param.eltInternal(1);
            }
            else if ( param instanceof List ) {
                final List<?> _param = (List<?>) param;
                column = (IRubyObject) _param.get(0); param = _param.get(1);
            }
            else if ( param instanceof Object[] ) {
                final Object[] _param = (Object[]) param;
                column = (IRubyObject) _param[0]; param = _param[1];
            }

            setStatementParameter(context, runtime, connection, statement, i + 1, param, column);
        }
    }

    protected void setStatementParameter(final ThreadContext context,
        final Ruby runtime, final Connection connection,
        final PreparedStatement statement, final int index,
        final Object value, final IRubyObject column) throws SQLException {

        final int type = jdbcTypeFor(context, runtime, column, value);

        switch (type) {
            case Types.TINYINT:
            case Types.SMALLINT:
            case Types.INTEGER:
                if ( value instanceof RubyBignum ) { // e.g. HSQLDB / H2 report JDBC type 4
                    setBigIntegerParameter(context, connection, statement, index, (RubyBignum) value, column, type);
                }
                else {
                    setIntegerParameter(context, connection, statement, index, value, column, type);
                }
                break;
            case Types.BIGINT:
                setBigIntegerParameter(context, connection, statement, index, value, column, type);
                break;
            case Types.REAL:
            case Types.FLOAT:
            case Types.DOUBLE:
                setDoubleParameter(context, connection, statement, index, value, column, type);
                break;
            case Types.NUMERIC:
            case Types.DECIMAL:
                setDecimalParameter(context, connection, statement, index, value, column, type);
                break;
            case Types.DATE:
                setDateParameter(context, connection, statement, index, value, column, type);
                break;
            case Types.TIME:
                setTimeParameter(context, connection, statement, index, value, column, type);
                break;
            case Types.TIMESTAMP:
                setTimestampParameter(context, connection, statement, index, value, column, type);
                break;
            case Types.BIT:
            case Types.BOOLEAN:
                setBooleanParameter(context, connection, statement, index, value, column, type);
                break;
            case Types.SQLXML:
                setXmlParameter(context, connection, statement, index, value, column, type);
                break;
            case Types.ARRAY:
                setArrayParameter(context, connection, statement, index, value, column, type);
                break;
            case Types.JAVA_OBJECT:
            case Types.OTHER:
                setObjectParameter(context, connection, statement, index, value, column, type);
                break;
            case Types.BINARY:
            case Types.VARBINARY:
            case Types.LONGVARBINARY:
            case Types.BLOB:
                setBlobParameter(context, connection, statement, index, value, column, type);
                break;
            case Types.CLOB:
            case Types.NCLOB: // JDBC 4.0
                setClobParameter(context, connection, statement, index, value, column, type);
                break;
            case Types.CHAR:
            case Types.VARCHAR:
            case Types.NCHAR: // JDBC 4.0
            case Types.NVARCHAR: // JDBC 4.0
            default:
                setStringParameter(context, connection, statement, index, value, column, type);
        }
    }

    private RubySymbol resolveColumnType(final ThreadContext context, final Ruby runtime,
        final IRubyObject column) {
        if ( column instanceof RubySymbol ) { // deprecated behavior
            return (RubySymbol) column;
        }
        if ( column instanceof RubyString) { // deprecated behavior
            if ( runtime.is1_9() ) {
                return ( (RubyString) column ).intern19();
            }
            else {
                return ( (RubyString) column ).intern();
            }
        }

        if ( column == null || column.isNil() ) {
            throw runtime.newArgumentError("nil column passed");
        }
        return (RubySymbol) column.callMethod(context, "type");
    }

    protected int jdbcTypeFor(final ThreadContext context, final Ruby runtime,
        final IRubyObject column, final Object value) throws SQLException {

        final String internedType;
        if ( column != null && ! column.isNil() ) {
            // NOTE: there's no ActiveRecord "convention" really for this ...
            // this is based on Postgre's initial support for arrays :
            // `column.type` contains the base type while there's `column.array?`
            if ( column.respondsTo("array?") && column.callMethod(context, "array?").isTrue() ) {
                internedType = "array";
            }
            else {
                final RubySymbol columnType = resolveColumnType(context, runtime, column);
                internedType = columnType.asJavaString();
            }
        }
        else {
            if ( value instanceof RubyInteger ) {
                internedType = "integer";
            }
            else if ( value instanceof RubyNumeric ) {
                internedType = "float";
            }
            else if ( value instanceof RubyTime ) {
                internedType = "timestamp";
            }
            else {
                internedType = "string";
            }
        }

        if ( internedType == (Object) "string" ) return Types.VARCHAR;
        else if ( internedType == (Object) "text" ) return Types.CLOB;
        else if ( internedType == (Object) "integer" ) return Types.INTEGER;
        else if ( internedType == (Object) "decimal" ) return Types.DECIMAL;
        else if ( internedType == (Object) "float" ) return Types.FLOAT;
        else if ( internedType == (Object) "date" ) return Types.DATE;
        else if ( internedType == (Object) "time" ) return Types.TIME;
        else if ( internedType == (Object) "datetime" ) return Types.TIMESTAMP;
        else if ( internedType == (Object) "timestamp" ) return Types.TIMESTAMP;
        else if ( internedType == (Object) "binary" ) return Types.BLOB;
        else if ( internedType == (Object) "boolean" ) return Types.BOOLEAN;
        else if ( internedType == (Object) "xml" ) return Types.SQLXML;
        else if ( internedType == (Object) "array" ) return Types.ARRAY;
        else return Types.OTHER; // -1 as well as 0 are used in Types
    }

    protected void setIntegerParameter(final ThreadContext context,
        final Connection connection, final PreparedStatement statement,
        final int index, final Object value,
        final IRubyObject column, final int type) throws SQLException {
        if ( value instanceof IRubyObject ) {
            setIntegerParameter(context, connection, statement, index, (IRubyObject) value, column, type);
        }
        else {
            if ( value == null ) statement.setNull(index, Types.INTEGER);
            else {
                statement.setLong(index, ((Number) value).longValue());
            }
        }
    }

    protected void setIntegerParameter(final ThreadContext context,
        final Connection connection, final PreparedStatement statement,
        final int index, final IRubyObject value,
        final IRubyObject column, final int type) throws SQLException {
        if ( value.isNil() ) statement.setNull(index, Types.INTEGER);
        else {
            if ( value instanceof RubyFixnum ) {
                statement.setLong(index, ((RubyFixnum) value).getLongValue());
            }
            else if ( value instanceof RubyNumeric ) {
                // NOTE: fix2int will call value.convertToIngeter for non-numeric
                // types which won't work for Strings since it uses `to_int` ...
                statement.setInt(index, RubyNumeric.fix2int(value));
            }
            else {
                statement.setLong(index, value.convertToInteger("to_i").getLongValue());
            }
        }
    }

    protected void setBigIntegerParameter(final ThreadContext context,
        final Connection connection, final PreparedStatement statement,
        final int index, final Object value,
        final IRubyObject column, final int type) throws SQLException {
        if ( value instanceof IRubyObject ) {
            setBigIntegerParameter(context, connection, statement, index, (IRubyObject) value, column, type);
        }
        else {
            if ( value == null ) statement.setNull(index, Types.BIGINT);
            else {
                if ( value instanceof BigDecimal ) {
                    statement.setBigDecimal(index, (BigDecimal) value);
                }
                else if ( value instanceof BigInteger ) {
                    setLongOrDecimalParameter(statement, index, (BigInteger) value);
                }
                else {
                    statement.setLong(index, ((Number) value).longValue());
                }
            }
        }
    }

    protected void setBigIntegerParameter(final ThreadContext context,
        final Connection connection, final PreparedStatement statement,
        final int index, final IRubyObject value,
        final IRubyObject column, final int type) throws SQLException {
        if ( value.isNil() ) statement.setNull(index, Types.INTEGER);
        else {
            if ( value instanceof RubyBignum ) {
                setLongOrDecimalParameter(statement, index, ((RubyBignum) value).getValue());
            }
            else if ( value instanceof RubyInteger ) {
                statement.setLong(index, ((RubyInteger) value).getLongValue());
            }
            else {
                setLongOrDecimalParameter(statement, index, value.convertToInteger("to_i").getBigIntegerValue());
            }
        }
    }

    private static final BigInteger MAX_LONG = BigInteger.valueOf(Long.MAX_VALUE);
    private static final BigInteger MIN_LONG = BigInteger.valueOf(Long.MIN_VALUE);

    protected static void setLongOrDecimalParameter(final PreparedStatement statement,
        final int index, final BigInteger value) throws SQLException {
        if ( value.compareTo(MAX_LONG) <= 0 // -1 intValue < MAX_VALUE
                && value.compareTo(MIN_LONG) >= 0 ) {
            statement.setLong(index, value.longValue());
        }
        else {
            statement.setBigDecimal(index, new BigDecimal(value));
        }
    }

    protected void setDoubleParameter(final ThreadContext context,
        final Connection connection, final PreparedStatement statement,
        final int index, final Object value,
        final IRubyObject column, final int type) throws SQLException {
        if ( value instanceof IRubyObject ) {
            setDoubleParameter(context, connection, statement, index, (IRubyObject) value, column, type);
        }
        else {
            if ( value == null ) statement.setNull(index, Types.DOUBLE);
            else {
                statement.setDouble(index, ((Number) value).doubleValue());
            }
        }
    }

    protected void setDoubleParameter(final ThreadContext context,
        final Connection connection, final PreparedStatement statement,
        final int index, final IRubyObject value,
        final IRubyObject column, final int type) throws SQLException {
        if ( value.isNil() ) statement.setNull(index, Types.DOUBLE);
        else {
            if ( value instanceof RubyNumeric ) {
                statement.setDouble(index, ((RubyNumeric) value).getDoubleValue());
            }
            else {
                statement.setDouble(index, value.convertToFloat().getDoubleValue());
            }
        }
    }

    protected void setDecimalParameter(final ThreadContext context,
        final Connection connection, final PreparedStatement statement,
        final int index, final Object value,
        final IRubyObject column, final int type) throws SQLException {
        if ( value instanceof IRubyObject ) {
            setDecimalParameter(context, connection, statement, index, (IRubyObject) value, column, type);
        }
        else {
            if ( value == null ) statement.setNull(index, Types.DECIMAL);
            else {
                if ( value instanceof BigDecimal ) {
                    statement.setBigDecimal(index, (BigDecimal) value);
                }
                else if ( value instanceof BigInteger ) {
                    setLongOrDecimalParameter(statement, index, (BigInteger) value);
                }
                else {
                    statement.setDouble(index, ((Number) value).doubleValue());
                }
            }
        }
    }

    protected void setDecimalParameter(final ThreadContext context,
        final Connection connection, final PreparedStatement statement,
        final int index, final IRubyObject value,
        final IRubyObject column, final int type) throws SQLException {
        if ( value.isNil() ) statement.setNull(index, Types.DECIMAL);
        else {
            // NOTE: RubyBigDecimal moved into org.jruby.ext.bigdecimal (1.6 -> 1.7)
            if ( value.getMetaClass().getName().indexOf("BigDecimal") != -1 ) {
                statement.setBigDecimal(index, getBigDecimalValue(value));
            }
            else if ( value instanceof RubyNumeric ) {
                statement.setDouble(index, ((RubyNumeric) value).getDoubleValue());
            }
            else { // e.g. `BigDecimal '42.00000000000000000001'`
                IRubyObject v = callMethod(context, "BigDecimal", value);
                statement.setBigDecimal(index, getBigDecimalValue(v));
            }
        }
    }

    private static BigDecimal getBigDecimalValue(final IRubyObject value) {
        try { // reflect ((RubyBigDecimal) value).getValue() :
            return (BigDecimal) value.getClass().
                getMethod("getValue", (Class<?>[]) null).
                invoke(value, (Object[]) null);
        }
        catch (NoSuchMethodException e) {
            throw new RuntimeException(e);
        }
        catch (IllegalAccessException e) {
            throw new RuntimeException(e);
        }
        catch (InvocationTargetException e) {
            throw new RuntimeException(e.getCause() != null ? e.getCause() : e);
        }
    }

    protected void setTimestampParameter(final ThreadContext context,
        final Connection connection, final PreparedStatement statement,
        final int index, final Object value,
        final IRubyObject column, final int type) throws SQLException {
        if ( value instanceof IRubyObject ) {
            setTimestampParameter(context, connection, statement, index, (IRubyObject) value, column, type);
        }
        else {
            if ( value == null ) statement.setNull(index, Types.TIMESTAMP);
            else {
                if ( value instanceof Timestamp ) {
                    statement.setTimestamp(index, (Timestamp) value);
                }
                else if ( value instanceof java.util.Date ) {
                    statement.setTimestamp(index, new Timestamp(((java.util.Date) value).getTime()));
                }
                else {
                    statement.setString(index, value.toString());
                }
            }
        }
    }

    protected void setTimestampParameter(final ThreadContext context,
        final Connection connection, final PreparedStatement statement,
        final int index, IRubyObject value,
        final IRubyObject column, final int type) throws SQLException {
        if ( value.isNil() ) statement.setNull(index, Types.TIMESTAMP);
        else {
            value = DateTimeUtils.getTimeInDefaultTimeZone(context, value);
            if ( value instanceof RubyTime ) {
                final RubyTime timeValue = (RubyTime) value;
                final DateTime dateTime = timeValue.getDateTime();

                final Timestamp timestamp = new Timestamp( dateTime.getMillis() );
                if ( type != Types.DATE ) { // 1942-11-30T01:02:03.123_456
                    // getMillis already set nanos to: 123_000_000
                    final int usec = (int) timeValue.getUSec(); // 456 on JRuby
                    if ( usec >= 0 ) {
                        timestamp.setNanos( timestamp.getNanos() + usec * 1000 );
                    }
                }
                statement.setTimestamp( index, timestamp, getTimeZoneCalendar(dateTime.getZone().getID()) );
            }
            else if ( value instanceof RubyString ) { // yyyy-[m]m-[d]d hh:mm:ss[.f...]
                final Timestamp timestamp = Timestamp.valueOf( value.toString() );
                statement.setTimestamp( index, timestamp ); // assume local time-zone
            }
            else { // DateTime ( ActiveSupport::TimeWithZone.to_time )
                final RubyFloat timeValue = value.convertToFloat(); // to_f
                final Timestamp timestamp = convertToTimestamp(timeValue);

                statement.setTimestamp( index, timestamp, getTimeZoneCalendar("GMT") );
            }
        }
    }

    @Deprecated
    protected static Timestamp convertToTimestamp(final RubyFloat value) {
        return DateTimeUtils.convertToTimestamp(value);
    }

    @Deprecated
    protected static IRubyObject getTimeInDefaultTimeZone(final ThreadContext context, IRubyObject value) {
        return DateTimeUtils.getTimeInDefaultTimeZone(context, value);
    }

    private static Calendar getTimeZoneCalendar(final String ID) {
        return Calendar.getInstance( TimeZone.getTimeZone(ID) );
    }

    protected void setTimeParameter(final ThreadContext context,
        final Connection connection, final PreparedStatement statement,
        final int index, final Object value,
        final IRubyObject column, final int type) throws SQLException {
        if ( value instanceof IRubyObject ) {
            setTimeParameter(context, connection, statement, index, (IRubyObject) value, column, type);
        }
        else {
            if ( value == null ) statement.setNull(index, Types.TIME);
            else {
                if ( value instanceof Time ) {
                    statement.setTime(index, (Time) value);
                }
                else if ( value instanceof java.util.Date ) {
                    statement.setTime(index, new Time(((java.util.Date) value).getTime()));
                }
                else { // hh:mm:ss
                    statement.setString(index, value.toString());
                }
            }
        }
    }

    protected void setTimeParameter(final ThreadContext context,
        final Connection connection, final PreparedStatement statement,
        final int index, IRubyObject value,
        final IRubyObject column, final int type) throws SQLException {
        if ( value.isNil() ) statement.setNull(index, Types.TIME);
        else {
            value = getTimeInDefaultTimeZone(context, value);
            if ( value instanceof RubyTime ) {
                final RubyTime timeValue = (RubyTime) value;
                final DateTime dateTime = timeValue.getDateTime();

                final Time time = new Time( dateTime.getMillis() );
                statement.setTime( index, time, getTimeZoneCalendar(dateTime.getZone().getID()) );
            }
            else if ( value instanceof RubyString ) {
                final Time time = Time.valueOf( value.toString() );
                statement.setTime( index, time ); // assume local time-zone
            }
            else { // DateTime ( ActiveSupport::TimeWithZone.to_time )
                final RubyFloat timeValue = value.convertToFloat(); // to_f
                final Time time = new Time(timeValue.getLongValue() * 1000); // millis
                // java.sql.Time is expected to be only up to second precision
                statement.setTime( index, time, getTimeZoneCalendar("GMT") );
            }
        }
    }

    protected void setDateParameter(final ThreadContext context,
        final Connection connection, final PreparedStatement statement,
        final int index, final Object value,
        final IRubyObject column, final int type) throws SQLException {
        if ( value instanceof IRubyObject ) {
            setDateParameter(context, connection, statement, index, (IRubyObject) value, column, type);
        }
        else {
            if ( value == null ) statement.setNull(index, Types.DATE);
            else {
                if ( value instanceof Date ) {
                    statement.setDate(index, (Date) value);
                }
                else if ( value instanceof java.util.Date ) {
                    statement.setDate(index, new Date(((java.util.Date) value).getTime()));
                }
                else { // yyyy-[m]m-[d]d
                    statement.setString(index, value.toString());
                }
            }
        }
    }

    protected void setDateParameter(final ThreadContext context,
        final Connection connection, final PreparedStatement statement,
        final int index, IRubyObject value,
        final IRubyObject column, final int type) throws SQLException {
        if ( value.isNil() ) statement.setNull(index, Types.DATE);
        else {
            //if ( value instanceof RubyString ) {
            //    final Date date = Date.valueOf( value.toString() );
            //    statement.setDate( index, date ); // assume local time-zone
            //    return;
            //}
            if ( ! "Date".equals( value.getMetaClass().getName() ) ) {
                if ( value.respondsTo("to_date") ) {
                    value = value.callMethod(context, "to_date");
                }
            }
            final Date date = Date.valueOf( value.asString().toString() ); // to_s
            statement.setDate( index, date /*, getTimeZoneCalendar("GMT") */ );
        }
    }

    protected void setBooleanParameter(final ThreadContext context,
        final Connection connection, final PreparedStatement statement,
        final int index, final Object value,
        final IRubyObject column, final int type) throws SQLException {
        if ( value instanceof IRubyObject ) {
            setBooleanParameter(context, connection, statement, index, (IRubyObject) value, column, type);
        }
        else {
            if ( value == null ) statement.setNull(index, Types.BOOLEAN);
            else {
                statement.setBoolean(index, ((Boolean) value).booleanValue());
            }
        }
    }

    protected void setBooleanParameter(final ThreadContext context,
        final Connection connection, final PreparedStatement statement,
        final int index, final IRubyObject value,
        final IRubyObject column, final int type) throws SQLException {
        if ( value.isNil() ) statement.setNull(index, Types.BOOLEAN);
        else {
            statement.setBoolean(index, value.isTrue());
        }
    }

    protected void setStringParameter(final ThreadContext context,
        final Connection connection, final PreparedStatement statement,
        final int index, final Object value,
        final IRubyObject column, final int type) throws SQLException {
        if ( value instanceof IRubyObject ) {
            setStringParameter(context, connection, statement, index, (IRubyObject) value, column, type);
        }
        else {
            if ( value == null ) statement.setNull(index, Types.VARCHAR);
            else {
                statement.setString(index, value.toString());
            }
        }
    }

    protected void setStringParameter(final ThreadContext context,
        final Connection connection, final PreparedStatement statement,
        final int index, final IRubyObject value,
        final IRubyObject column, final int type) throws SQLException {
        if ( value.isNil() ) statement.setNull(index, Types.VARCHAR);
        else {
            statement.setString(index, value.asString().toString());
        }
    }

    protected void setArrayParameter(final ThreadContext context,
        final Connection connection, final PreparedStatement statement,
        final int index, final Object value,
        final IRubyObject column, final int type) throws SQLException {
        if ( value instanceof IRubyObject ) {
            setArrayParameter(context, connection, statement, index, (IRubyObject) value, column, type);
        }
        else {
            if ( value == null ) statement.setNull(index, Types.ARRAY);
            else {
                String typeName = resolveArrayBaseTypeName(context, value, column, type);
                Array array = connection.createArrayOf(typeName, (Object[]) value);
                statement.setArray(index, array);
            }
        }
    }

    protected void setArrayParameter(final ThreadContext context,
        final Connection connection, final PreparedStatement statement,
        final int index, final IRubyObject value,
        final IRubyObject column, final int type) throws SQLException {
        if ( value.isNil() ) statement.setNull(index, Types.ARRAY);
        else {
            String typeName = resolveArrayBaseTypeName(context, value, column, type);
            Array array = connection.createArrayOf(typeName, ((RubyArray) value).toArray());
            statement.setArray(index, array);
        }
    }

    protected String resolveArrayBaseTypeName(final ThreadContext context,
        final Object value, final IRubyObject column, final int type) {
        // return column.callMethod(context, "sql_type").toString();
        String sqlType = column.callMethod(context, "sql_type").toString();
        final int index = sqlType.indexOf('('); // e.g. "character varying(255)"
        if ( index > 0 ) sqlType = sqlType.substring(0, index);
        return sqlType;
    }

    protected void setXmlParameter(final ThreadContext context,
        final Connection connection, final PreparedStatement statement,
        final int index, final Object value,
        final IRubyObject column, final int type) throws SQLException {
        if ( value instanceof IRubyObject ) {
            setXmlParameter(context, connection, statement, index, (IRubyObject) value, column, type);
        }
        else {
            if ( value == null ) statement.setNull(index, Types.SQLXML);
            else {
                SQLXML xml = connection.createSQLXML();
                xml.setString(value.toString());
                statement.setSQLXML(index, xml);
            }
        }
    }

    protected void setXmlParameter(final ThreadContext context,
        final Connection connection, final PreparedStatement statement,
        final int index, final IRubyObject value,
        final IRubyObject column, final int type) throws SQLException {
        if ( value.isNil() ) statement.setNull(index, Types.SQLXML);
        else {
            SQLXML xml = connection.createSQLXML();
            xml.setString(value.asString().toString());
            statement.setSQLXML(index, xml);
        }
    }

    protected void setBlobParameter(final ThreadContext context,
        final Connection connection, final PreparedStatement statement,
        final int index, final Object value,
        final IRubyObject column, final int type) throws SQLException {
        if ( value instanceof IRubyObject ) {
            setBlobParameter(context, connection, statement, index, (IRubyObject) value, column, type);
        }
        else {
            if ( value == null ) statement.setNull(index, Types.BLOB);
            else {
                //statement.setBlob(index, (InputStream) value);
                statement.setBinaryStream(index, (InputStream) value);
            }
        }
    }

    protected void setBlobParameter(final ThreadContext context,
        final Connection connection, final PreparedStatement statement,
        final int index, final IRubyObject value,
        final IRubyObject column, final int type) throws SQLException {
        if ( value.isNil() ) statement.setNull(index, Types.BLOB);
        else {
            if ( value instanceof RubyIO ) { // IO/File
                //statement.setBlob(index, ((RubyIO) value).getInStream());
                statement.setBinaryStream(index, ((RubyIO) value).getInStream());
            }
            else { // should be a RubyString
                final ByteList blob = value.asString().getByteList();
                statement.setBinaryStream(index,
                    new ByteArrayInputStream(blob.unsafeBytes(), blob.getBegin(), blob.getRealSize()),
                    blob.getRealSize() // length
                );
                // JDBC 4.0 :
                //statement.setBlob(index,
                //    new ByteArrayInputStream(bytes.unsafeBytes(), bytes.getBegin(), bytes.getRealSize())
                //);
            }
        }
    }

    protected void setClobParameter(final ThreadContext context,
        final Connection connection, final PreparedStatement statement,
        final int index, final Object value,
        final IRubyObject column, final int type) throws SQLException {
        if ( value instanceof IRubyObject ) {
            setClobParameter(context, connection, statement, index, (IRubyObject) value, column, type);
        }
        else {
            if ( value == null ) statement.setNull(index, Types.CLOB);
            else {
                statement.setClob(index, (Reader) value);
            }
        }
    }

    protected void setClobParameter(final ThreadContext context,
        final Connection connection, final PreparedStatement statement,
        final int index, final IRubyObject value,
        final IRubyObject column, final int type) throws SQLException {
        if ( value.isNil() ) statement.setNull(index, Types.CLOB);
        else {
            if ( value instanceof RubyIO ) { // IO/File
                statement.setClob(index, new InputStreamReader(((RubyIO) value).getInStream()));
            }
            else { // should be a RubyString
                final String clob = value.asString().decodeString();
                statement.setCharacterStream(index, new StringReader(clob), clob.length());
                // JDBC 4.0 :
                //statement.setClob(index, new StringReader(clob));
            }
        }
    }

    protected void setObjectParameter(final ThreadContext context,
        final Connection connection, final PreparedStatement statement,
        final int index, Object value,
        final IRubyObject column, final int type) throws SQLException {
        if (value instanceof IRubyObject) {
            value = ((IRubyObject) value).toJava(Object.class);
        }
        if ( value == null ) statement.setNull(index, Types.JAVA_OBJECT);
        statement.setObject(index, value);
    }

    /**
     * Always returns a connection (might cause a reconnect if there's none).
     * @return connection
     * @throws ActiveRecord::ConnectionNotEstablished, ActiveRecord::JDBCError
     */
    protected final Connection getConnection() throws RaiseException {
        return getConnection(false);
    }

    /**
     * @see #getConnection()
     * @param required set to true if a connection is required to exists (e.g. on commit)
     * @return connection
     * @throws ActiveRecord::ConnectionNotEstablished if disconnected
     * @throws ActiveRecord::JDBCError if not connected and connecting fails with a SQL exception
     */
    protected final Connection getConnection(final boolean required) throws RaiseException {
        try {
            return getConnectionInternal(required);
        }
        catch (SQLException e) {
            throw wrapException(getRuntime().getCurrentContext(), e);
        }
    }

    private Connection getConnectionInternal(final boolean required) throws SQLException {
        Connection connection = getConnectionImpl();
        if ( connection == null ) {
            if ( required || ! connected ) {
                final Ruby runtime = getRuntime();
                final RubyClass errorClass = getConnectionNotEstablished( runtime );
                throw new RaiseException(runtime, errorClass, "no connection available", false);
            }
            synchronized (this) {
                connection = getConnectionImpl();
                if ( connection == null ) {
                    connectImpl( true ); // throws SQLException
                    connection = getConnectionImpl();
                }
            }
        }
        return connection;
    }

    /**
     * @note might return null if connection is lazy
     * @return current JDBC connection
     */
    protected final Connection getConnectionImpl() {
        return (Connection) dataGetStruct(); // synchronized
    }

    private void setConnection(final Connection connection) {
        close( getConnectionImpl() ); // close previously open connection if there is one
        //final IRubyObject rubyConnectionObject =
        //    connection != null ? convertJavaToRuby(connection) : getRuntime().getNil();
        //setInstanceVariable( "@connection", rubyConnectionObject );
        dataWrapStruct(connection);
        //return rubyConnectionObject;
    }

    protected boolean isConnectionValid(final ThreadContext context, final Connection connection) {
        if ( connection == null ) return false;
        Statement statement = null;
        try {
            final String aliveSQL = getAliveSQL(context);
            if ( aliveSQL != null ) { // expect a SELECT/CALL SQL statement
                statement = createStatement(context, connection);
                statement.execute( aliveSQL );
                return true; // connection alive
            }
            else { // alive_sql nil (or not a statement we can execute)
                return connection.isValid(0); // since JDBC 4.0
            }
        }
        catch (Exception e) {
            debugMessage(context.runtime, "connection considered not valid due: ", e);
            return false;
        }
        catch (AbstractMethodError e) { // non-JDBC 4.0 driver
            warn( context,
                "driver does not support checking if connection isValid()" +
                " please make sure you're using a JDBC 4.0 compilant driver or" +
                " set `connection_alive_sql: ...` in your database configuration" );
            debugStackTrace(context, e);
            throw e;
        }
        finally { close(statement); }
    }

    private static final String NIL_ALIVE_SQL = new String(); // no set value marker

    private transient String aliveSQL = null;

    private String getAliveSQL(final ThreadContext context) {
        if ( aliveSQL == null ) {
            final IRubyObject alive_sql = getConfigValue(context, "connection_alive_sql");
            aliveSQL = ( alive_sql == null || alive_sql.isNil() ) ?
                    NIL_ALIVE_SQL : alive_sql.asString().toString();
        }
        return aliveSQL == (Object) NIL_ALIVE_SQL ? null : aliveSQL;
    }

    private boolean tableExists(final ThreadContext context,
        final Connection connection, final TableName tableName) throws SQLException {
        final IRubyObject matchedTables =
            matchTables(context.runtime, connection, tableName.catalog, tableName.schema, tableName.name, getTableTypes(), true);
        // NOTE: allow implementers to ignore checkExistsOnly paramater - empty array means does not exists
        return matchedTables != null && ! matchedTables.isNil() &&
            ( ! (matchedTables instanceof RubyArray) || ! ((RubyArray) matchedTables).isEmpty() );
    }

    @Override
    @JRubyMethod
    @SuppressWarnings("unchecked")
    public IRubyObject inspect() {
        final ArrayList<Variable<String>> varList = new ArrayList<Variable<String>>(2);
        final Connection connection = getConnectionImpl();
        varList.add(new VariableEntry<String>( "connection", connection == null ? "null" : connection.toString() ));
        //varList.add(new VariableEntry<String>( "connectionFactory", connectionFactory == null ? "null" : connectionFactory.toString() ));

        return ObjectSupport.inspect(this, (List) varList);
    }

    /**
     * Match table names for given table name (pattern).
     * @param context
     * @param connection
     * @param catalog
     * @param schemaPattern
     * @param tablePattern
     * @param types table types
     * @param checkExistsOnly an optimization flag (that might be ignored by sub-classes)
     * whether the result really matters if true no need to map table names and a truth-y
     * value is sufficient (except for an empty array which is considered that the table
     * did not exists).
     * @return matched (and Ruby mapped) table names
     * @see #mapTables(Ruby, DatabaseMetaData, String, String, String, ResultSet)
     * @throws SQLException
     */
    protected IRubyObject matchTables(final ThreadContext context,
            final Connection connection,
            final String catalog, final String schemaPattern,
            final String tablePattern, final String[] types,
            final boolean checkExistsOnly) throws SQLException {
        return matchTables(context.runtime, connection, catalog, schemaPattern, tablePattern, types, checkExistsOnly);
        /*
        final String _tablePattern = caseConvertIdentifierForJdbc(connection, tablePattern);
        final String _schemaPattern = caseConvertIdentifierForJdbc(connection, schemaPattern);
        final DatabaseMetaData metaData = connection.getMetaData();

        ResultSet tablesSet = null;
        try {
            tablesSet = metaData.getTables(catalog, _schemaPattern, _tablePattern, types);
            if ( checkExistsOnly ) { // only check if given table exists
                return tablesSet.next() ? context.runtime.getTrue() : null;
            }
            else {
                return mapTables(context, connection, catalog, _schemaPattern, _tablePattern, tablesSet);
            }
        }
        finally { close(tablesSet); }
        */
    }

    @Deprecated
    protected IRubyObject matchTables(final Ruby runtime,
            final Connection connection,
            final String catalog, final String schemaPattern,
            final String tablePattern, final String[] types,
            final boolean checkExistsOnly) throws SQLException {

        final String _tablePattern = caseConvertIdentifierForJdbc(connection, tablePattern);
        final String _schemaPattern = caseConvertIdentifierForJdbc(connection, schemaPattern);
        final DatabaseMetaData metaData = connection.getMetaData();

        ResultSet tablesSet = null;
        try {
            tablesSet = metaData.getTables(catalog, _schemaPattern, _tablePattern, types);
            if ( checkExistsOnly ) { // only check if given table exists
                return tablesSet.next() ? runtime.getTrue() : null;
            }
            else {
                return mapTables(runtime, metaData, catalog, _schemaPattern, _tablePattern, tablesSet);
            }
        }
        finally { close(tablesSet); }
    }

    // NOTE java.sql.DatabaseMetaData.getTables :
    protected final static int TABLES_TABLE_CAT = 1;
    protected final static int TABLES_TABLE_SCHEM = 2;
    protected final static int TABLES_TABLE_NAME = 3;
    protected final static int TABLES_TABLE_TYPE = 4;

    /**
     * @param runtime
     * @param metaData
     * @param catalog
     * @param schemaPattern
     * @param tablePattern
     * @param tablesSet
     * @return table names
     * @throws SQLException
     */
    @Deprecated
    protected RubyArray mapTables(final Ruby runtime, final DatabaseMetaData metaData,
            final String catalog, final String schemaPattern, final String tablePattern,
            final ResultSet tablesSet) throws SQLException {
        final ThreadContext context = runtime.getCurrentContext();
        return mapTables(context, metaData.getConnection(), catalog, schemaPattern, tablePattern, tablesSet);
    }

    protected RubyArray mapTables(final ThreadContext context, final Connection connection,
            final String catalog, final String schemaPattern, final String tablePattern,
            final ResultSet tablesSet) throws SQLException {
        final RubyArray tables = RubyArray.newArray(context.runtime);
        while ( tablesSet.next() ) {
            String name = tablesSet.getString(TABLES_TABLE_NAME);
            name = caseConvertIdentifierForRails(connection, name);
            tables.append( cachedString(context, name) );
        }
        return tables;
    }

    protected static final int COLUMN_NAME = 4;
    protected static final int DATA_TYPE = 5;
    protected static final int TYPE_NAME = 6;
    protected static final int COLUMN_SIZE = 7;
    protected static final int DECIMAL_DIGITS = 9;
    protected static final int COLUMN_DEF = 13;
    protected static final int IS_NULLABLE = 18;

    /**
     * Create a string which represents a SQL type usable by Rails from the
     * resultSet column meta-data
     * @param resultSet.
     */
    protected String typeFromResultSet(final ResultSet resultSet) throws SQLException {
        final int precision = intFromResultSet(resultSet, COLUMN_SIZE);
        final int scale = intFromResultSet(resultSet, DECIMAL_DIGITS);

        final String type = resultSet.getString(TYPE_NAME);
        return formatTypeWithPrecisionAndScale(type, precision, scale);
    }

    protected static int intFromResultSet(
        final ResultSet resultSet, final int column) throws SQLException {
        final int precision = resultSet.getInt(column);
        return precision == 0 && resultSet.wasNull() ? -1 : precision;
    }

    protected static String formatTypeWithPrecisionAndScale(
        final String type, final int precision, final int scale) {

        if ( precision <= 0 ) return type;

        final StringBuilder typeStr = new StringBuilder().append(type);
        typeStr.append('(').append(precision); // type += "(" + precision;
        if ( scale > 0 ) typeStr.append(',').append(scale); // type += "," + scale;
        return typeStr.append(')').toString(); // type += ")";
    }

    private static IRubyObject defaultValueFromResultSet(final Ruby runtime, final ResultSet resultSet)
        throws SQLException {
        final String defaultValue = resultSet.getString(COLUMN_DEF);
        return defaultValue == null ? runtime.getNil() : RubyString.newUnicodeString(runtime, defaultValue);
    }

    private RubyArray unmarshalColumns(final ThreadContext context,
        final DatabaseMetaData metaData, final TableName components, final ResultSet results)
        throws SQLException {

<<<<<<< HEAD
        final Ruby runtime = context.runtime;
=======
        final Ruby runtime = context.getRuntime();
>>>>>>> 865c4b3b
        final RubyClass JdbcColumn = getJdbcColumnClass(context);

        // NOTE: primary/primary= methods were removed from Column in AR 4.2
        final boolean setPrimary = JdbcColumn.isMethodBound("primary=", false);
<<<<<<< HEAD
=======

        final Collection<String> primaryKeyNames =
            setPrimary ? getPrimaryKeyNames(metaData, components) : null;
>>>>>>> 865c4b3b

        final Collection<String> primaryKeyNames =
            setPrimary ? getPrimaryKeyNames(metaData, components) : null;

        final RubyArray columns = RubyArray.newArray(runtime);
        final IRubyObject config = getConfig();
        while ( results.next() ) {
            final String colName = results.getString(COLUMN_NAME);
            IRubyObject column = JdbcColumn.callMethod(context, "new",
                new IRubyObject[] {
                    config,
                    cachedString( context, caseConvertIdentifierForRails(metaData, colName) ),
                    defaultValueFromResultSet( runtime, results ),
                    RubyString.newUnicodeString( runtime, typeFromResultSet(results) ),
                    runtime.newBoolean( ! results.getString(IS_NULLABLE).trim().equals("NO") )
                });
            columns.append(column);

            if ( primaryKeyNames != null && primaryKeyNames.contains(colName) ) {
                column.callMethod(context, "primary=", runtime.getTrue());
            }
        }
        return columns;

    }

    private static Collection<String> getPrimaryKeyNames(final DatabaseMetaData metaData,
        final TableName components) throws SQLException {
        ResultSet primaryKeys = null;
        try {
            primaryKeys = metaData.getPrimaryKeys(components.catalog, components.schema, components.name);
            final List<String> primaryKeyNames = new ArrayList<String>(4);
            while ( primaryKeys.next() ) {
                primaryKeyNames.add( primaryKeys.getString(COLUMN_NAME) );
            }
            return primaryKeyNames;
        }
        finally {
            close(primaryKeys);
        }
    }

    protected IRubyObject mapGeneratedKeys(
        final Ruby runtime, final Connection connection,
        final Statement statement) throws SQLException {
        return mapGeneratedKeys(runtime, connection, statement, null);
    }

    protected IRubyObject mapGeneratedKeys(
        final Ruby runtime, final Connection connection,
        final Statement statement, final Boolean singleResult)
        throws SQLException {
        if ( supportsGeneratedKeys(connection) ) {
            ResultSet genKeys = null;
            try {
                genKeys = statement.getGeneratedKeys();
                // drivers might report a non-result statement without keys
                // e.g. on derby with SQL: 'SET ISOLATION = SERIALIZABLE'
                if ( genKeys == null ) return runtime.getNil();
                return doMapGeneratedKeys(runtime, genKeys, singleResult);
            }
            catch (SQLFeatureNotSupportedException e) {
                return null; // statement.getGeneratedKeys()
            }
            finally { close(genKeys); }
        }
        return null; // not supported
    }

    protected final IRubyObject doMapGeneratedKeys(final Ruby runtime,
        final ResultSet genKeys, final Boolean singleResult)
        throws SQLException {

        IRubyObject firstKey = null;
        // no generated keys - e.g. INSERT statement for a table that does
        // not have and auto-generated ID column :
        boolean next = genKeys.next() && genKeys.getMetaData().getColumnCount() > 0;
        // singleResult == null - guess if only single key returned
        if ( singleResult == null || singleResult.booleanValue() ) {
            if ( next ) {
                firstKey = mapGeneratedKey(runtime, genKeys);
                if ( singleResult != null || ! genKeys.next() ) {
                    return firstKey;
                }
                next = true; // 2nd genKeys.next() returned true
            }
            else {
                /* if ( singleResult != null ) */ return runtime.getNil();
            }
        }

        final RubyArray keys = runtime.newArray();
        if ( firstKey != null ) keys.append(firstKey); // singleResult == null
        while ( next ) {
            keys.append( mapGeneratedKey(runtime, genKeys) );
            next = genKeys.next();
        }
        return keys;
    }

    protected IRubyObject mapGeneratedKey(final Ruby runtime, final ResultSet genKeys)
        throws SQLException {
        return runtime.newFixnum( genKeys.getLong(1) );
    }

    protected IRubyObject mapGeneratedKeysOrUpdateCount(final ThreadContext context,
        final Connection connection, final Statement statement) throws SQLException {
        final Ruby runtime = context.runtime;
        final IRubyObject key = mapGeneratedKeys(runtime, connection, statement);
        return ( key == null || key.isNil() ) ? runtime.newFixnum( statement.getUpdateCount() ) : key;
    }

    @Deprecated
    protected IRubyObject unmarshalKeysOrUpdateCount(final ThreadContext context,
        final Connection connection, final Statement statement) throws SQLException {
        return mapGeneratedKeysOrUpdateCount(context, connection, statement);
    }

    private Boolean supportsGeneratedKeys;

    protected boolean supportsGeneratedKeys(final Connection connection) throws SQLException {
        if (supportsGeneratedKeys == null) {
            synchronized(this) {
                if (supportsGeneratedKeys == null) {
                    supportsGeneratedKeys = connection.getMetaData().supportsGetGeneratedKeys();
                }
            }
        }
        return supportsGeneratedKeys.booleanValue();
    }

    protected IRubyObject mapResults(final ThreadContext context,
            final Connection connection, final Statement statement,
            final boolean downCase) throws SQLException {

        final Ruby runtime = context.runtime;
        IRubyObject result;
        ResultSet resultSet = statement.getResultSet();
        try {
            result = mapToRawResult(context, connection, resultSet, downCase);
        }
        finally { close(resultSet); }

        if ( ! statement.getMoreResults() ) return result;

        final RubyArray results = RubyArray.newArray(runtime);
        results.append(result);

        do {
            resultSet = statement.getResultSet();
            try {
                result = mapToRawResult(context, connection, resultSet, downCase);
            }
            finally { close(resultSet); }

            results.append(result);
        }
        while ( statement.getMoreResults() );

        return results;
    }

    /**
     * Converts a JDBC result set into an array (rows) of hashes (row).
     *
     * @param downCase should column names only be in lower case?
     */
    @SuppressWarnings("unchecked")
    private RubyArray mapToRawResult(final ThreadContext context,
            final Connection connection, final ResultSet resultSet,
            final boolean downCase) throws SQLException {

        final ColumnData[] columns = extractColumns(context, connection, resultSet, downCase);

        final Ruby runtime = context.runtime;
        final RubyArray results = RubyArray.newArray(runtime);
        // [ { 'col1': 1, 'col2': 2 }, { 'col1': 3, 'col2': 4 } ]
        final ResultHandler resultHandler = ResultHandler.getInstance(runtime);
        while ( resultSet.next() ) {
            results.append( resultHandler.mapRawRow(context, runtime, columns, resultSet, this) );
        }

        return results;
    }

    private IRubyObject yieldResultRows(final ThreadContext context,
            final Connection connection, final ResultSet resultSet,
            final Block block) throws SQLException {

        final ColumnData[] columns = extractColumns(context, connection, resultSet, false);

        final Ruby runtime = context.runtime;
        final IRubyObject[] blockArgs = new IRubyObject[columns.length];
        while ( resultSet.next() ) {
            for ( int i = 0; i < columns.length; i++ ) {
                final ColumnData column = columns[i];
                blockArgs[i] = jdbcToRuby(context, runtime, column.index, column.type, resultSet);
            }
            block.call( context, blockArgs );
        }

        return runtime.getNil(); // yielded result rows
    }

    /**
     * Extract columns from result set.
     * @param runtime
     * @param metaData
     * @param resultSet
     * @param downCase
     * @return columns data
     * @throws SQLException
     */
    protected ColumnData[] extractColumns(final ThreadContext context,
        final Connection connection, final ResultSet resultSet,
        final boolean downCase) throws SQLException {
        return setupColumns(context, connection, resultSet.getMetaData(), downCase);
    }

    /**
     * @deprecated use {@link #extractColumns(ThreadContext, Connection, ResultSet, boolean)}
     */
    @Deprecated
    protected ColumnData[] extractColumns(final Ruby runtime,
        final Connection connection, final ResultSet resultSet,
        final boolean downCase) throws SQLException {
        return extractColumns(runtime.getCurrentContext(), connection, resultSet, downCase);
    }

    private int retryCount = -1;

    private int getRetryCount(final ThreadContext context) {
        if ( retryCount == -1 ) {
            IRubyObject retry_count = getConfigValue(context, "retry_count");
            if ( retry_count == null || retry_count.isNil() ) return retryCount = 0;
            else retryCount = (int) retry_count.convertToInteger().getLongValue();
        }
        return retryCount;
    }

    protected <T> T withConnection(final ThreadContext context, final Callable<T> block)
        throws RaiseException {
        try {
            return withConnection(context, true, block);
        }
        catch (final SQLException e) {
            return handleException(context, e); // should never happen
        }
    }

    private <T> T withConnection(final ThreadContext context, final boolean handleException,
        final Callable<T> block) throws RaiseException, SQLException {

        Exception exception = null; int retry = 0; int i = 0;

        boolean reconnectOnRetry = true; boolean gotConnection = false;
        do {
            boolean autoCommit = true; // retry in-case getAutoCommit throws
            try {
                if ( retry > 0 ) { // we're retrying running the block
                    if ( reconnectOnRetry ) {
                        gotConnection = false;
                        debugMessage(context, "trying to re-connect using a new connection ...");
                        connectImpl(true); // force a new connection to be created
                    }
                    else {
                        debugMessage(context, "re-trying transient failure on same connection ...");
                    }
                }

                final Connection connection = getConnectionInternal(false); // getConnection()
                gotConnection = true;
                autoCommit = connection.getAutoCommit();
                return block.call(connection);
            }
            catch (final Exception e) { // SQLException or RuntimeException
                exception = e;

                if ( i == 0 ) retry = getRetryCount(context);

                if ( ! gotConnection ) { // SQLException from driver/data-source
                    reconnectOnRetry = true;
                }
                else if ( isTransient(exception) ) {
                    reconnectOnRetry = false; // continue;
                }
                else {
                    if ( ! autoCommit ) break; // do not retry if (inside) transactions

                    if ( isConnectionValid(context, getConnectionImpl()) ) {
                        break; // connection not broken yet failed (do not retry)
                    }

                    if ( ! isRecoverable(exception) ) break;

                    reconnectOnRetry = true; // retry calling block again
                }
            }
        } while ( i++ < retry ); // i == 0, retry == 1 means we should retry once

        // (retry) loop ended and we did not return ... exception != null
        if ( handleException ) {
            if ( exception instanceof RaiseException ) {
                throw (RaiseException) exception;
            }
            if ( exception instanceof SQLException ) {
                if ( ! gotConnection && exception.getCause() != null ) {
                    return handleException(context, exception.getCause()); // throws
                }
                return handleException(context, exception); // throws
            }
            return handleException(context, getCause(exception)); // throws
        }
        else {
            if ( exception instanceof SQLException ) {
                throw (SQLException) exception;
            }
            if ( exception instanceof RuntimeException ) {
                throw (RuntimeException) exception;
            }
            // won't happen - our try block only throws SQL or Runtime exceptions
            throw new RuntimeException(exception);
        }
    }

    protected boolean isTransient(final Exception exception) {
        if ( exception instanceof SQLTransientException ) return true;
        return false;
    }

    protected boolean isRecoverable(final Exception exception) {
        if ( exception instanceof SQLRecoverableException ) return true;
        return false; //exception instanceof SQLException; // pre JDBC 4.0 drivers?
    }

    private static Throwable getCause(Throwable exception) {
        Throwable cause = exception.getCause();
        while (cause != null && cause != exception) {
            // SQLException's cause might be DB specific (checked/unchecked) :
            if ( exception instanceof SQLException ) break;
            exception = cause; cause = exception.getCause();
        }
        return exception;
    }

    protected <T> T handleException(final ThreadContext context, Throwable exception)
        throws RaiseException {
        // NOTE: we shall not wrap unchecked (runtime) exceptions into AR::Error
        // if it's really a misbehavior of the driver throwing a RuntimeExcepion
        // instead of SQLException than this should be overriden for the adapter
        if ( exception instanceof RuntimeException ) {
            throw (RuntimeException) exception;
        }
        debugStackTrace(context, exception);
        throw wrapException(context, exception);
    }

    protected RaiseException wrapException(final ThreadContext context, final Throwable exception) {
        final Ruby runtime = context.runtime;
        if ( exception instanceof SQLException ) {
            return wrapException(context, (SQLException) exception, null);
        }
        if ( exception instanceof RaiseException ) {
            return (RaiseException) exception;
        }
        if ( exception instanceof RuntimeException ) {
            return RaiseException.createNativeRaiseException(runtime, exception);
        }
        // NOTE: compat - maybe makes sense or maybe not (e.g. IOException) :
        return wrapException(context, getJDBCError(runtime), exception);
    }

    protected static RaiseException wrapException(final ThreadContext context,
        final RubyClass errorClass, final Throwable exception) {
        return wrapException(context, errorClass, exception, exception.toString());
    }

    protected static RaiseException wrapException(final ThreadContext context,
        final RubyClass errorClass, final Throwable exception, final String message) {
        final RaiseException error = new RaiseException(context.runtime, errorClass, message, true);
        error.initCause(exception);
        return error;
    }

    protected RaiseException wrapException(final ThreadContext context, final SQLException exception,
        String message) {
        final Ruby runtime = context.runtime;
        if ( message == null ) {
            message = SQLException.class == exception.getClass() ?
                exception.getMessage() : exception.toString(); // useful to easily see type on Ruby side
        }
        final RaiseException raise = wrapException(context, getJDBCError(runtime), exception, message);
        final RubyException error = raise.getException(); // assuming JDBCError internals :
        error.setInstanceVariable("@jdbc_exception", JavaEmbedUtils.javaToRuby(runtime, exception));
        return raise;
    }

    private IRubyObject convertJavaToRuby(final Object object) {
        return JavaUtil.convertJavaToRuby( getRuntime(), object );
    }

    /**
     * Some databases support schemas and others do not.
     * For ones which do this method should return true, aiding in decisions regarding schema vs database determination.
     */
    protected boolean databaseSupportsSchemas() {
        return false;
    }

    private static final byte[] SELECT = new byte[] { 's','e','l','e','c','t' };
    private static final byte[] WITH = new byte[] { 'w','i','t','h' };
    private static final byte[] SHOW = new byte[] { 's','h','o','w' };
    private static final byte[] CALL = new byte[]{ 'c','a','l','l' };

    @JRubyMethod(name = "select?", required = 1, meta = true, frame = false)
    public static IRubyObject select_p(final ThreadContext context,
        final IRubyObject self, final IRubyObject sql) {
        return context.runtime.newBoolean( isSelect(sql.convertToString()) );
    }

    private static boolean isSelect(final RubyString sql) {
        final ByteList sqlBytes = sql.getByteList();
        return startsWithIgnoreCase(sqlBytes, SELECT) ||
               startsWithIgnoreCase(sqlBytes, WITH) ||
               startsWithIgnoreCase(sqlBytes, SHOW) ||
               startsWithIgnoreCase(sqlBytes, CALL);
    }

    private static final byte[] INSERT = new byte[] { 'i','n','s','e','r','t' };

    @JRubyMethod(name = "insert?", required = 1, meta = true, frame = false)
    public static IRubyObject insert_p(final ThreadContext context,
        final IRubyObject self, final IRubyObject sql) {
        final ByteList sqlBytes = sql.convertToString().getByteList();
        return context.runtime.newBoolean( startsWithIgnoreCase(sqlBytes, INSERT) );
    }

    protected static boolean startsWithIgnoreCase(final ByteList bytes, final byte[] start) {
        return StringHelper.startsWithIgnoreCase(bytes, start);
    }

    /**
     * JDBC connection helper that handles mapping results to
     * <code>ActiveRecord::Result</code> (available since AR-3.1).
     *
     * @see #populateFromResultSet(ThreadContext, Ruby, List, ResultSet, RubyJdbcConnection.ColumnData[])
     * @author kares
     */
    protected static class ResultHandler {

        protected static Boolean USE_RESULT;

        // AR-3.2 : initialize(columns, rows)
        // AR-4.0 : initialize(columns, rows, column_types = {})
        protected static Boolean INIT_COLUMN_TYPES = Boolean.FALSE;

        //protected static Boolean FORCE_HASH_ROWS = Boolean.FALSE;

        private static volatile ResultHandler instance;

        public static ResultHandler getInstance(final Ruby runtime) {
            if ( instance == null ) {
                synchronized(ResultHandler.class) {
                    if ( instance == null ) { // fine to initialize twice
                        final RubyClass result = getResult(runtime);
                        if ( result != null && result != runtime.getNilClass() ) {
                            USE_RESULT = true;
                            setInstance( new ResultHandler(runtime) );
                        }
                        else {
                            USE_RESULT = false;
                            setInstance( new RawResultHandler(runtime) );
                        }
                    }
                }
            }
            return instance;
        }

        protected static synchronized void setInstance(final ResultHandler instance) {
            ResultHandler.instance = instance;
        }

        protected ResultHandler(final Ruby runtime) {
            // no-op
        }

        public IRubyObject mapRow(final ThreadContext context, final Ruby runtime,
            final ColumnData[] columns, final ResultSet resultSet,
            final RubyJdbcConnection connection) throws SQLException {
            // maps a AR::Result row
            final RubyArray row = runtime.newArray(columns.length);

            for ( int i = 0; i < columns.length; i++ ) {
                final ColumnData column = columns[i];
                row.append( connection.jdbcToRuby(context, runtime, column.index, column.type, resultSet) );
            }

            return row;
        }

        public IRubyObject newResult(final ThreadContext context, final Ruby runtime,
            final ColumnData[] columns, final IRubyObject rows) { // rows array
            // ActiveRecord::Result.new(columns, rows)
            final RubyClass result = getResult(runtime);
            return result.callMethod( context, "new", initArgs(context, runtime, columns, rows), Block.NULL_BLOCK );
        }

        final IRubyObject mapRawRow(final ThreadContext context, final Ruby runtime,
            final ColumnData[] columns, final ResultSet resultSet,
            final RubyJdbcConnection connection) throws SQLException {

            final RubyHash row = RubyHash.newHash(runtime);

            for ( int i = 0; i < columns.length; i++ ) {
                final ColumnData column = columns[i];
                row.op_aset( context, column.getName(context),
                    connection.jdbcToRuby(context, runtime, column.index, column.type, resultSet)
                );
            }

            return row;
        }

        private static IRubyObject[] initArgs(final ThreadContext context,
            final Ruby runtime, final ColumnData[] columns, final IRubyObject rows) {

            final IRubyObject[] args;

            final RubyArray cols = RubyArray.newArray(runtime, columns.length);

            if ( INIT_COLUMN_TYPES ) { // NOTE: NOT IMPLEMENTED
                for ( int i = 0; i < columns.length; i++ ) {
                    cols.append( columns[i].getName(context) );
                }
                args = new IRubyObject[] { cols, rows };
            }
            else {
                for ( int i = 0; i < columns.length; i++ ) {
                    cols.append( columns[i].getName(context) );
                }
                args = new IRubyObject[] { cols, rows };
            }
            return args;
        }

    }

    private static class RawResultHandler extends ResultHandler {

        protected RawResultHandler(final Ruby runtime) {
            super(runtime);
        }

        @Override
        public IRubyObject mapRow(final ThreadContext context, final Ruby runtime,
            final ColumnData[] columns, final ResultSet resultSet,
            final RubyJdbcConnection connection) throws SQLException {
            return mapRawRow(context, runtime, columns, resultSet, connection);
        }

        @Override
        public IRubyObject newResult(final ThreadContext context, final Ruby runtime,
            final ColumnData[] columns, final IRubyObject rows) { // rows array
            return rows; // contains { 'col1' => 1, ... } Hash-es
        }

    }

    protected static final class TableName {

        public final String catalog, schema, name;

        public TableName(String catalog, String schema, String table) {
            this.catalog = catalog;
            this.schema = schema;
            this.name = table;
        }

        @Override
        public String toString() {
            return getClass().getName() +
            "{catalog=" + catalog + ",schema=" + schema + ",name=" + name + "}";
        }

    }

    /**
     * Extract the table name components for the given name e.g. "mycat.sys.entries"
     *
     * @param connection
     * @param catalog (optional) catalog to use if table name does not contain
     *                 the catalog prefix
     * @param schema (optional) schema to use if table name does not have one
     * @param tableName the table name
     * @return (parsed) table name
     *
     * @throws IllegalArgumentException for invalid table name format
     * @throws SQLException
     */
    protected TableName extractTableName(
            final Connection connection, String catalog, String schema,
            final String tableName) throws IllegalArgumentException, SQLException {

        final String[] nameParts = tableName.split("\\.");
        if ( nameParts.length > 3 ) {
            throw new IllegalArgumentException("table name: " + tableName + " should not contain more than 2 '.'");
        }

        String name = tableName;

        if ( nameParts.length == 2 ) {
            schema = nameParts[0];
            name = nameParts[1];
        }
        else if ( nameParts.length == 3 ) {
            catalog = nameParts[0];
            schema = nameParts[1];
            name = nameParts[2];
        }

        if ( schema != null ) {
            schema = caseConvertIdentifierForJdbc(connection, schema);
        }
        name = caseConvertIdentifierForJdbc(connection, name);

        if ( schema != null && ! databaseSupportsSchemas() ) {
            catalog = schema;
        }
        if ( catalog == null ) catalog = connection.getCatalog();

        return new TableName(catalog, schema, name);
    }

    protected final TableName extractTableName(
            final Connection connection, final String schema,
            final String tableName) throws IllegalArgumentException, SQLException {
        return extractTableName(connection, null, schema, tableName);
    }

    private static final StringCache STRING_CACHE = new StringCache();

    protected static RubyString cachedString(final ThreadContext context, final String str) {
        return STRING_CACHE.get(context, str);
    }

    protected static final class ColumnData {

        @Deprecated
        public RubyString name;
        public final int index;
        public final int type;

        private final String label;

        @Deprecated
        public ColumnData(RubyString name, int type, int idx) {
            this.name = name;
            this.type = type;
            this.index = idx;

            this.label = name.toString();
        }

        public ColumnData(String label, int type, int idx) {
            this.label = label;
            this.type = type;
            this.index = idx;
        }

        // NOTE: meant temporary for others to update from accesing name
        ColumnData(ThreadContext context, String label, int type, int idx) {
            this(label, type, idx);
            name = cachedString(context, label);
        }

        public String getName() {
            return label;
        }

        RubyString getName(final ThreadContext context) {
            if ( name != null ) return name;
            return name = cachedString(context, label);
        }

        @Override
        public String toString() {
            return "'" + label + "'i" + index + "t" + type + "";
        }

    }

    private ColumnData[] setupColumns(
            final ThreadContext context,
            final Connection connection,
            final ResultSetMetaData resultMetaData,
            final boolean downCase) throws SQLException {

        final int columnCount = resultMetaData.getColumnCount();
        final ColumnData[] columns = new ColumnData[columnCount];

        for ( int i = 1; i <= columnCount; i++ ) { // metadata is one-based
            String name = resultMetaData.getColumnLabel(i);
            if ( downCase ) {
                name = name.toLowerCase();
            } else {
                name = caseConvertIdentifierForRails(connection, name);
            }
            final int columnType = resultMetaData.getColumnType(i);
            columns[i - 1] = new ColumnData(context, name, columnType, i);
        }

        return columns;
    }

    // JDBC API Helpers :

    protected static void close(final Connection connection) {
        if ( connection != null ) {
            try { connection.close(); }
            catch (final Exception e) { /* NOOP */ }
        }
    }

    public static void close(final ResultSet resultSet) {
        if (resultSet != null) {
            try { resultSet.close(); }
            catch (final Exception e) { /* NOOP */ }
        }
    }

    public static void close(final Statement statement) {
        if (statement != null) {
            try { statement.close(); }
            catch (final Exception e) { /* NOOP */ }
        }
    }

    // DEBUG-ing helpers :

    private static boolean debug = Boolean.getBoolean("arjdbc.debug");

    public static boolean isDebug() { return debug; }

    public static boolean isDebug(final Ruby runtime) {
        return debug || ( runtime != null && runtime.isDebug() );
    }

    public static void setDebug(boolean debug) {
        RubyJdbcConnection.debug = debug;
    }

    public static void debugMessage(final String msg) {
        if ( isDebug() ) System.out.println(msg);
    }

    public static void debugMessage(final ThreadContext context, final String msg) {
        if ( debug || ( context != null && context.runtime.isDebug() ) ) {
            final PrintStream out = context != null ? context.runtime.getOut() : System.out;
            out.println(msg);
        }
    }

    public static void debugMessage(final Ruby runtime, final Object msg) {
        if ( isDebug(runtime) ) {
            final PrintStream out = runtime != null ? runtime.getOut() : System.out;
            out.println("ArJdbc: " + msg);
        }
    }

    public static void debugMessage(final Ruby runtime, final String msg, final Object e) {
        if ( isDebug(runtime) ) {
            final PrintStream out = runtime != null ? runtime.getOut() : System.out;
            out.println("ArJdbc: " + msg + e);
        }
    }

    protected static void debugErrorSQL(final ThreadContext context, final String sql) {
        if ( debug || ( context != null && context.runtime.isDebug() ) ) {
            final PrintStream out = context != null ? context.runtime.getOut() : System.out;
            out.println("Error SQL: '" + sql + "'");
        }
    }

    // disables full (Java) traces to be printed while DEBUG is on
    private static final Boolean debugStackTrace;
    static {
        String debugTrace = System.getProperty("arjdbc.debug.trace");
        debugStackTrace = debugTrace == null ? null : Boolean.parseBoolean(debugTrace);
    }

    public static void debugStackTrace(final ThreadContext context, final Throwable e) {
        if ( debug || ( context != null && context.runtime.isDebug() ) ) {
            final PrintStream out = context != null ? context.runtime.getOut() : System.out;
            if ( debugStackTrace == null || debugStackTrace.booleanValue() ) {
                e.printStackTrace(out);
            }
            else {
                out.println(e);
            }
        }
    }

    protected void warn(final ThreadContext context, final String message) {
        arjdbc.ArJdbcModule.warn(context, message);
    }

    /*
    protected static IRubyObject raise(final ThreadContext context, final RubyClass error, final String message) {
        return raise(context, error, message, null);
    }

    protected static IRubyObject raise(final ThreadContext context, final RubyClass error, final String message, final Throwable cause) {
        final Ruby runtime = context.getRuntime();
        final IRubyObject[] args;
        if ( message != null ) {
            args = new IRubyObject[] { error, runtime.newString(message) };
        }
        else {
            args = new IRubyObject[] { error };
        }
        return RubyKernel.raise(context, runtime.getKernel(), args, Block.NULL_BLOCK); // throws
    } */

    private static RubyArray createCallerBacktrace(final ThreadContext context) {
        final Ruby runtime = context.runtime;
        runtime.incrementCallerCount();

        Method gatherCallerBacktrace; RubyStackTraceElement[] trace;
        try {
            gatherCallerBacktrace = context.getClass().getMethod("gatherCallerBacktrace");
            trace = (RubyStackTraceElement[]) gatherCallerBacktrace.invoke(context); // 1.6.8
        }
        catch (NoSuchMethodException ignore) {
            try {
                gatherCallerBacktrace = context.getClass().getMethod("gatherCallerBacktrace", Integer.TYPE);
                trace = (RubyStackTraceElement[]) gatherCallerBacktrace.invoke(context, 0); // 1.7.4
            }
            catch (NoSuchMethodException e) { throw new RuntimeException(e); }
            catch (IllegalAccessException e) { throw new RuntimeException(e); }
            catch (InvocationTargetException e) { throw new RuntimeException(e.getTargetException()); }
        }
        catch (IllegalAccessException e) { throw new RuntimeException(e); }
        catch (InvocationTargetException e) { throw new RuntimeException(e.getTargetException()); }
        // RubyStackTraceElement[] trace = context.gatherCallerBacktrace(level);

        final RubyArray backtrace = runtime.newArray(trace.length);
        final StringBuilder line = new StringBuilder(32);
        for (int i = 0; i < trace.length; i++) {
            RubyStackTraceElement element = trace[i];
            line.setLength(0);
            line.append(element.getFileName()).append(':').
                 append(element.getLineNumber()).append(":in `").
                 append(element.getMethodName()).append('\'');
            backtrace.append( RubyString.newString(runtime, line.toString() ) );
        }
        return backtrace;
    }

}<|MERGE_RESOLUTION|>--- conflicted
+++ resolved
@@ -1665,13 +1665,7 @@
         final IRubyObject username = getConfigValue(context, "username");
         final IRubyObject password = getConfigValue(context, "password");
 
-<<<<<<< HEAD
         final IRubyObject driver_instance = getConfigValue(context, "driver_instance");
-=======
-    protected final RubyClass getJdbcColumnClass(final ThreadContext context) {
-        return (RubyClass) getAdapter(context).callMethod(context, "jdbc_column_class");
-    }
->>>>>>> 865c4b3b
 
         if ( url.isNil() || ( driver.isNil() && driver_instance.isNil() ) ) {
             final Ruby runtime = context.runtime;
@@ -3326,21 +3320,11 @@
         final DatabaseMetaData metaData, final TableName components, final ResultSet results)
         throws SQLException {
 
-<<<<<<< HEAD
         final Ruby runtime = context.runtime;
-=======
-        final Ruby runtime = context.getRuntime();
->>>>>>> 865c4b3b
         final RubyClass JdbcColumn = getJdbcColumnClass(context);
 
         // NOTE: primary/primary= methods were removed from Column in AR 4.2
         final boolean setPrimary = JdbcColumn.isMethodBound("primary=", false);
-<<<<<<< HEAD
-=======
-
-        final Collection<String> primaryKeyNames =
-            setPrimary ? getPrimaryKeyNames(metaData, components) : null;
->>>>>>> 865c4b3b
 
         final Collection<String> primaryKeyNames =
             setPrimary ? getPrimaryKeyNames(metaData, components) : null;
