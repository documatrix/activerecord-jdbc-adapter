--- conflicted
+++ resolved
@@ -548,22 +548,6 @@
     public synchronized IRubyObject init_connection(final ThreadContext context) {
         try {
             return initConnection(context);
-<<<<<<< HEAD
-=======
-        }
-        catch (SQLException e) {
-            return handleException(context, e); // throws
-        }
-    }
-
-    private IRubyObject initConnection(final ThreadContext context) throws SQLException {
-        final IRubyObject jdbcConnection = setConnection( newConnection() );
-        final IRubyObject adapter = callMethod("adapter"); // self.adapter
-        if ( ! adapter.isNil() ) {
-            if ( adapter.respondsTo("init_connection") ) {
-                adapter.callMethod(context, "init_connection", jdbcConnection);
-            }
->>>>>>> 6a989e42
         }
         catch (SQLException e) {
             return handleException(context, e); // throws
@@ -1393,77 +1377,27 @@
         });
     }
 
-<<<<<<< HEAD
-=======
     @JRubyMethod(name = "supports_views?")
-    public IRubyObject supports_views_p(final ThreadContext context) throws SQLException {
-        return withConnection(context, new Callable<IRubyObject>() {
-            public IRubyObject call(final Connection connection) throws SQLException {
+    public RubyBoolean supports_views_p(final ThreadContext context) throws SQLException {
+        return withConnection(context, new Callable<RubyBoolean>() {
+            public RubyBoolean call(final Connection connection) throws SQLException {
                 final DatabaseMetaData metaData = connection.getMetaData();
                 final ResultSet tableTypes = metaData.getTableTypes();
                 try {
                     while ( tableTypes.next() ) {
                         if ( "VIEW".equalsIgnoreCase( tableTypes.getString(1) ) ) {
-                            return context.getRuntime().newBoolean( true );
+                            return context.runtime.getTrue();
                         }
                     }
                 }
                 finally {
                     close(tableTypes);
                 }
-                return context.getRuntime().newBoolean( false );
+                return context.runtime.getFalse();
             }
         });
     }
 
-    // NOTE: this seems to be not used ... at all ?!
-    /*
-     * sql, values (array), types (column.type array), name = nil, pk = nil, id_value = nil, sequence_name = nil
-     */
-    @Deprecated
-    @JRubyMethod(name = "insert_bind", required = 3, rest = true)
-    public IRubyObject insert_bind(final ThreadContext context, final IRubyObject[] args) throws SQLException {
-        final Ruby runtime = context.getRuntime();
-        return withConnection(context, new Callable<IRubyObject>() {
-            public IRubyObject call(final Connection connection) throws SQLException {
-                final String sql = args[0].convertToString().toString();
-                PreparedStatement statement = null;
-                try {
-                    statement = connection.prepareStatement(sql, Statement.RETURN_GENERATED_KEYS);
-                    setPreparedStatementValues(context, connection, statement, args[1], args[2]);
-                    statement.executeUpdate();
-                    return mapGeneratedKeys(runtime, connection, statement);
-                }
-                finally { close(statement); }
-            }
-        });
-    }
-
-    // NOTE: this seems to be not used ... at all ?!
-    /*
-     * sql, values (array), types (column.type array), name = nil
-     */
-    @Deprecated
-    @JRubyMethod(name = "update_bind", required = 3, rest = true)
-    public IRubyObject update_bind(final ThreadContext context, final IRubyObject[] args) throws SQLException {
-        final Ruby runtime = context.getRuntime();
-        Arity.checkArgumentCount(runtime, args, 3, 4);
-        return withConnection(context, new Callable<IRubyObject>() {
-            public IRubyObject call(final Connection connection) throws SQLException {
-                final String sql = args[0].convertToString().toString();
-                PreparedStatement statement = null;
-                try {
-                    statement = connection.prepareStatement(sql);
-                    setPreparedStatementValues(context, connection, statement, args[1], args[2]);
-                    statement.executeUpdate();
-                }
-                finally { close(statement); }
-                return runtime.getNil();
-            }
-        });
-    }
-
->>>>>>> 6a989e42
     @JRubyMethod(name = "with_connection_retry_guard", frame = true)
     public IRubyObject with_connection_retry_guard(final ThreadContext context, final Block block) {
         return withConnection(context, new Callable<IRubyObject>() {
@@ -1595,7 +1529,6 @@
     }
 
     @JRubyMethod(name = "jndi_config?", meta = true)
-<<<<<<< HEAD
     public static RubyBoolean jndi_config_p(final ThreadContext context,
         final IRubyObject self, final IRubyObject config) {
         return context.runtime.newBoolean( isJndiConfig(context, config) );
@@ -1605,13 +1538,6 @@
         // config[:jndi] || config[:data_source]
 
         final Ruby runtime = context.runtime;
-=======
-    public static IRubyObject jndi_config_p(final ThreadContext context,
-        final IRubyObject self, final IRubyObject config) {
-        // config[:jndi] || config[:data_source]
-
-        final Ruby runtime = context.getRuntime();
->>>>>>> 6a989e42
 
         IRubyObject configValue;
 
@@ -1630,31 +1556,10 @@
             }
         }
 
-<<<<<<< HEAD
         if ( configValue == null || configValue.isNil() || configValue == runtime.getFalse() ) {
             return false;
         }
         return true;
-=======
-        final IRubyObject rubyFalse = runtime.newBoolean( false );
-        if ( configValue == null || configValue.isNil() || configValue == rubyFalse ) {
-            return rubyFalse;
-        }
-        return context.getRuntime().newBoolean( true );
-    }
-
-    private IRubyObject getConfig(final ThreadContext context) {
-        return getInstanceVariable("@config"); // this.callMethod(context, "config");
-    }
-
-    protected final IRubyObject getConfigValue(final ThreadContext context, final String key) {
-        final IRubyObject config = getConfig(context);
-        final RubySymbol keySym = context.runtime.newSymbol(key);
-        if ( config instanceof RubyHash ) {
-            return ((RubyHash) config).op_aref(context, keySym);
-        }
-        return config.callMethod(context, "[]", keySym);
->>>>>>> 6a989e42
     }
 
     @JRubyMethod(name = "jndi_lookup", meta = true)
@@ -3310,11 +3215,7 @@
         }
 
         final RubyArray columns = runtime.newArray();
-<<<<<<< HEAD
         final IRubyObject config = getConfig();
-=======
-        final IRubyObject config = getConfig(context);
->>>>>>> 6a989e42
         while ( results.next() ) {
             final String colName = results.getString(COLUMN_NAME);
             IRubyObject column = jdbcColumn.callMethod(context, "new",
@@ -3783,21 +3684,13 @@
 
             if ( INIT_COLUMN_TYPES ) { // NOTE: NOT IMPLEMENTED
                 for ( int i = 0; i < columns.length; i++ ) {
-<<<<<<< HEAD
                     cols.append( columns[i].getName(context) );
-=======
-                    cols.append( columns[i].name );
->>>>>>> 6a989e42
                 }
                 args = new IRubyObject[] { cols, rows };
             }
             else {
                 for ( int i = 0; i < columns.length; i++ ) {
-<<<<<<< HEAD
                     cols.append( columns[i].getName(context) );
-=======
-                    cols.append( columns[i].name );
->>>>>>> 6a989e42
                 }
                 args = new IRubyObject[] { cols, rows };
             }
