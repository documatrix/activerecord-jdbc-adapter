/***** BEGIN LICENSE BLOCK *****
 * Copyright (c) 2012-2013 Karol Bucek <self@kares.org>
 * Copyright (c) 2006-2011 Nick Sieger <nick@nicksieger.com>
 * Copyright (c) 2006-2007 Ola Bini <ola.bini@gmail.com>
 * Copyright (c) 2008-2009 Thomas E Enebo <enebo@acm.org>
 *
 * Permission is hereby granted, free of charge, to any person obtaining
 * a copy of this software and associated documentation files (the
 * "Software"), to deal in the Software without restriction, including
 * without limitation the rights to use, copy, modify, merge, publish,
 * distribute, sublicense, and/or sell copies of the Software, and to
 * permit persons to whom the Software is furnished to do so, subject to
 * the following conditions:
 *
 * The above copyright notice and this permission notice shall be
 * included in all copies or substantial portions of the Software.
 *
 * THE SOFTWARE IS PROVIDED "AS IS", WITHOUT WARRANTY OF ANY KIND,
 * EXPRESS OR IMPLIED, INCLUDING BUT NOT LIMITED TO THE WARRANTIES OF
 * MERCHANTABILITY, FITNESS FOR A PARTICULAR PURPOSE AND
 * NONINFRINGEMENT. IN NO EVENT SHALL THE AUTHORS OR COPYRIGHT HOLDERS BE
 * LIABLE FOR ANY CLAIM, DAMAGES OR OTHER LIABILITY, WHETHER IN AN ACTION
 * OF CONTRACT, TORT OR OTHERWISE, ARISING FROM, OUT OF OR IN CONNECTION
 * WITH THE SOFTWARE OR THE USE OR OTHER DEALINGS IN THE SOFTWARE.
 ***** END LICENSE BLOCK *****/
package arjdbc.jdbc;

import java.io.ByteArrayInputStream;
import java.io.IOException;
import java.io.InputStream;
import java.io.InputStreamReader;
import java.io.PrintStream;
import java.io.Reader;
import java.io.StringReader;
import java.lang.reflect.InvocationTargetException;
import java.lang.reflect.Method;
import java.math.BigDecimal;
import java.math.BigInteger;
import java.sql.Array;
import java.sql.Connection;
import java.sql.DatabaseMetaData;
import java.sql.Date;
import java.sql.PreparedStatement;
import java.sql.ResultSet;
import java.sql.ResultSetMetaData;
import java.sql.Savepoint;
import java.sql.SQLException;
import java.sql.SQLXML;
import java.sql.SQLFeatureNotSupportedException;
import java.sql.SQLRecoverableException;
import java.sql.SQLTransientException;
import java.sql.Statement;
import java.sql.Time;
import java.sql.Timestamp;
import java.sql.Types;
import java.util.ArrayList;
import java.util.Calendar;
import java.util.Collection;
import java.util.LinkedHashMap;
import java.util.List;
import java.util.Map;
import java.util.Properties;
import java.util.TimeZone;
// NOTE: make sure javax.naming and other packaged not available on stripped
// VMs such as Dalvik are not exposed - won't be loaded when the class is ...
//import javax.naming.NamingException;
//import javax.sql.DataSource;

import org.joda.time.DateTime;
import org.jruby.Ruby;
import org.jruby.RubyArray;
import org.jruby.RubyBignum;
import org.jruby.RubyBoolean;
import org.jruby.RubyClass;
import org.jruby.RubyException;
import org.jruby.RubyFixnum;
import org.jruby.RubyFloat;
import org.jruby.RubyHash;
import org.jruby.RubyIO;
import org.jruby.RubyInteger;
import org.jruby.RubyModule;
import org.jruby.RubyNumeric;
import org.jruby.RubyObject;
import org.jruby.RubyString;
import org.jruby.RubySymbol;
import org.jruby.RubyTime;
import org.jruby.anno.JRubyMethod;
import org.jruby.exceptions.RaiseException;
import org.jruby.javasupport.JavaEmbedUtils;
import org.jruby.javasupport.JavaUtil;
import org.jruby.runtime.Block;
import org.jruby.runtime.ObjectAllocator;
import org.jruby.runtime.ThreadContext;
import org.jruby.runtime.Visibility;
import org.jruby.runtime.backtrace.RubyStackTraceElement;
import org.jruby.runtime.builtin.IRubyObject;
import org.jruby.runtime.builtin.Variable;
import org.jruby.runtime.component.VariableEntry;
import org.jruby.util.ByteList;
import org.jruby.util.SafePropertyAccessor;

import arjdbc.util.DateTimeUtils;
import arjdbc.util.ObjectSupport;
import arjdbc.util.StringCache;
import arjdbc.util.StringHelper;

import static arjdbc.jdbc.DataSourceConnectionFactory.*;

/**
 * Most of our ActiveRecord::ConnectionAdapters::JdbcConnection implementation.
 */
@org.jruby.anno.JRubyClass(name = "ActiveRecord::ConnectionAdapters::JdbcConnection")
public class RubyJdbcConnection extends RubyObject {
    private static final long serialVersionUID = 1300431646352514961L;

    private static final String[] TABLE_TYPE = new String[] { "TABLE" };
    private static final String[] TABLE_TYPES = new String[] { "TABLE", "VIEW", "SYNONYM" };

    private ConnectionFactory connectionFactory;
    private IRubyObject config;
    private IRubyObject adapter; // the AbstractAdapter instance we belong to
    private volatile boolean connected = true;

    private boolean lazy = false; // final once set on initialize
    private boolean jndi; // final once set on initialize
    private boolean configureConnection = true; // final once initialized

    protected RubyJdbcConnection(Ruby runtime, RubyClass metaClass) {
        super(runtime, metaClass);
    }

    private static final ObjectAllocator ALLOCATOR = new ObjectAllocator() {
        public IRubyObject allocate(Ruby runtime, RubyClass klass) {
            return new RubyJdbcConnection(runtime, klass);
        }
    };

    public static RubyClass createJdbcConnectionClass(final Ruby runtime) {
        final RubyClass JdbcConnection = getConnectionAdapters(runtime).
            defineClassUnder("JdbcConnection", runtime.getObject(), ALLOCATOR);
        JdbcConnection.defineAnnotatedMethods(RubyJdbcConnection.class);
        return JdbcConnection;
    }

    @Deprecated
    public static RubyClass getJdbcConnectionClass(final Ruby runtime) {
        return getConnectionAdapters(runtime).getClass("JdbcConnection");
    }

    public static RubyClass getJdbcConnection(final Ruby runtime) {
        return getConnectionAdapters(runtime).getClass("JdbcConnection");
    }

    /**
     * @param runtime
     * @return <code>ActiveRecord::ConnectionAdapters</code>
     */
    protected static RubyModule getConnectionAdapters(final Ruby runtime) {
        return (RubyModule) runtime.getModule("ActiveRecord").getConstantAt("ConnectionAdapters");
    }

    /**
     * @param runtime
     * @return <code>ActiveRecord::Result</code>
     */
    static RubyClass getResult(final Ruby runtime) {
        return (RubyClass) runtime.getModule("ActiveRecord").getConstantAt("Result");
    }

    /**
     * @param runtime
     * @return <code>ActiveRecord::Base</code>
     */
    public static RubyClass getBase(final Ruby runtime) {
        return (RubyClass) runtime.getModule("ActiveRecord").getConstantAt("Base");
    }

    /**
     * @param runtime
     * @return <code>ActiveRecord::ConnectionAdapters::IndexDefinition</code>
     */
    protected static RubyClass getIndexDefinition(final Ruby runtime) {
        return (RubyClass) getConnectionAdapters(runtime).getConstantAt("IndexDefinition");
    }

    /**
     * @param runtime
     * @return <code>ActiveRecord::JDBCError</code>
     */
    protected static RubyClass getJDBCError(final Ruby runtime) {
        return runtime.getModule("ActiveRecord").getClass("JDBCError");
    }

    /**
     * @param runtime
     * @return <code>ActiveRecord::ConnectionNotEstablished</code>
     */
    protected static RubyClass getConnectionNotEstablished(final Ruby runtime) {
        return (RubyClass) runtime.getModule("ActiveRecord").getConstantAt("ConnectionNotEstablished");
    }

    /**
     * NOTE: Only available since AR-4.0
     * @param runtime
     * @return <code>ActiveRecord::TransactionIsolationError</code>
     */
    protected static RubyClass getTransactionIsolationError(final Ruby runtime) {
        return (RubyClass) runtime.getModule("ActiveRecord").getConstantAt("TransactionIsolationError");
    }

    public static RubyJdbcConnection retrieveConnection(final ThreadContext context, final IRubyObject adapter) {
        return (RubyJdbcConnection) adapter.getInstanceVariables().getInstanceVariable("@connection");
    }

    @JRubyMethod(name = "transaction_isolation", alias = "get_transaction_isolation")
    public IRubyObject get_transaction_isolation(final ThreadContext context) {
        return withConnection(context, new Callable<IRubyObject>() {
            public IRubyObject call(final Connection connection) throws SQLException {
                final int level = connection.getTransactionIsolation();
                final String isolationSymbol = formatTransactionIsolationLevel(level);
                if ( isolationSymbol == null ) return context.nil;
                return context.runtime.newSymbol(isolationSymbol);
            }
        });
    }

    @JRubyMethod(name = "transaction_isolation=", alias = "set_transaction_isolation")
    public IRubyObject set_transaction_isolation(final ThreadContext context, final IRubyObject isolation) {
        return withConnection(context, new Callable<IRubyObject>() {
            public IRubyObject call(final Connection connection) throws SQLException {
                final int level;
                if ( isolation.isNil() ) {
                    level = connection.getMetaData().getDefaultTransactionIsolation();
                }
                else {
                    level = mapTransactionIsolationLevel(isolation);
                }

                connection.setTransactionIsolation(level);

                final String isolationSymbol = formatTransactionIsolationLevel(level);
                if ( isolationSymbol == null ) return context.nil;
                return context.runtime.newSymbol(isolationSymbol);
            }
        });
    }

    public static String formatTransactionIsolationLevel(final int level) {
        if ( level == Connection.TRANSACTION_READ_UNCOMMITTED ) return "read_uncommitted"; // 1
        if ( level == Connection.TRANSACTION_READ_COMMITTED ) return "read_committed"; // 2
        if ( level == Connection.TRANSACTION_REPEATABLE_READ ) return "repeatable_read"; // 4
        if ( level == Connection.TRANSACTION_SERIALIZABLE ) return "serializable"; // 8
        if ( level == 0 ) return null;
        throw new IllegalArgumentException("unexpected transaction isolation level: " + level);
    }

    /*
      def transaction_isolation_levels
        {
          read_uncommitted: "READ UNCOMMITTED",
          read_committed:   "READ COMMITTED",
          repeatable_read:  "REPEATABLE READ",
          serializable:     "SERIALIZABLE"
        }
      end
    */

    public static int mapTransactionIsolationLevel(final IRubyObject isolation) {
        final Object isolationString;
        if ( isolation instanceof RubySymbol ) {
            isolationString = isolation.toString(); // RubySymbol.toString (interned)
        }
        else {
            isolationString = isolation.asString().toString().toLowerCase().intern();
        }

        if ( isolationString == "read_uncommitted" ) return Connection.TRANSACTION_READ_UNCOMMITTED; // 1
        if ( isolationString == "read_committed" ) return Connection.TRANSACTION_READ_COMMITTED; // 2
        if ( isolationString == "repeatable_read" ) return Connection.TRANSACTION_REPEATABLE_READ; // 4
        if ( isolationString == "serializable" ) return Connection.TRANSACTION_SERIALIZABLE; // 8

        throw new IllegalArgumentException(
                "unexpected isolation level: " + isolation + " (" + isolationString + ")"
        );
    }

    @JRubyMethod(name = "supports_transaction_isolation?", optional = 1)
    public RubyBoolean supports_transaction_isolation_p(final ThreadContext context,
        final IRubyObject[] args) throws SQLException {
        final IRubyObject isolation = args.length > 0 ? args[0] : null;

        return withConnection(context, new Callable<RubyBoolean>() {
            public RubyBoolean call(final Connection connection) throws SQLException {
                final DatabaseMetaData metaData = connection.getMetaData();
                final boolean supported;
                if ( isolation != null && ! isolation.isNil() ) {
                    final int level = mapTransactionIsolationLevel(isolation);
                    supported = metaData.supportsTransactionIsolationLevel(level);
                }
                else {
                    final int level = metaData.getDefaultTransactionIsolation();
                    supported = level > Connection.TRANSACTION_NONE; // > 0
                }
                return context.runtime.newBoolean(supported);
            }
        });
    }

    @JRubyMethod(name = "begin", optional = 1) // optional isolation argument for AR-4.0
    public IRubyObject begin(final ThreadContext context, final IRubyObject[] args) {
        final IRubyObject isolation = args.length > 0 ? args[0] : null;
        try { // handleException == false so we can handle setTXIsolation
            return withConnection(context, false, new Callable<IRubyObject>() {
                public IRubyObject call(final Connection connection) throws SQLException {
                    connection.setAutoCommit(false);

                    if ( isolation != null && ! isolation.isNil() ) {
                        final int level = mapTransactionIsolationLevel(isolation);
                        try {
                            connection.setTransactionIsolation(level);
                        }
                        catch (SQLException e) {
                            RubyClass txError = getTransactionIsolationError(context.runtime);
                            if ( txError != null ) throw wrapException(context, txError, e);
                            throw e; // let it roll - will be wrapped into a JDBCError (non 4.0)
                        }
                    }
                    return context.nil;
                }
            });
        }
        catch (SQLException e) {
            return handleException(context, e);
        }
    }

    @JRubyMethod(name = "commit")
    public IRubyObject commit(final ThreadContext context) {
        final Connection connection = getConnection(true);
        try {
            if ( ! connection.getAutoCommit() ) {
                try {
                    connection.commit();
                    resetSavepoints(context); // if any
                    return context.runtime.getTrue();
                }
                finally {
                    connection.setAutoCommit(true);
                }
            }
            return context.nil;
        }
        catch (SQLException e) {
            return handleException(context, e);
        }
    }

    @JRubyMethod(name = "rollback")
    public IRubyObject rollback(final ThreadContext context) {
        final Connection connection = getConnection(true);
        try {
            if ( ! connection.getAutoCommit() ) {
                try {
                    connection.rollback();
                    resetSavepoints(context); // if any
                    return context.runtime.getTrue();
                } finally {
                    connection.setAutoCommit(true);
                }
            }
            return context.nil;
        }
        catch (SQLException e) {
            return handleException(context, e);
        }
    }

    @JRubyMethod(name = "supports_savepoints?")
    public RubyBoolean supports_savepoints_p(final ThreadContext context) throws SQLException {
        return withConnection(context, new Callable<RubyBoolean>() {
            public RubyBoolean call(final Connection connection) throws SQLException {
                final DatabaseMetaData metaData = connection.getMetaData();
                return context.runtime.newBoolean( metaData.supportsSavepoints() );
            }
        });
    }

    @JRubyMethod(name = "create_savepoint", optional = 1)
    public IRubyObject create_savepoint(final ThreadContext context, final IRubyObject[] args) {
        IRubyObject name = args.length > 0 ? args[0] : null;
        final Connection connection = getConnection();
        try {
            connection.setAutoCommit(false);

            final Savepoint savepoint ;
            // NOTE: this will auto-start a DB transaction even invoked outside
            // of a AR (Ruby) transaction (`transaction { ... create_savepoint }`)
            // it would be nice if AR knew about this TX although that's kind of
            // "really advanced" functionality - likely not to be implemented ...
            if ( name != null && ! name.isNil() ) {
                savepoint = connection.setSavepoint(name.toString());
            }
            else {
                savepoint = connection.setSavepoint();
                name = RubyString.newString( context.runtime,
                    Integer.toString( savepoint.getSavepointId() )
                );
            }
            getSavepoints(context).put(name, savepoint);

            return name;
        }
        catch (SQLException e) {
            return handleException(context, e);
        }
    }

    @JRubyMethod(name = "rollback_savepoint", required = 1)
    public IRubyObject rollback_savepoint(final ThreadContext context, final IRubyObject name) {
        if ( name == null || name.isNil() ) {
            throw context.runtime.newArgumentError("nil savepoint name given");
        }
        final Connection connection = getConnection(true);
        try {
            Savepoint savepoint = getSavepoints(context).get(name);
            if ( savepoint == null ) {
                throw context.runtime.newRuntimeError("could not rollback savepoint: '" + name + "' (not set)");
            }
            connection.rollback(savepoint);
            return context.nil;
        }
        catch (SQLException e) {
            return handleException(context, e);
        }
    }

    @JRubyMethod(name = "release_savepoint", required = 1)
    public IRubyObject release_savepoint(final ThreadContext context, final IRubyObject name) {
        if ( name == null || name.isNil() ) {
            throw context.runtime.newArgumentError("nil savepoint name given");
        }
        final Connection connection = getConnection(true);
        try {
            Object savepoint = getSavepoints(context).remove(name);
            if ( savepoint == null ) {
                throw context.runtime.newRuntimeError("could not release savepoint: '" + name + "' (not set)");
            }
            // NOTE: RubyHash.remove does not convert to Java as get does :
            if ( ! ( savepoint instanceof Savepoint ) ) {
                savepoint = ((IRubyObject) savepoint).toJava(Savepoint.class);
            }
            connection.releaseSavepoint((Savepoint) savepoint);
            return context.nil;
        }
        catch (SQLException e) {
            return handleException(context, e);
        }
    }

    // NOTE: this is iternal API - not to be used by user-code !
    @JRubyMethod(name = "marked_savepoint_names")
    public IRubyObject marked_savepoint_names(final ThreadContext context) {
        if ( hasInstanceVariable("@savepoints") ) {
            Map<IRubyObject, Savepoint> savepoints = getSavepoints(context);
            final RubyArray names = context.runtime.newArray();
            for ( Map.Entry<IRubyObject, ?> entry : savepoints.entrySet() ) {
                names.add( entry.getKey() ); // keys are RubyString instances
            }
            return names;
        }
        else {
            return context.runtime.newEmptyArray();
        }
    }

    @SuppressWarnings("unchecked")
    protected Map<IRubyObject, Savepoint> getSavepoints(final ThreadContext context) {
        if ( hasInstanceVariable("@savepoints") ) {
            IRubyObject savepoints = getInstanceVariable("@savepoints");
            return (Map<IRubyObject, Savepoint>) savepoints.toJava(Map.class);
        }
        else { // not using a RubyHash to preserve order on Ruby 1.8 as well :
            Map<IRubyObject, Savepoint> savepoints = new LinkedHashMap<IRubyObject, Savepoint>(4);
            setInstanceVariable("@savepoints", convertJavaToRuby(savepoints));
            return savepoints;
        }
    }

    protected boolean resetSavepoints(final ThreadContext context) {
        if ( hasInstanceVariable("@savepoints") ) {
            removeInstanceVariable("@savepoints");
            return true;
        }
        return false;
    }

    @Deprecated // second argument is now mandatory - only kept for compatibility
    @JRubyMethod(required = 1)
    public final IRubyObject initialize(final ThreadContext context, final IRubyObject config) {
        doInitialize(context, config, context.nil);
        return this;
    }

    @JRubyMethod(required = 2)
    public final IRubyObject initialize(final ThreadContext context, final IRubyObject config,
        final IRubyObject adapter) {
        doInitialize(context, config, adapter);
        return this;
    }

    protected void doInitialize(final ThreadContext context, final IRubyObject config,
        final IRubyObject adapter) {
        this.config = config; this.adapter = adapter;

        this.jndi = setupConnectionFactory(context);
        this.lazy = jndi; // JNDIs are lazy by default otherwise eager
        try {
            initConnection(context);
        }
        catch (SQLException e) {
            String message = e.getMessage();
            if ( message == null ) message = e.getSQLState();
            throw wrapException(context, e, message);
        }

        IRubyObject value = getConfigValue(context, "configure_connection");
        if ( value == null || value.isNil() ) this.configureConnection = true;
        else {
            this.configureConnection = value != context.runtime.getFalse();
        }
    }

    @JRubyMethod(name = "adapter")
    public final IRubyObject adapter() {
        final IRubyObject adapter = getAdapter();
        return adapter == null ? getRuntime().getNil() : adapter;
    }

    /**
     * @note Internal API!
     */
    @Deprecated
    @JRubyMethod(required = 1)
    public IRubyObject set_adapter(final ThreadContext context, final IRubyObject adapter) {
        return this.adapter = adapter;
    }

    @JRubyMethod(name = "connection_factory")
    public IRubyObject connection_factory(final ThreadContext context) {
        return convertJavaToRuby( getConnectionFactory() );
    }

    /**
     * @note Internal API!
     */
    @Deprecated
    @JRubyMethod(name = "connection_factory=", required = 1)
    public IRubyObject set_connection_factory(final ThreadContext context, final IRubyObject factory) {
        setConnectionFactory( (ConnectionFactory) factory.toJava(ConnectionFactory.class) );
        return factory;
    }

    /**
     * Called during <code>initialize</code> after the connection factory
     * has been set to check if we can connect and/or perform any initialization
     * necessary.
     * <br/>
     * NOTE: connection has not been configured at this point,
     * nor should we retry - we're creating a brand new JDBC connection
     *
     * @param context
     * @return connection
     */
    @Deprecated
    @JRubyMethod(name = "init_connection")
    public synchronized IRubyObject init_connection(final ThreadContext context) {
        try {
            return initConnection(context);
        }
        catch (SQLException e) {
            return handleException(context, e); // throws
        }
    }

    private IRubyObject initConnection(final ThreadContext context) throws SQLException {
        final IRubyObject adapter = getAdapter(); // self.adapter
        if ( adapter == null || adapter.isNil() ) {
            warn(context, "adapter not set, please pass adapter on JdbcConnection#initialize(config, adapter)");
        }

        if ( adapter != null && adapter.respondsTo("init_connection") ) { // deprecated
            final Connection connection;
            setConnection( connection = newConnection() );
            return adapter.callMethod(context, "init_connection", convertJavaToRuby(connection));
        }
        else {
            if ( ! lazy ) setConnection( newConnection() );
        }

        return context.nil;
    }

    private void configureConnection() {
        if ( ! configureConnection ) return; // return false;

        final IRubyObject adapter = getAdapter(); // self.adapter
        if ( adapter != null && ! adapter.isNil() ) {
            if ( adapter.respondsTo("configure_connection") ) {
                final ThreadContext context = getRuntime().getCurrentContext();
                adapter.callMethod(context, "configure_connection");
            }
        }
    }

    @JRubyMethod(name = "configure_connection")
    public IRubyObject configure_connection(final ThreadContext context) {
        if ( ! lazy || getConnectionImpl() != null ) configureConnection();
        return context.nil;
    }

    @JRubyMethod(name = "jdbc_connection", alias = "connection")
    public IRubyObject connection(final ThreadContext context) {
        return convertJavaToRuby( getConnection() );
    }

    @JRubyMethod(name = "jdbc_connection", alias = "connection", required = 1)
    public IRubyObject connection(final ThreadContext context, final IRubyObject unwrap) {
        if ( unwrap.isNil() || unwrap == context.runtime.getFalse() ) {
            return connection(context);
        }
        final Connection connection = getConnection();
        try {
            if ( connection.isWrapperFor(Connection.class) ) {
                return convertJavaToRuby( connection.unwrap(Connection.class) );
            }
        }
        catch (AbstractMethodError e) {
            debugStackTrace(context, e);
            warn(context, "driver/pool connection does not support unwrapping: " + e);
        }
        catch (SQLException e) {
            debugStackTrace(context, e);
            warn(context, "driver/pool connection does not support unwrapping: " + e);
        }
        return convertJavaToRuby( connection );
    }

<<<<<<< HEAD
    @JRubyMethod(name = "active?")
    public RubyBoolean active_p(final ThreadContext context) {
        if ( ! connected ) return context.runtime.getFalse();
        if ( jndi ) {
            // for JNDI the data-source / pool is supposed to
            // manage connections for us thus no valid check!
            boolean active = getConnectionFactory() != null;
            return context.runtime.newBoolean( active );
=======
    @JRubyMethod(name = "active?", alias = "valid?")
    public IRubyObject active_p(final ThreadContext context) {
        IRubyObject connection = getInstanceVariable("@connection");
        if ( connection != null && ! connection.isNil() ) {
            return isConnectionValid(context, getConnection(false)) ?
                context.getRuntime().getTrue() : context.getRuntime().getFalse();
>>>>>>> 26fbd964
        }
        final Connection connection = getConnection();
        if ( connection == null ) return context.runtime.getFalse(); // unlikely
        return context.runtime.newBoolean( isConnectionValid(context, connection) );
    }

    @JRubyMethod(name = "disconnect!")
    public synchronized IRubyObject disconnect(final ThreadContext context) {
        setConnection(null); connected = false;
        return context.nil;
    }

    @JRubyMethod(name = "reconnect!")
    public synchronized IRubyObject reconnect(final ThreadContext context) {
        try {
            connectImpl( ! lazy ); connected = true;
        }
        catch (SQLException e) {
            debugStackTrace(context, e);
            handleException(context, e);
        }
        return context.nil;
    }

<<<<<<< HEAD
    private void connectImpl(final boolean forceConnection)
        throws SQLException {
        setConnection( forceConnection ? newConnection() : null );
        if ( forceConnection ) configureConnection();
    }
=======
    @JRubyMethod(name = { "open?" /* "conn?" */ })
    public IRubyObject open_p(final ThreadContext context) {
        final Connection connection = getConnection(false);
        if ( connection == null ) return context.getRuntime().getFalse();
        try {
            // NOTE: isClosed method generally cannot be called to determine
            // whether a connection to a database is valid or invalid ...
            return context.getRuntime().newBoolean( ! connection.isClosed() );
        }
        catch (SQLException e) {
            return handleException(context, e);
        }
    }

    @JRubyMethod(name = "close")
    public IRubyObject close(final ThreadContext context) {
        final Connection connection = getConnection(false);
        if ( connection == null ) return context.getRuntime().getFalse();
        try {
            final boolean closed = connection.isClosed();
            if ( closed ) return context.getRuntime().getFalse();
            setConnection(null); // does connection.close();
            return context.getRuntime().getTrue();
        }
        catch (Exception e) {
            debugStackTrace(context, e);
            return context.getRuntime().getNil();
        }
    }

    @JRubyMethod(name = "database_name")
    public IRubyObject database_name(final ThreadContext context) throws SQLException {
        final Connection connection = getConnection(true);
        String name = connection.getCatalog();

        if (name == null) {
            name = connection.getMetaData().getUserName();
            if (name == null) name = "db1"; // TODO why ?
        }
>>>>>>> 26fbd964

    @JRubyMethod(name = "database_name")
    public IRubyObject database_name(final ThreadContext context) {
        return withConnection(context, new Callable<IRubyObject>() {
            public IRubyObject call(final Connection connection)  throws SQLException {
                String name = connection.getCatalog();
                if ( name == null ) {
                    name = connection.getMetaData().getUserName();
                    if ( name == null ) return context.nil;
                }
                return RubyString.newString(context.runtime, name);
            }
        });
    }

    @JRubyMethod(name = "execute", required = 1)
    public IRubyObject execute(final ThreadContext context, final IRubyObject sql) {
        return withConnection(context, new Callable<IRubyObject>() {
            public IRubyObject call(final Connection connection) throws SQLException {
                Statement statement = null;
                final String query = sqlString(sql);
                try {
                    statement = createStatement(context, connection);
                    if ( doExecute(statement, query) ) {
                        return mapResults(context, connection, statement, false);
                    } else {
                        return mapGeneratedKeysOrUpdateCount(context, connection, statement);
                    }
                }
                catch (final SQLException e) {
                    debugErrorSQL(context, query);
                    throw e;
                }
                finally { close(statement); }
            }
        });
    }

    public static void executeImpl(final ThreadContext context,
        final IRubyObject adapter, final String query) throws RaiseException {
        retrieveConnection(context, adapter).executeImpl(context, query);
    }

    public void executeImpl(final ThreadContext context, final String sql)
        throws RaiseException {
        try {
            executeImpl(context, sql, true);
        }
        catch (SQLException e) { // dead code - won't happen
            handleException(context, getCause(e));
        }
    }

    public void executeImpl(final ThreadContext context, final String sql, final boolean handleException)
        throws RaiseException, SQLException {
        withConnection(context, handleException, new Callable<Void>() {
            public Void call(final Connection connection) throws SQLException {
                Statement statement = null;
                try {
                    statement = createStatement(context, connection);
                    doExecute(statement, sql); return null;
                }
                catch (final SQLException e) {
                    debugErrorSQL(context, sql);
                    throw e;
                }
                finally { close(statement); }
            }
        });
    }

    protected Statement createStatement(final ThreadContext context, final Connection connection)
        throws SQLException {
        final Statement statement = connection.createStatement();
        IRubyObject escapeProcessing = getConfigValue(context, "statement_escape_processing");
        // NOTE: disable (driver) escape processing by default, it's not really
        // needed for AR statements ... if users need it they might configure :
        if ( escapeProcessing == null || escapeProcessing.isNil() ) {
            statement.setEscapeProcessing(false);
        }
        else {
            statement.setEscapeProcessing(escapeProcessing.isTrue());
        }
        return statement;
    }

    /**
     * Execute a query using the given statement.
     * @param statement
     * @param query
     * @return true if the first result is a <code>ResultSet</code>;
     *         false if it is an update count or there are no results
     * @throws SQLException
     */
    protected boolean doExecute(final Statement statement, final String query) throws SQLException {
        return genericExecute(statement, query);
    }

    /**
     * @deprecated renamed to {@link #doExecute(Statement, String)}
     */
    @Deprecated
    protected boolean genericExecute(final Statement statement, final String query) throws SQLException {
        return statement.execute(query); // Statement.RETURN_GENERATED_KEYS
    }

    @JRubyMethod(name = "execute_insert", required = 1)
    public IRubyObject execute_insert(final ThreadContext context, final IRubyObject sql)
        throws SQLException {
        return executeUpdate(context, sqlString(sql), true);
    }

    @JRubyMethod(name = "execute_insert", required = 2)
    public IRubyObject execute_insert(final ThreadContext context,
        final IRubyObject sql, final IRubyObject binds) throws SQLException {
        if ( binds == null || binds.isNil() ) { // no prepared statements
            return executeUpdate(context, sqlString(sql), true);
        }
        else { // we allow prepared statements with empty binds parameters
            return executePreparedUpdate(context, sqlString(sql), (List) binds, true);
        }
    }

    /**
     * Executes an UPDATE (DELETE) SQL statement.
     * @param context
     * @param sql
     * @return affected row count
     * @throws SQLException
     */
    @JRubyMethod(name = {"execute_update", "execute_delete"}, required = 1)
    public IRubyObject execute_update(final ThreadContext context, final IRubyObject sql)
        throws SQLException {
        return executeUpdate(context, sqlString(sql), false);
    }

    /**
     * Executes an UPDATE (DELETE) SQL (prepared - if binds provided) statement.
     * @param context
     * @param sql
     * @return affected row count
     * @throws SQLException
     *
     * @see #execute_update(ThreadContext, IRubyObject)
     */
    @JRubyMethod(name = {"execute_update", "execute_delete"}, required = 2)
    public IRubyObject execute_update(final ThreadContext context,
        final IRubyObject sql, final IRubyObject binds) throws SQLException {
        if ( binds == null || binds.isNil() ) { // no prepared statements
            return executeUpdate(context, sqlString(sql), false);
        }
        else { // we allow prepared statements with empty binds parameters
            return executePreparedUpdate(context, sqlString(sql), (List) binds, false);
        }
    }

    /**
     * @param context
     * @param query
     * @param returnGeneratedKeys
     * @return row count or generated keys
     *
     * @see #execute_insert(ThreadContext, IRubyObject)
     * @see #execute_update(ThreadContext, IRubyObject)
     */
    protected IRubyObject executeUpdate(final ThreadContext context, final String query,
        final boolean returnGeneratedKeys) {
        return withConnection(context, new Callable<IRubyObject>() {
            public IRubyObject call(final Connection connection) throws SQLException {
                Statement statement = null;
                try {
                    statement = createStatement(context, connection);
                    if ( returnGeneratedKeys ) {
                        statement.executeUpdate(query, Statement.RETURN_GENERATED_KEYS);
                        IRubyObject keys = mapGeneratedKeys(context.runtime, connection, statement);
                        return keys == null ? context.nil : keys;
                    }
                    else {
                        final int rowCount = statement.executeUpdate(query);
                        return RubyFixnum.newFixnum(context.runtime, rowCount);
                    }
                }
                catch (final SQLException e) {
                    debugErrorSQL(context, query);
                    throw e;
                }
                finally { close(statement); }
            }
        });
    }

    private IRubyObject executePreparedUpdate(final ThreadContext context, final String query,
        final List<?> binds, final boolean returnGeneratedKeys) {
        return withConnection(context, new Callable<IRubyObject>() {
            public IRubyObject call(final Connection connection) throws SQLException {
                PreparedStatement statement = null;
                try {
                    if ( returnGeneratedKeys ) {
                        statement = connection.prepareStatement(query, Statement.RETURN_GENERATED_KEYS);
                        setStatementParameters(context, connection, statement, binds);
                        statement.executeUpdate();
                        IRubyObject keys = mapGeneratedKeys(context.runtime, connection, statement);
                        return keys == null ? context.nil : keys;
                    }
                    else {
                        statement = connection.prepareStatement(query);
                        setStatementParameters(context, connection, statement, binds);
                        final int rowCount = statement.executeUpdate();
                        return RubyFixnum.newFixnum(context.runtime, rowCount);
                    }
                }
                catch (final SQLException e) {
                    debugErrorSQL(context, query);
                    throw e;
                }
                finally { close(statement); }
            }
        });
    }

    /**
     * NOTE: since 1.3 this behaves like <code>execute_query</code> in AR-JDBC 1.2
     * @param context
     * @param sql
     * @param block (optional) block to yield row values
     * @return raw query result as a name => value Hash (unless block given)
     * @throws SQLException
     * @see #execute_query_raw(ThreadContext, IRubyObject[], Block)
     */
    @JRubyMethod(name = "execute_query_raw", required = 1) // optional block
    public IRubyObject execute_query_raw(final ThreadContext context,
        final IRubyObject sql, final Block block) throws SQLException {
        return executeQueryRaw(context, sqlString(sql), 0, block);
    }

    /**
     * NOTE: since 1.3 this behaves like <code>execute_query</code> in AR-JDBC 1.2
     * @param context
     * @param args
     * @param block (optional) block to yield row values
     * @return raw query result as a name => value Hash (unless block given)
     * @throws SQLException
     */
    @JRubyMethod(name = "execute_query_raw", required = 2, optional = 1)
    // @JRubyMethod(name = "execute_query_raw", required = 1, optional = 2)
    public IRubyObject execute_query_raw(final ThreadContext context,
        final IRubyObject[] args, final Block block) throws SQLException {
        // args: (sql), (sql, max_rows), (sql, binds), (sql, max_rows, binds)
        final String query = sqlString( args[0] ); // sql
        IRubyObject max_rows = args.length > 1 ? args[1] : null;
        IRubyObject binds = args.length > 2 ? args[2] : null;
        final int maxRows;
        if ( max_rows == null || max_rows.isNil() ) maxRows = 0;
        else {
            if ( binds instanceof RubyNumeric ) { // (sql, max_rows)
                maxRows = RubyNumeric.fix2int(binds); binds = null;
            }
            else {
                if ( max_rows instanceof RubyNumeric ) {
                    maxRows = RubyNumeric.fix2int(max_rows);
                }
                else {
                    if ( binds == null ) binds = max_rows; // (sql, binds)
                    maxRows = 0;
                }
            }
        }

        if ( binds == null || binds.isNil() ) { // no prepared statements
            return executeQueryRaw(context, query, maxRows, block);
        }
        else { // we allow prepared statements with empty binds parameters
            return executePreparedQueryRaw(context, query, (List) binds, maxRows, block);
        }
    }

    /**
     * @param context
     * @param query
     * @param maxRows
     * @param block
     * @return raw query result (in case no block was given)
     *
     * @see #execute_query_raw(ThreadContext, IRubyObject[], Block)
     */
    public IRubyObject executeQueryRaw(final ThreadContext context,
        final String query, final int maxRows, final Block block) {
        return doExecuteQueryRaw(context, query, maxRows, block, null); // binds == null
    }

    public IRubyObject executePreparedQueryRaw(final ThreadContext context,
        final String query, final List<?> binds, final int maxRows, final Block block) {
        return doExecuteQueryRaw(context, query, maxRows, block, binds);
    }

    private IRubyObject doExecuteQueryRaw(final ThreadContext context,
        final String query, final int maxRows, final Block block, final List<?> binds) {
        return withConnection(context, new Callable<IRubyObject>() {
            public IRubyObject call(final Connection connection) throws SQLException {
                Statement statement = null; ResultSet resultSet = null;
                try {
                    if ( binds == null ) { // plain statement
                        statement = createStatement(context, connection);
                        statement.setMaxRows(maxRows); // zero means there is no limit
                        resultSet = statement.executeQuery(query);
                    }
                    else {
                        final PreparedStatement prepStatement;
                        statement = prepStatement = connection.prepareStatement(query);
                        statement.setMaxRows(maxRows); // zero means there is no limit
                        setStatementParameters(context, connection, prepStatement, binds);
                        resultSet = prepStatement.executeQuery();
                    }

                    if ( block != null && block.isGiven() ) {
                        // yield(id1, name1) ... row 1 result data
                        // yield(id2, name2) ... row 2 result data
                        return yieldResultRows(context, connection, resultSet, block);
                    }

                    return mapToRawResult(context, connection, resultSet, false);
                }
                catch (final SQLException e) {
                    debugErrorSQL(context, query);
                    throw e;
                }
                finally { close(resultSet); close(statement); }
            }
        });
    }

    /**
     * Executes a query and returns the (AR) result.
     * @param context
     * @param sql
     * @return raw query result as a name => value Hash (unless block given)
     * @throws SQLException
     * @see #execute_query(ThreadContext, IRubyObject[], Block)
     */
    @JRubyMethod(name = "execute_query", required = 1)
    public IRubyObject execute_query(final ThreadContext context,
        final IRubyObject sql) throws SQLException {
        return executeQuery(context, sqlString(sql), 0);
    }

    protected static String sqlString(final IRubyObject sql) {
        if ( sql instanceof RubyString ) {
            return ((RubyString) sql).decodeString();
        }
        return sql.asString().decodeString();
    }

    /**
     * Executes a query and returns the (AR) result.
     * @param context
     * @param args
     * @return and <code>ActiveRecord::Result</code>
     * @throws SQLException
     *
     * @see #execute_query(ThreadContext, IRubyObject, IRubyObject, Block)
     */
    @JRubyMethod(name = "execute_query", required = 2, optional = 1)
    // @JRubyMethod(name = "execute_query", required = 1, optional = 2)
    public IRubyObject execute_query(final ThreadContext context,
        final IRubyObject[] args) throws SQLException {
        // args: (sql), (sql, max_rows), (sql, binds), (sql, max_rows, binds)
        final String query = sqlString( args[0] ); // sql
        IRubyObject max_rows = args.length > 1 ? args[1] : null;
        IRubyObject binds = args.length > 2 ? args[2] : null;
        final int maxRows;
        if ( max_rows == null || max_rows.isNil() ) maxRows = 0;
        else {
            if ( binds instanceof RubyNumeric ) { // (sql, max_rows)
                maxRows = RubyNumeric.fix2int(binds); binds = null;
            }
            else {
                if ( max_rows instanceof RubyNumeric ) {
                    maxRows = RubyNumeric.fix2int(max_rows);
                }
                else {
                    if ( binds == null ) binds = max_rows; // (sql, binds)
                    maxRows = 0;
                }
            }
        }

        if ( binds == null || binds.isNil() ) { // no prepared statements
            return executeQuery(context, query, maxRows);
        }
        else { // we allow prepared statements with empty binds parameters
            return executePreparedQuery(context, query, (List) binds, maxRows);
        }
    }

    public static <T> T executeQueryImpl(final ThreadContext context,
        final IRubyObject adapter, final String query,
        final int maxRows, final WithResultSet<T> withResultSet) throws RaiseException {
        return retrieveConnection(context, adapter).executeQueryImpl(context, query, maxRows, withResultSet);
    }

    public static <T> T executeQueryImpl(final ThreadContext context,
        final IRubyObject adapter, final String query,
        final int maxRows, final boolean handleException,
        final WithResultSet<T> withResultSet) throws RaiseException, SQLException {
        return retrieveConnection(context, adapter).executeQueryImpl(context, query, maxRows, handleException, withResultSet);
    }

    public <T> T executeQueryImpl(final ThreadContext context, final String query, final int maxRows,
        final WithResultSet<T> withResultSet) throws RaiseException {
        try {
            return executeQueryImpl(context, query, 0, true, withResultSet);
        }
        catch (SQLException e) { // dead code - won't happen
            handleException(context, getCause(e)); return null;
        }
    }

    public <T> T executeQueryImpl(final ThreadContext context, final String query, final int maxRows,
        final boolean handleException, final WithResultSet<T> withResultSet)
        throws RaiseException, SQLException {
        return withConnection(context, handleException, new Callable<T>() {
            public T call(final Connection connection) throws SQLException {
                Statement statement = null; ResultSet resultSet = null;
                try {
                    statement = createStatement(context, connection);
                    statement.setMaxRows(maxRows); // zero means there is no limit
                    resultSet = statement.executeQuery(query);
                    return withResultSet.call(resultSet);
                }
                finally { close(resultSet); close(statement); }
            }
        });
    }

    /**
     * NOTE: This methods behavior changed in AR-JDBC 1.3 the old behavior is
     * achievable using {@link #executeQueryRaw(ThreadContext, String, int, Block)}.
     *
     * @param context
     * @param query
     * @param maxRows
     * @return AR (mapped) query result
     *
     * @see #execute_query(ThreadContext, IRubyObject)
     * @see #execute_query(ThreadContext, IRubyObject, IRubyObject)
     * @see #mapToResult(ThreadContext, Ruby, DatabaseMetaData, ResultSet, RubyJdbcConnection.ColumnData[])
     */
    public IRubyObject executeQuery(final ThreadContext context, final String query, final int maxRows) {
        return withConnection(context, new Callable<IRubyObject>() {
            public IRubyObject call(final Connection connection) throws SQLException {
                Statement statement = null; ResultSet resultSet = null;
                try {
                    statement = createStatement(context, connection);
                    statement.setMaxRows(maxRows); // zero means there is no limit
                    resultSet = statement.executeQuery(query);
                    return mapQueryResult(context, connection, resultSet);
                }
                catch (final SQLException e) {
                    debugErrorSQL(context, query);
                    throw e;
                }
                finally { close(resultSet); close(statement); }
            }
        });
    }

    public IRubyObject executePreparedQuery(final ThreadContext context, final String query,
        final List<?> binds, final int maxRows) {
        return withConnection(context, new Callable<IRubyObject>() {
            public IRubyObject call(final Connection connection) throws SQLException {
                PreparedStatement statement = null; ResultSet resultSet = null;
                try {
                    statement = connection.prepareStatement(query);
                    statement.setMaxRows(maxRows); // zero means there is no limit
                    setStatementParameters(context, connection, statement, binds);
                    resultSet = statement.executeQuery();
                    return mapQueryResult(context, connection, resultSet);
                }
                catch (final SQLException e) {
                    debugErrorSQL(context, query);
                    throw e;
                }
                finally { close(resultSet); close(statement); }
            }
        });
    }

    private IRubyObject mapQueryResult(final ThreadContext context,
        final Connection connection, final ResultSet resultSet) throws SQLException {
        final ColumnData[] columns = extractColumns(context, connection, resultSet, false);
        return mapToResult(context, context.runtime, connection, resultSet, columns);
    }

    @JRubyMethod(name = "supported_data_types")
    public RubyArray supported_data_types(final ThreadContext context) throws SQLException {
        return withConnection(context, new Callable<RubyArray>() {
            public RubyArray call(final Connection connection) throws SQLException {
                final ResultSet typeDesc = connection.getMetaData().getTypeInfo();
                final RubyArray types;
                try {
                    types = mapToRawResult(context, connection, typeDesc, true);
                }
                finally { close(typeDesc); }
                return types;
            }
        });
    }

    @JRubyMethod(name = "primary_keys", required = 1)
    public IRubyObject primary_keys(ThreadContext context, IRubyObject tableName) throws SQLException {
        @SuppressWarnings("unchecked")
        List<IRubyObject> primaryKeys = (List) primaryKeys(context, tableName.toString());
        return RubyArray.newArray(context.runtime, primaryKeys);
    }

    protected static final int PRIMARY_KEYS_COLUMN_NAME = 4;

    @Deprecated // NOTE: this should go private
    protected final List<RubyString> primaryKeys(final ThreadContext context, final String tableName) {
        return withConnection(context, new Callable<List<RubyString>>() {
            public List<RubyString> call(final Connection connection) throws SQLException {
                final String _tableName = caseConvertIdentifierForJdbc(connection, tableName);
                final TableName table = extractTableName(connection, null, _tableName);
                return primaryKeys(context, connection, table);
            }
        });
    }

    protected List<RubyString> primaryKeys(final ThreadContext context,
        final Connection connection, final TableName table) throws SQLException {
        final DatabaseMetaData metaData = connection.getMetaData();
        ResultSet resultSet = null;
        final List<RubyString> keyNames = new ArrayList<RubyString>();
        try {
            resultSet = metaData.getPrimaryKeys(table.catalog, table.schema, table.name);
            final Ruby runtime = context.runtime;
            while ( resultSet.next() ) {
                String columnName = resultSet.getString(PRIMARY_KEYS_COLUMN_NAME);
                columnName = caseConvertIdentifierForRails(connection, columnName);
                keyNames.add( RubyString.newUnicodeString(runtime, columnName) );
            }
        }
        finally { close(resultSet); }
        return keyNames;
    }

<<<<<<< HEAD
    //@JRubyMethod(name = "tables")
    //public IRubyObject tables(ThreadContext context) {
    //    return tables(context, null, null, null, TABLE_TYPE);
    //}

    //@JRubyMethod(name = "tables")
    //public IRubyObject tables(ThreadContext context, IRubyObject catalog) {
    //    return tables(context, toStringOrNull(catalog), null, null, TABLE_TYPE);
    //}

    //@JRubyMethod(name = "tables")
    //public IRubyObject tables(ThreadContext context, IRubyObject catalog, IRubyObject schemaPattern) {
    //    return tables(context, toStringOrNull(catalog), toStringOrNull(schemaPattern), null, TABLE_TYPE);
    //}

    //@JRubyMethod(name = "tables")
    //public IRubyObject tables(ThreadContext context, IRubyObject catalog, IRubyObject schemaPattern, IRubyObject tablePattern) {
    //    return tables(context, toStringOrNull(catalog), toStringOrNull(schemaPattern), toStringOrNull(tablePattern), TABLE_TYPE);
    //}

    @JRubyMethod(name = "tables", rest = true)
=======
    @Deprecated //@JRubyMethod(name = "tables")
    public IRubyObject tables(ThreadContext context) {
        return tables(context, null, null, null, TABLE_TYPE);
    }

    @Deprecated //@JRubyMethod(name = "tables")
    public IRubyObject tables(ThreadContext context, IRubyObject catalog) {
        return tables(context, toStringOrNull(catalog), null, null, TABLE_TYPE);
    }

    @Deprecated //@JRubyMethod(name = "tables")
    public IRubyObject tables(ThreadContext context, IRubyObject catalog, IRubyObject schemaPattern) {
        return tables(context, toStringOrNull(catalog), toStringOrNull(schemaPattern), null, TABLE_TYPE);
    }

    @Deprecated //@JRubyMethod(name = "tables")
    public IRubyObject tables(ThreadContext context, IRubyObject catalog, IRubyObject schemaPattern, IRubyObject tablePattern) {
        return tables(context, toStringOrNull(catalog), toStringOrNull(schemaPattern), toStringOrNull(tablePattern), TABLE_TYPE);
    }

    @JRubyMethod(name = "tables", required = 0, optional = 4)
>>>>>>> 26fbd964
    public IRubyObject tables(final ThreadContext context, final IRubyObject[] args) {
        switch ( args.length ) {
            case 0: // ()
                return tables(context, null, null, null, TABLE_TYPE);
            case 1: // (catalog)
                return tables(context, toStringOrNull(args[0]), null, null, TABLE_TYPE);
            case 2: // (catalog, schemaPattern)
                return tables(context, toStringOrNull(args[0]), toStringOrNull(args[1]), null, TABLE_TYPE);
            case 3: // (catalog, schemaPattern, tablePattern)
                return tables(context, toStringOrNull(args[0]), toStringOrNull(args[1]), toStringOrNull(args[2]), TABLE_TYPE);
        }
        return tables(context, toStringOrNull(args[0]), toStringOrNull(args[1]), toStringOrNull(args[2]), getTypes(args[3]));
    }

    protected IRubyObject tables(final ThreadContext context,
        final String catalog, final String schemaPattern, final String tablePattern, final String[] types) {
        return withConnection(context, new Callable<IRubyObject>() {
            public IRubyObject call(final Connection connection) throws SQLException {
                return matchTables(context.runtime, connection, catalog, schemaPattern, tablePattern, types, false);
            }
        });
    }

    protected String[] getTableTypes() {
        return TABLE_TYPES;
    }

    @JRubyMethod(name = "table_exists?")
    public RubyBoolean table_exists_p(final ThreadContext context, IRubyObject table) {
        if ( table.isNil() ) {
            throw context.runtime.newArgumentError("nil table name");
        }
        final String tableName = table.toString();

        return tableExists(context, null, tableName);
    }

    @JRubyMethod(name = "table_exists?")
    public RubyBoolean table_exists_p(final ThreadContext context, IRubyObject table, IRubyObject schema) {
        if ( table.isNil() ) {
            throw context.runtime.newArgumentError("nil table name");
        }
        final String tableName = table.toString();
        final String defaultSchema = schema.isNil() ? null : schema.toString();

        return tableExists(context, defaultSchema, tableName);
    }

    protected RubyBoolean tableExists(final ThreadContext context,
        final String defaultSchema, final String tableName) {
        return withConnection(context, new Callable<RubyBoolean>() {
            public RubyBoolean call(final Connection connection) throws SQLException {
                final TableName components = extractTableName(connection, defaultSchema, tableName);
                return context.runtime.newBoolean( tableExists(context, connection, components) );
            }
        });
    }

    @JRubyMethod(name = {"columns", "columns_internal"}, required = 1, optional = 2)
    public RubyArray columns_internal(final ThreadContext context, final IRubyObject[] args)
        throws SQLException {
        return withConnection(context, new Callable<RubyArray>() {
            public RubyArray call(final Connection connection) throws SQLException {
                ResultSet columns = null;
                try {
                    final String tableName = args[0].toString();
                    // optionals (NOTE: catalog argument was never used before 1.3.0) :
                    final String catalog = args.length > 1 ? toStringOrNull(args[1]) : null;
                    final String defaultSchema = args.length > 2 ? toStringOrNull(args[2]) : null;

                    final TableName components;
                    if ( catalog == null ) { // backwards-compatibility with < 1.3.0
                        components = extractTableName(connection, defaultSchema, tableName);
                    }
                    else {
                        components = extractTableName(connection, catalog, defaultSchema, tableName);
                    }

                    if ( ! tableExists(context, connection, components) ) {
                        throw new SQLException("table: " + tableName + " does not exist");
                    }

                    final DatabaseMetaData metaData = connection.getMetaData();
                    columns = metaData.getColumns(components.catalog, components.schema, components.name, null);
                    return unmarshalColumns(context, metaData, components, columns);
                }
                finally {
                    close(columns);
                }
            }
        });
    }

    @JRubyMethod(name = "indexes")
    public IRubyObject indexes(final ThreadContext context, IRubyObject tableName, IRubyObject name) {
        return indexes(context, toStringOrNull(tableName), toStringOrNull(name), null);
    }

    @JRubyMethod(name = "indexes")
    public IRubyObject indexes(final ThreadContext context, IRubyObject tableName, IRubyObject name, IRubyObject schemaName) {
        return indexes(context, toStringOrNull(tableName), toStringOrNull(name), toStringOrNull(schemaName));
    }

    // NOTE: metaData.getIndexInfo row mappings :
    protected static final int INDEX_INFO_TABLE_NAME = 3;
    protected static final int INDEX_INFO_NON_UNIQUE = 4;
    protected static final int INDEX_INFO_NAME = 6;
    protected static final int INDEX_INFO_COLUMN_NAME = 9;

    /**
     * Default JDBC introspection for index metadata on the JdbcConnection.
     *
     * JDBC index metadata is denormalized (multiple rows may be returned for
     * one index, one row per column in the index), so a simple block-based
     * filter like that used for tables doesn't really work here.  Callers
     * should filter the return from this method instead.
     */
    protected IRubyObject indexes(final ThreadContext context, final String tableName, final String name, final String schemaName) {
        return withConnection(context, new Callable<IRubyObject>() {
            public RubyArray call(final Connection connection) throws SQLException {
                final Ruby runtime = context.runtime;
                final RubyClass IndexDefinition = getIndexDefinition(runtime);

                String _tableName = caseConvertIdentifierForJdbc(connection, tableName);
                String _schemaName = caseConvertIdentifierForJdbc(connection, schemaName);
                final TableName table = extractTableName(connection, _schemaName, _tableName);

                final List<RubyString> primaryKeys = primaryKeys(context, connection, table);

                ResultSet indexInfoSet = null;
                final RubyArray indexes = RubyArray.newArray(runtime, 8);
                try {
                    final DatabaseMetaData metaData = connection.getMetaData();
                    indexInfoSet = metaData.getIndexInfo(table.catalog, table.schema, table.name, false, true);
                    String currentIndex = null;
                    RubyArray currentColumns = null;

                    while ( indexInfoSet.next() ) {
                        String indexName = indexInfoSet.getString(INDEX_INFO_NAME);
                        if ( indexName == null ) continue;
                        indexName = caseConvertIdentifierForRails(metaData, indexName);

                        final String columnName = indexInfoSet.getString(INDEX_INFO_COLUMN_NAME);
                        final RubyString rubyColumnName = cachedString(
                                context, caseConvertIdentifierForRails(metaData, columnName)
                        );
                        if ( primaryKeys.contains(rubyColumnName) ) continue;

                        // We are working on a new index
                        if ( ! indexName.equals(currentIndex) ) {
                            currentIndex = indexName;

                            String indexTableName = indexInfoSet.getString(INDEX_INFO_TABLE_NAME);
                            indexTableName = caseConvertIdentifierForRails(metaData, indexTableName);

                            final boolean nonUnique = indexInfoSet.getBoolean(INDEX_INFO_NON_UNIQUE);

                            IRubyObject[] args = new IRubyObject[] {
                                cachedString(context, indexTableName), // table_name
                                RubyString.newUnicodeString(runtime, indexName), // index_name
                                nonUnique ? runtime.getFalse() : runtime.getTrue(), // unique
                                currentColumns = RubyArray.newArray(runtime, 4) // [] column names
                                // orders, (since AR 3.2) where, type, using (AR 4.0)
                            };

                            indexes.append( IndexDefinition.callMethod(context, "new", args) ); // IndexDefinition.new
                        }

                        // one or more columns can be associated with an index
                        if ( currentColumns != null ) currentColumns.callMethod(context, "<<", rubyColumnName);
                    }

                    return indexes;

                } finally { close(indexInfoSet); }
            }
        });
    }

    @JRubyMethod(name = "supports_views?")
    public RubyBoolean supports_views_p(final ThreadContext context) throws SQLException {
        return withConnection(context, new Callable<RubyBoolean>() {
            public RubyBoolean call(final Connection connection) throws SQLException {
                final DatabaseMetaData metaData = connection.getMetaData();
                final ResultSet tableTypes = metaData.getTableTypes();
                try {
                    while ( tableTypes.next() ) {
                        if ( "VIEW".equalsIgnoreCase( tableTypes.getString(1) ) ) {
                            return context.runtime.getTrue();
                        }
                    }
                }
                finally {
                    close(tableTypes);
                }
                return context.runtime.getFalse();
            }
        });
    }

    @JRubyMethod(name = "with_jdbc_connection", alias = "with_connection_retry_guard", frame = true)
    public IRubyObject with_jdbc_connection(final ThreadContext context, final Block block) {
        return withConnection(context, new Callable<IRubyObject>() {
            public IRubyObject call(final Connection connection) throws SQLException {
                return block.call(context, new IRubyObject[] { convertJavaToRuby(connection) });
            }
        });
    }

    /*
     * (binary?, column_name, table_name, id_key, id_value, value)
     */
    @Deprecated
    @JRubyMethod(name = "write_large_object", required = 6)
    public IRubyObject write_large_object(final ThreadContext context, final IRubyObject[] args)
        throws SQLException {

        final boolean binary = args[0].isTrue();
        final String columnName = args[1].toString();
        final String tableName = args[2].toString();
        final String idKey = args[3].toString();
        final IRubyObject idVal = args[4];
        final IRubyObject lobValue = args[5];

        int count = updateLobValue(context, tableName, columnName, null, idKey, idVal, null, lobValue, binary);
        return context.runtime.newFixnum(count);
    }

    @JRubyMethod(name = "update_lob_value", required = 3)
    public IRubyObject update_lob_value(final ThreadContext context,
        final IRubyObject record, final IRubyObject column, final IRubyObject value)
        throws SQLException {

        final boolean binary = // column.type == :binary
            column.callMethod(context, "type").toString() == (Object) "binary";

        final IRubyObject recordClass = record.callMethod(context, "class");
        final IRubyObject adapter = recordClass.callMethod(context, "connection");

        IRubyObject columnName = column.callMethod(context, "name");
        columnName = adapter.callMethod(context, "quote_column_name", columnName);
        IRubyObject tableName = recordClass.callMethod(context, "table_name");
        tableName = adapter.callMethod(context, "quote_table_name", tableName);
        final IRubyObject idKey = recordClass.callMethod(context, "primary_key"); // 'id'
        // callMethod(context, "quote", primaryKey);
        final IRubyObject idColumn = // record.class.columns_hash['id']
            recordClass.callMethod(context, "columns_hash").callMethod(context, "[]", idKey);

        final IRubyObject id = record.callMethod(context, "id"); // record.id

        final int count = updateLobValue(context,
            tableName.toString(), columnName.toString(), column,
            idKey.toString(), id, idColumn, value, binary
        );
        return context.runtime.newFixnum(count);
    }

    private int updateLobValue(final ThreadContext context,
        final String tableName, final String columnName, final IRubyObject column,
        final String idKey, final IRubyObject idValue, final IRubyObject idColumn,
        final IRubyObject value, final boolean binary) {

        final String sql = "UPDATE "+ tableName +" SET "+ columnName +" = ? WHERE "+ idKey +" = ?" ;

        return withConnection(context, new Callable<Integer>() {
            public Integer call(final Connection connection) throws SQLException {
                PreparedStatement statement = null;
                try {
                    statement = connection.prepareStatement(sql);
                    if ( binary ) { // blob
                        setBlobParameter(context, connection, statement, 1, value, column, Types.BLOB);
                    }
                    else { // clob
                        setClobParameter(context, connection, statement, 1, value, column, Types.CLOB);
                    }
                    setStatementParameter(context, context.runtime, connection, statement, 2, idValue, idColumn);
                    return statement.executeUpdate();
                }
                finally { close(statement); }
            }
        });
    }

    protected String caseConvertIdentifierForRails(final Connection connection, final String value)
        throws SQLException {
        if ( value == null ) return null;
        return caseConvertIdentifierForRails(connection.getMetaData(), value);
    }

    /**
     * Convert an identifier coming back from the database to a case which Rails is expecting.
     *
     * Assumption: Rails identifiers will be quoted for mixed or will stay mixed
     * as identifier names in Rails itself.  Otherwise, they expect identifiers to
     * be lower-case.  Databases which store identifiers uppercase should be made
     * lower-case.
     *
     * Assumption 2: It is always safe to convert all upper case names since it appears that
     * some adapters do not report StoresUpper/Lower/Mixed correctly (am I right postgres/mysql?).
     */
    protected static String caseConvertIdentifierForRails(final DatabaseMetaData metaData, final String value)
        throws SQLException {
        if ( value == null ) return null;
        return metaData.storesUpperCaseIdentifiers() ? value.toLowerCase() : value;
    }

    protected String caseConvertIdentifierForJdbc(final Connection connection, final String value)
        throws SQLException {
        if ( value == null ) return null;
        return caseConvertIdentifierForJdbc(connection.getMetaData(), value);
    }

    /**
     * Convert an identifier destined for a method which cares about the databases internal
     * storage case.  Methods like DatabaseMetaData.getPrimaryKeys() needs the table name to match
     * the internal storage name.  Arbitrary queries and the like DO NOT need to do this.
     */
    protected static String caseConvertIdentifierForJdbc(final DatabaseMetaData metaData, final String value)
        throws SQLException {
        if ( value == null ) return null;

        if ( metaData.storesUpperCaseIdentifiers() ) {
            return value.toUpperCase();
        }
        else if ( metaData.storesLowerCaseIdentifiers() ) {
            return value.toLowerCase();
        }
        return value;
    }

    // internal helper exported on ArJdbc @JRubyMethod(meta = true)
    public static IRubyObject with_meta_data_from_data_source_if_any(final ThreadContext context,
        final IRubyObject self, final IRubyObject config, final Block block) {
        final IRubyObject ds_or_name = rawDataSourceOrName(context, config);

        if ( ds_or_name == null ) return context.runtime.getFalse();

        final javax.sql.DataSource dataSource;
        final Object dsOrName = ds_or_name.toJava(Object.class);
        if ( dsOrName instanceof javax.sql.DataSource ) {
            dataSource = (javax.sql.DataSource) dsOrName;
        }
        else {
            try {
                dataSource = (javax.sql.DataSource) getInitialContext().lookup( dsOrName.toString() );
            }
            catch (Exception e) { // javax.naming.NamingException
                throw wrapException(context, context.runtime.getRuntimeError(), e);
            }
        }

        Connection connection = null;
        try {
            connection = dataSource.getConnection();
            final DatabaseMetaData metaData = connection.getMetaData();
            return block.call(context, JavaUtil.convertJavaToRuby(context.runtime, metaData));
        }
        catch (SQLException e) {
            throw wrapSQLException(context, e, null);
        }
        finally { close(connection); }
    }

    @JRubyMethod(name = "jndi_config?", meta = true)
    public static RubyBoolean jndi_config_p(final ThreadContext context,
        final IRubyObject self, final IRubyObject config) {
        return context.runtime.newBoolean( isJndiConfig(context, config) );
    }

    private static IRubyObject rawDataSourceOrName(final ThreadContext context, final IRubyObject config) {
        // config[:jndi] || config[:data_source]

        final Ruby runtime = context.runtime;

        IRubyObject configValue;

        if ( config.getClass() == RubyHash.class ) { // "optimized" version
            final RubyHash configHash = ((RubyHash) config);
            configValue = configHash.fastARef(runtime.newSymbol("jndi"));
            if ( configValue == null ) {
                configValue = configHash.fastARef(runtime.newSymbol("data_source"));
            }
        }
        else {
            configValue = config.callMethod(context, "[]", runtime.newSymbol("jndi"));
            if ( configValue.isNil() ) configValue = null;
            if ( configValue == null ) {
                configValue = config.callMethod(context, "[]", runtime.newSymbol("data_source"));
            }
        }

        if ( configValue == null || configValue.isNil() || configValue == runtime.getFalse() ) {
            return null;
        }
        return configValue;
    }

    private static boolean isJndiConfig(final ThreadContext context, final IRubyObject config) {
        return rawDataSourceOrName(context, config) != null;
    }

    @JRubyMethod(name = "jndi_lookup", meta = true)
    public static IRubyObject jndi_lookup(final ThreadContext context,
        final IRubyObject self, final IRubyObject name) {
        try {
            final Object bound = getInitialContext().lookup( name.toString() );
            return JavaUtil.convertJavaToRuby(context.runtime, bound);
        }
        catch (Exception e) { // javax.naming.NamingException
            if ( e instanceof RaiseException ) throw (RaiseException) e;
            throw wrapException(context, context.runtime.getNameError(), e);
        }
    }

    @Deprecated
    @JRubyMethod(name = "setup_jdbc_factory", visibility = Visibility.PROTECTED)
    public IRubyObject set_driver_factory(final ThreadContext context) {
        setDriverFactory(context);
        return get_connection_factory(context.runtime);
    }

    private ConnectionFactory setDriverFactory(final ThreadContext context) {

        final IRubyObject url = getConfigValue(context, "url");
        final IRubyObject driver = getConfigValue(context, "driver");
        final IRubyObject username = getConfigValue(context, "username");
        final IRubyObject password = getConfigValue(context, "password");

        final IRubyObject driver_instance = getConfigValue(context, "driver_instance");

        if ( url.isNil() || ( driver.isNil() && driver_instance.isNil() ) ) {
            final Ruby runtime = context.runtime;
            final RubyClass errorClass = getConnectionNotEstablished( runtime );
            throw new RaiseException(runtime, errorClass, "adapter requires :driver class and jdbc :url", false);
        }

        final String jdbcURL = buildURL(context, url);
        final ConnectionFactory factory;

        if ( driver_instance != null && ! driver_instance.isNil() ) {
            final Object driverInstance = driver_instance.toJava(Object.class);
            if ( driverInstance instanceof DriverWrapper ) {
                setConnectionFactory(factory = new DriverConnectionFactory(
                    (DriverWrapper) driverInstance, jdbcURL,
                    ( username.isNil() ? null : username.toString() ),
                    ( password.isNil() ? null : password.toString() )
                ));
                return factory;
            }
            else {
                setConnectionFactory(factory = new RubyConnectionFactoryImpl(
                    driver_instance, context.runtime.newString(jdbcURL),
                    ( username.isNil() ? username : username.asString() ),
                    ( password.isNil() ? password : password.asString() )
                ));
                return factory;
            }
        }

        final String user = username.isNil() ? null : username.toString();
        final String pass = password.isNil() ? null : password.toString();

        final DriverWrapper driverWrapper = newDriverWrapper(context, driver.toString());
        setConnectionFactory(factory = new DriverConnectionFactory(driverWrapper, jdbcURL, user, pass));
        return factory;
    }

    protected DriverWrapper newDriverWrapper(final ThreadContext context, final String driver)
        throws RaiseException {
        try {
            return new DriverWrapper(context.runtime, driver, resolveDriverProperties(context));
        }
        catch (ClassNotFoundException e) {
            throw wrapException(context, context.runtime.getNameError(), e, "cannot load driver class " + driver);
        }
        catch (ExceptionInInitializerError e) {
            throw wrapException(context, context.runtime.getNameError(), e, "cannot initialize driver class " + driver);
        }
        catch (LinkageError e) {
            throw wrapException(context, context.runtime.getNameError(), e, "cannot link driver class " + driver);
        }
        catch (ClassCastException e) {
            throw wrapException(context, context.runtime.getNameError(), e);
        }
        catch (IllegalAccessException e) { throw wrapException(context, e); }
        catch (InstantiationException e) {
            throw wrapException(context, e.getCause() != null ? e.getCause() : e);
        }
        catch (SecurityException e) {
            throw wrapException(context, context.runtime.getSecurityError(), e);
        }
    }

    @Deprecated // no longer used - only kept for API compatibility
    @JRubyMethod(visibility = Visibility.PRIVATE)
    public IRubyObject jdbc_url(final ThreadContext context) {
        final IRubyObject url = getConfigValue(context, "url");
        return context.runtime.newString( buildURL(context, url) );
    }

    private String buildURL(final ThreadContext context, final IRubyObject url) {
        IRubyObject options = getConfigValue(context, "options");
        if ( options != null && options.isNil() ) options = null;
        return DriverWrapper.buildURL(url, (Map) options);
    }

    private Properties resolveDriverProperties(final ThreadContext context) {
        IRubyObject properties = getConfigValue(context, "properties");
        if ( properties == null || properties.isNil() ) return null;
        Map<?, ?> propertiesJava = (Map) properties.toJava(Map.class);
        if ( propertiesJava instanceof Properties ) {
            return (Properties) propertiesJava;
        }
        final Properties props = new Properties();
        for ( Map.Entry entry : propertiesJava.entrySet() ) {
            props.setProperty(entry.getKey().toString(), entry.getValue().toString());
        }
        return props;
    }

    @Deprecated
    @JRubyMethod(name = "setup_jndi_factory", visibility = Visibility.PROTECTED)
    public IRubyObject set_data_source_factory(final ThreadContext context) {
        setDataSourceFactory(context);
        return get_connection_factory(context.runtime);
    }

    private ConnectionFactory setDataSourceFactory(final ThreadContext context) {
        final javax.sql.DataSource dataSource; final String lookupName;
        IRubyObject value = getConfigValue(context, "data_source");
        if ( value == null || value.isNil() ) {
            value = getConfigValue(context, "jndi");
            lookupName = value.toString();
            dataSource = lookupDataSource(context, lookupName);
        }
        else {
            dataSource = (javax.sql.DataSource) value.toJava(javax.sql.DataSource.class);
            lookupName = null;
        }
        ConnectionFactory factory = new DataSourceConnectionFactory(dataSource, lookupName);
        setConnectionFactory(factory);
        return factory;
    }

    private static volatile IRubyObject defaultConfig;
    private static volatile boolean defaultConfigJndi;
    private static volatile ConnectionFactory defaultConnectionFactory;

    /**
     * Sets the connection factory from the available configuration.
     * @param context
     * @see #initialize
     * @throws NamingException
     */
    @Deprecated
    @JRubyMethod(name = "setup_connection_factory", visibility = Visibility.PROTECTED)
    public IRubyObject setup_connection_factory(final ThreadContext context) {
        setupConnectionFactory(context);
        return get_connection_factory(context.runtime);
    }

    private IRubyObject get_connection_factory(final Ruby runtime) {
        return JavaUtil.convertJavaToRuby(runtime, connectionFactory);
    }

    /**
     * @return whether the connection factory is JNDI based
     */
    private boolean setupConnectionFactory(final ThreadContext context) {
        final IRubyObject config = getConfig();

        if ( defaultConfig == null ) {
            synchronized(RubyJdbcConnection.class) {
                if ( defaultConfig == null ) {
                    final boolean jndi = isJndiConfig(context, config);
                    if ( jndi ) {
                        defaultConnectionFactory = setDataSourceFactory(context);
                    }
                    else {
                        defaultConnectionFactory = setDriverFactory(context);
                    }
                    defaultConfigJndi = jndi; defaultConfig = config;
                    return jndi;
                }
            }
        }

        if ( defaultConfig != null &&
            ( defaultConfig == config || defaultConfig.eql(config) ) ) {
            setConnectionFactory( defaultConnectionFactory );
            return defaultConfigJndi;
        }

        if ( isJndiConfig(context, config) ) {
            setDataSourceFactory(context); return true;
        }
        else {
            setDriverFactory(context); return false;
        }
    }

    @JRubyMethod(name = "jndi?", alias = "jndi_connection?")
    public RubyBoolean jndi_p(final ThreadContext context) {
        return context.runtime.newBoolean( isJndi() );
    }

    protected final boolean isJndi() { return this.jndi; }

    @JRubyMethod(name = "config")
    public final IRubyObject config() { return getConfig(); }

    public final IRubyObject getConfig() { return this.config; }

    protected final IRubyObject getConfigValue(final ThreadContext context, final String key) {
        final IRubyObject config = getConfig();
        final RubySymbol keySym = context.runtime.newSymbol(key);
        if ( config instanceof RubyHash ) {
            final IRubyObject value = ((RubyHash) config).fastARef(keySym);
            return value == null ? context.nil : value;
        }
        return config.callMethod(context, "[]", keySym);
    }

    protected final IRubyObject setConfigValue(final ThreadContext context,
            final String key, final IRubyObject value) {
        final IRubyObject config = getConfig();
        final RubySymbol keySym = context.runtime.newSymbol(key);
        if ( config instanceof RubyHash ) {
            return ((RubyHash) config).op_aset(context, keySym, value);
        }
        return config.callMethod(context, "[]=", new IRubyObject[] { keySym, value });
    }

    protected final IRubyObject setConfigValueIfNotSet(final ThreadContext context,
            final String key, final IRubyObject value) {
        final IRubyObject config = getConfig();
        final RubySymbol keySym = context.runtime.newSymbol(key);
        if ( config instanceof RubyHash ) {
            final IRubyObject setValue = ((RubyHash) config).fastARef(keySym);
            if ( setValue != null ) return setValue;
            return ((RubyHash) config).op_aset(context, keySym, value);
        }

        final IRubyObject setValue = config.callMethod(context, "[]", keySym);
        if ( ! setValue.isNil() ) return setValue;
        return config.callMethod(context, "[]=", new IRubyObject[] { keySym, value });
    }

    private static String toStringOrNull(final IRubyObject arg) {
        return arg.isNil() ? null : arg.toString();
    }

    // NOTE: make public
    protected final IRubyObject getAdapter() { return this.adapter; }

    protected RubyClass getJdbcColumnClass(final ThreadContext context) {
        return (RubyClass) getAdapter().callMethod(context, "jdbc_column_class");
    }

    protected final ConnectionFactory getConnectionFactory() throws RaiseException {
        if ( connectionFactory == null ) {
            // NOTE: only for (backwards) compatibility (to be deleted) :
            IRubyObject connection_factory = getInstanceVariable("@connection_factory");
            if ( connection_factory == null ) {
                throw getRuntime().newRuntimeError("@connection_factory not set");
            }
            connectionFactory = (ConnectionFactory) connection_factory.toJava(ConnectionFactory.class);
        }
        return connectionFactory;
    }

    public void setConnectionFactory(ConnectionFactory connectionFactory) {
        this.connectionFactory = connectionFactory;
    }

    protected Connection newConnection() throws SQLException {
        return getConnectionFactory().newConnection();
    }

    private static String[] getTypes(final IRubyObject typeArg) {
        if ( typeArg instanceof RubyArray ) {
            final RubyArray typesArr = (RubyArray) typeArg;
            final String[] types = new String[typesArr.size()];
            for ( int i = 0; i < types.length; i++ ) {
                types[i] = typesArr.eltInternal(i).toString();
            }
            return types;
        }
        return new String[] { typeArg.toString() }; // expect a RubyString
    }

    /**
     * Maps a query result into a <code>ActiveRecord</code> result.
     * @param context
     * @param runtime
     * @param metaData
     * @param resultSet
     * @param columns
     * @return since 3.1 expected to return a <code>ActiveRecord::Result</code>
     * @throws SQLException
     */
    protected IRubyObject mapToResult(final ThreadContext context, final Ruby runtime,
            final Connection connection, final ResultSet resultSet,
            final ColumnData[] columns) throws SQLException {

        final ResultHandler resultHandler = ResultHandler.getInstance(runtime);
        final RubyArray resultRows = RubyArray.newArray(runtime);

        while ( resultSet.next() ) {
            resultRows.append( resultHandler.mapRow(context, runtime, columns, resultSet, this) );
        }

        return resultHandler.newResult(context, runtime, columns, resultRows);
    }

    protected IRubyObject jdbcToRuby(
        final ThreadContext context, final Ruby runtime,
        final int column, final int type, final ResultSet resultSet)
        throws SQLException {

        try {
            switch (type) {
            case Types.BLOB:
            case Types.BINARY:
            case Types.VARBINARY:
            case Types.LONGVARBINARY:
                return streamToRuby(context, runtime, resultSet, column);
            case Types.CLOB:
            case Types.NCLOB: // JDBC 4.0
                return readerToRuby(context, runtime, resultSet, column);
            case Types.LONGVARCHAR:
            case Types.LONGNVARCHAR: // JDBC 4.0
                if ( runtime.is1_9() ) {
                    return readerToRuby(context, runtime, resultSet, column);
                }
                else {
                    return streamToRuby(context, runtime, resultSet, column);
                }
            case Types.TINYINT:
            case Types.SMALLINT:
            case Types.INTEGER:
                return integerToRuby(context, runtime, resultSet, column);
            case Types.REAL:
            case Types.FLOAT:
            case Types.DOUBLE:
                return doubleToRuby(context, runtime, resultSet, column);
            case Types.BIGINT:
                return bigIntegerToRuby(context, runtime, resultSet, column);
            case Types.NUMERIC:
            case Types.DECIMAL:
                return decimalToRuby(context, runtime, resultSet, column);
            case Types.DATE:
                return dateToRuby(context, runtime, resultSet, column);
            case Types.TIME:
                return timeToRuby(context, runtime, resultSet, column);
            case Types.TIMESTAMP:
                return timestampToRuby(context, runtime, resultSet, column);
            case Types.BIT:
            case Types.BOOLEAN:
                return booleanToRuby(context, runtime, resultSet, column);
            case Types.SQLXML: // JDBC 4.0
                return xmlToRuby(context, runtime, resultSet, column);
            case Types.ARRAY: // we handle JDBC Array into (Ruby) []
                return arrayToRuby(context, runtime, resultSet, column);
            case Types.NULL:
                return context.nil;
            // NOTE: (JDBC) exotic stuff just cause it's so easy with JRuby :)
            case Types.JAVA_OBJECT:
            case Types.OTHER:
                return objectToRuby(context, runtime, resultSet, column);
            // (default) String
            case Types.CHAR:
            case Types.VARCHAR:
            case Types.NCHAR: // JDBC 4.0
            case Types.NVARCHAR: // JDBC 4.0
            default:
                return stringToRuby(context, runtime, resultSet, column);
            }
            // NOTE: not mapped types :
            //case Types.DISTINCT:
            //case Types.STRUCT:
            //case Types.REF:
            //case Types.DATALINK:
        }
        catch (IOException e) {
            throw new SQLException(e.getMessage(), e);
        }
    }

    protected IRubyObject integerToRuby(final ThreadContext context,
        final Ruby runtime, final ResultSet resultSet, final int column)
        throws SQLException {
        final long value = resultSet.getLong(column);
        if ( value == 0 && resultSet.wasNull() ) return context.nil;
        return RubyFixnum.newFixnum(runtime, value);
    }

    protected IRubyObject doubleToRuby(final ThreadContext context,
        final Ruby runtime, final ResultSet resultSet, final int column)
        throws SQLException {
        final double value = resultSet.getDouble(column);
        if ( value == 0 && resultSet.wasNull() ) return context.nil;
        return RubyFloat.newFloat(runtime, value);
    }

    protected static Boolean byteStrings;
    static {
        final String stringBytes = SafePropertyAccessor.getProperty("arjdbc.string.bytes");
        if ( stringBytes != null ) byteStrings = Boolean.parseBoolean(stringBytes);
        //else byteStrings = Boolean.FALSE;
    }

    protected boolean useByteStrings() {
        final Boolean useByteStrings = byteStrings;
        // NOTE: default is false as some drivers seem to not like it !
        return useByteStrings == null ? false : useByteStrings.booleanValue();
    }

    protected IRubyObject stringToRuby(final ThreadContext context,
        final Ruby runtime, final ResultSet resultSet, final int column)
        throws SQLException {
        if ( useByteStrings() ) { // optimized String -> byte[]
            return bytesToUTF8String(context, runtime, resultSet, column);
        }
        else {
            final String value = resultSet.getString(column);
            if ( value == null /* && resultSet.wasNull() */ ) return context.nil;
            return RubyString.newUnicodeString(runtime, value);
        }
    }

    protected static IRubyObject bytesToString(final ThreadContext context,
        final Ruby runtime, final ResultSet resultSet, final int column)
        throws SQLException { // optimized String -> byte[]
        final byte[] value = resultSet.getBytes(column);
        if ( value == null /* || resultSet.wasNull() */ ) return context.nil;
        return StringHelper.newString(runtime, value);
    }

    protected static IRubyObject bytesToUTF8String(final ThreadContext context,
        final Ruby runtime, final ResultSet resultSet, final int column)
        throws SQLException { // optimized String -> byte[]
        final byte[] value = resultSet.getBytes(column);
        if ( value == null /* || resultSet.wasNull() */ ) return context.nil;
        return StringHelper.newUTF8String(runtime, value);
    }

    protected IRubyObject bigIntegerToRuby(final ThreadContext context,
        final Ruby runtime, final ResultSet resultSet, final int column)
        throws SQLException {
        final String value = resultSet.getString(column);
        if ( value == null /* || resultSet.wasNull() */ ) return context.nil;
        return RubyBignum.bignorm(runtime, new BigInteger(value));
    }

    protected static final boolean bigDecimalExt;
    static {
        boolean useBigDecimalExt = true;

        final String decimalFast = SafePropertyAccessor.getProperty("arjdbc.decimal.fast");
        if ( decimalFast != null ) {
            useBigDecimalExt = Boolean.parseBoolean(decimalFast);
        }
        // NOTE: JRuby 1.6 -> 1.7 API change : moved org.jruby.RubyBigDecimal
        try {
            Class.forName("org.jruby.ext.bigdecimal.RubyBigDecimal"); // JRuby 1.7+
        }
        catch (ClassNotFoundException e) {
            useBigDecimalExt = false; // JRuby 1.6
        }
        bigDecimalExt = useBigDecimalExt;
    }

    protected IRubyObject decimalToRuby(final ThreadContext context,
        final Ruby runtime, final ResultSet resultSet, final int column)
        throws SQLException {
        if ( bigDecimalExt ) { // "optimized" path (JRuby 1.7+)
            final BigDecimal value = resultSet.getBigDecimal(column);
            if ( value == null /* || resultSet.wasNull() */ ) return context.nil;
            return new org.jruby.ext.bigdecimal.RubyBigDecimal(runtime, value);
        }

        final String value = resultSet.getString(column);
        if ( value == null /* || resultSet.wasNull() */ ) return context.nil;
        return runtime.getKernel().callMethod("BigDecimal", runtime.newString(value));
    }

    protected static Boolean rawDateTime;
    static {
        final String dateTimeRaw = SafePropertyAccessor.getProperty("arjdbc.datetime.raw");
        if ( dateTimeRaw != null ) {
            rawDateTime = Boolean.parseBoolean(dateTimeRaw);
        }
        // NOTE: we do this since it will have a different value depending on
        // AR version - since 4.0 false by default otherwise will be true ...
    }

    @JRubyMethod(name = "raw_date_time?", meta = true)
    public static IRubyObject useRawDateTime(final ThreadContext context, final IRubyObject self) {
        if ( rawDateTime == null ) return context.nil;
        return context.runtime.newBoolean( rawDateTime.booleanValue() );
    }

    @JRubyMethod(name = "raw_date_time=", meta = true)
    public static IRubyObject setRawDateTime(final IRubyObject self, final IRubyObject value) {
        if ( value instanceof RubyBoolean ) {
            rawDateTime = ((RubyBoolean) value).isTrue();
        }
        else {
            rawDateTime = value.isNil() ? null : Boolean.TRUE;
        }
        return value;
    }

    protected IRubyObject dateToRuby(final ThreadContext context,
        final Ruby runtime, final ResultSet resultSet, final int column)
        throws SQLException {

        final Date value = resultSet.getDate(column);
        if ( value == null ) return context.nil;

        if ( rawDateTime != null && rawDateTime.booleanValue() ) {
            return RubyString.newString(runtime, DateTimeUtils.dateToString(value));
        }

        return DateTimeUtils.newTime(context, value).callMethod(context, "to_date");
    }

    protected IRubyObject timeToRuby(final ThreadContext context,
        final Ruby runtime, final ResultSet resultSet, final int column)
        throws SQLException {

        final Time value = resultSet.getTime(column);
        if ( value == null ) return context.nil;

        if ( rawDateTime != null && rawDateTime.booleanValue() ) {
            return RubyString.newString(runtime, DateTimeUtils.timeToString(value));
        }

        return DateTimeUtils.newTime(context, value);
    }

    protected IRubyObject timestampToRuby(final ThreadContext context, // TODO
        final Ruby runtime, final ResultSet resultSet, final int column)
        throws SQLException {

        final Timestamp value = resultSet.getTimestamp(column);
        if ( value == null ) return context.nil;

        if ( rawDateTime != null && rawDateTime.booleanValue() ) {
            return RubyString.newString(runtime, DateTimeUtils.timestampToString(value));
        }

        return DateTimeUtils.newTime(context, value);
    }

    protected static Boolean rawBoolean;
    static {
        final String booleanRaw = SafePropertyAccessor.getProperty("arjdbc.boolean.raw");
        if ( booleanRaw != null ) {
            rawBoolean = Boolean.parseBoolean(booleanRaw);
        }
    }

    @JRubyMethod(name = "raw_boolean?", meta = true)
    public static IRubyObject useRawBoolean(final ThreadContext context, final IRubyObject self) {
        if ( rawBoolean == null ) return context.nil;
        return context.runtime.newBoolean( rawBoolean.booleanValue() );
    }

    @JRubyMethod(name = "raw_boolean=", meta = true)
    public static IRubyObject setRawBoolean(final IRubyObject self, final IRubyObject value) {
        if ( value instanceof RubyBoolean ) {
            rawBoolean = ((RubyBoolean) value).isTrue();
        }
        else {
            rawBoolean = value.isNil() ? null : Boolean.TRUE;
        }
        return value;
    }

    protected IRubyObject booleanToRuby(final ThreadContext context,
        final Ruby runtime, final ResultSet resultSet, final int column)
        throws SQLException {
        if ( rawBoolean != null && rawBoolean.booleanValue() ) {
            final String value = resultSet.getString(column);
            if ( value == null /* && resultSet.wasNull() */ ) return context.nil;
            return RubyString.newUnicodeString(runtime, value);
        }
        final boolean value = resultSet.getBoolean(column);
        if ( value == false && resultSet.wasNull() ) return context.nil;
        return runtime.newBoolean(value);
    }

    protected static final int streamBufferSize = 2048;

    protected IRubyObject streamToRuby(final ThreadContext context,
        final Ruby runtime, final ResultSet resultSet, final int column)
        throws SQLException, IOException {
        final InputStream stream = resultSet.getBinaryStream(column);
        try {
            if ( stream == null /* || resultSet.wasNull() */ ) return context.nil;

            final int buffSize = streamBufferSize;
            final ByteList bytes = new ByteList(buffSize);

            StringHelper.readBytes(bytes, stream, buffSize);

            return runtime.newString(bytes);
        }
        finally { if ( stream != null ) stream.close(); }
    }

    protected IRubyObject readerToRuby(final ThreadContext context,
        final Ruby runtime, final ResultSet resultSet, final int column)
        throws SQLException, IOException {
        if ( useByteStrings() ) { // optimized CLOBs
            return bytesToUTF8String(context, runtime, resultSet, column);
        }
        else {
            final Reader reader = resultSet.getCharacterStream(column);
            try {
                if ( reader == null /* || resultSet.wasNull() */ ) return context.nil;

                final int bufSize = streamBufferSize;
                final StringBuilder string = new StringBuilder(bufSize);

                final char[] buf = new char[bufSize];
                for (int len = reader.read(buf); len != -1; len = reader.read(buf)) {
                    string.append(buf, 0, len);
                }

                return RubyString.newUnicodeString(runtime, string.toString());
            }
            finally { if ( reader != null ) reader.close(); }
        }
    }

    protected IRubyObject objectToRuby(final ThreadContext context,
        final Ruby runtime, final ResultSet resultSet, final int column)
        throws SQLException {
        final Object value = resultSet.getObject(column);

        if ( value == null /* || resultSet.wasNull() */ ) return context.nil;

        return JavaUtil.convertJavaToRuby(runtime, value);
    }

    protected IRubyObject arrayToRuby(final ThreadContext context,
        final Ruby runtime, final ResultSet resultSet, final int column)
        throws SQLException {
        final Array value = resultSet.getArray(column);
        try {
            if ( value == null /* || resultSet.wasNull() */ ) return context.nil;

            final RubyArray array = RubyArray.newArray(runtime);

            final ResultSet arrayResult = value.getResultSet(); // 1: index, 2: value
            final int baseType = value.getBaseType();
            while ( arrayResult.next() ) {
                array.append( jdbcToRuby(context, runtime, 2, baseType, arrayResult) );
            }
            return array;
        }
        finally { if ( value != null ) value.free(); }
    }

    protected IRubyObject xmlToRuby(final ThreadContext context,
        final Ruby runtime, final ResultSet resultSet, final int column)
        throws SQLException {
        final SQLXML xml = resultSet.getSQLXML(column);
        try {
            if ( xml == null /* || resultSet.wasNull() */ ) return context.nil;

            return RubyString.newUnicodeString(runtime, xml.getString());
        }
        finally { if ( xml != null ) xml.free(); }
    }

    protected void setStatementParameters(final ThreadContext context,
        final Connection connection, final PreparedStatement statement,
        final List<?> binds) throws SQLException {
        final Ruby runtime = context.runtime;
        // very WET - just to avoid toJava conversions for each column object :
        if ( binds instanceof RubyArray ) {
            final RubyArray bindsArr = (RubyArray) binds;
            for ( int i = 0; i < binds.size(); i++ ) {
                // [ [ column1, param1 ], [ column2, param2 ], ... ]
                Object param = bindsArr.eltInternal(i); IRubyObject column = null;
                if ( param instanceof RubyArray ) {
                    final RubyArray _param = (RubyArray) param;
                    column = _param.eltInternal(0); param = _param.eltInternal(1);
                }
                else if ( param instanceof List ) {
                    final List<?> _param = (List<?>) param;
                    column = (IRubyObject) _param.get(0); param = _param.get(1);
                }
                else if ( param instanceof Object[] ) {
                    final Object[] _param = (Object[]) param;
                    column = (IRubyObject) _param[0]; param = _param[1];
                }

                setStatementParameter(context, runtime, connection, statement, i + 1, param, column);
            }
        }
        else {
            for ( int i = 0; i < binds.size(); i++ ) {
                // [ [ column1, param1 ], [ column2, param2 ], ... ]
                Object param = binds.get(i); IRubyObject column = null;
                if ( param instanceof RubyArray ) {
                    final RubyArray _param = (RubyArray) param;
                    column = _param.eltInternal(0); param = _param.eltInternal(1);
                }
                else if ( param instanceof List ) {
                    final List<?> _param = (List<?>) param;
                    column = (IRubyObject) _param.get(0); param = _param.get(1);
                }
                else if ( param instanceof Object[] ) {
                    final Object[] _param = (Object[]) param;
                    column = (IRubyObject) _param[0]; param = _param[1];
                }

                setStatementParameter(context, runtime, connection, statement, i + 1, param, column);
            }
        }
    }

    protected void setStatementParameter(final ThreadContext context,
        final Ruby runtime, final Connection connection,
        final PreparedStatement statement, final int index,
        final Object value, final IRubyObject column) throws SQLException {

        final int type = jdbcTypeFor(context, runtime, column, value);

        switch (type) {
            case Types.TINYINT:
            case Types.SMALLINT:
            case Types.INTEGER:
                if ( value instanceof RubyBignum ) { // e.g. HSQLDB / H2 report JDBC type 4
                    setBigIntegerParameter(context, connection, statement, index, (RubyBignum) value, column, type);
                }
                else {
                    setIntegerParameter(context, connection, statement, index, value, column, type);
                }
                break;
            case Types.BIGINT:
                setBigIntegerParameter(context, connection, statement, index, value, column, type);
                break;
            case Types.REAL:
            case Types.FLOAT:
            case Types.DOUBLE:
                setDoubleParameter(context, connection, statement, index, value, column, type);
                break;
            case Types.NUMERIC:
            case Types.DECIMAL:
                setDecimalParameter(context, connection, statement, index, value, column, type);
                break;
            case Types.DATE:
                setDateParameter(context, connection, statement, index, value, column, type);
                break;
            case Types.TIME:
                setTimeParameter(context, connection, statement, index, value, column, type);
                break;
            case Types.TIMESTAMP:
                setTimestampParameter(context, connection, statement, index, value, column, type);
                break;
            case Types.BIT:
            case Types.BOOLEAN:
                setBooleanParameter(context, connection, statement, index, value, column, type);
                break;
            case Types.SQLXML:
                setXmlParameter(context, connection, statement, index, value, column, type);
                break;
            case Types.ARRAY:
                setArrayParameter(context, connection, statement, index, value, column, type);
                break;
            case Types.JAVA_OBJECT:
            case Types.OTHER:
                setObjectParameter(context, connection, statement, index, value, column, type);
                break;
            case Types.BINARY:
            case Types.VARBINARY:
            case Types.LONGVARBINARY:
            case Types.BLOB:
                setBlobParameter(context, connection, statement, index, value, column, type);
                break;
            case Types.CLOB:
            case Types.NCLOB: // JDBC 4.0
                setClobParameter(context, connection, statement, index, value, column, type);
                break;
            case Types.CHAR:
            case Types.VARCHAR:
            case Types.NCHAR: // JDBC 4.0
            case Types.NVARCHAR: // JDBC 4.0
            default:
                setStringParameter(context, connection, statement, index, value, column, type);
        }
    }

    private RubySymbol resolveColumnType(final ThreadContext context, final Ruby runtime,
        final IRubyObject column) {
        if ( column instanceof RubySymbol ) { // deprecated behavior
            return (RubySymbol) column;
        }
        if ( column instanceof RubyString) { // deprecated behavior
            if ( runtime.is1_9() ) {
                return ( (RubyString) column ).intern19();
            }
            else {
                return ( (RubyString) column ).intern();
            }
        }

        if ( column == null || column.isNil() ) {
            throw runtime.newArgumentError("nil column passed");
        }
        return (RubySymbol) column.callMethod(context, "type");
    }

    protected int jdbcTypeFor(final ThreadContext context, final Ruby runtime,
        final IRubyObject column, final Object value) throws SQLException {

        final String internedType;
        if ( column != null && ! column.isNil() ) {
            // NOTE: there's no ActiveRecord "convention" really for this ...
            // this is based on Postgre's initial support for arrays :
            // `column.type` contains the base type while there's `column.array?`
            if ( column.respondsTo("array?") && column.callMethod(context, "array?").isTrue() ) {
                internedType = "array";
            }
            else {
                final RubySymbol columnType = resolveColumnType(context, runtime, column);
                internedType = columnType.asJavaString();
            }
        }
        else {
            if ( value instanceof RubyInteger ) {
                internedType = "integer";
            }
            else if ( value instanceof RubyNumeric ) {
                internedType = "float";
            }
            else if ( value instanceof RubyTime ) {
                internedType = "timestamp";
            }
            else {
                internedType = "string";
            }
        }

        if ( internedType == (Object) "string" ) return Types.VARCHAR;
        else if ( internedType == (Object) "text" ) return Types.CLOB;
        else if ( internedType == (Object) "integer" ) return Types.INTEGER;
        else if ( internedType == (Object) "decimal" ) return Types.DECIMAL;
        else if ( internedType == (Object) "float" ) return Types.FLOAT;
        else if ( internedType == (Object) "date" ) return Types.DATE;
        else if ( internedType == (Object) "time" ) return Types.TIME;
        else if ( internedType == (Object) "datetime" ) return Types.TIMESTAMP;
        else if ( internedType == (Object) "timestamp" ) return Types.TIMESTAMP;
        else if ( internedType == (Object) "binary" ) return Types.BLOB;
        else if ( internedType == (Object) "boolean" ) return Types.BOOLEAN;
        else if ( internedType == (Object) "xml" ) return Types.SQLXML;
        else if ( internedType == (Object) "array" ) return Types.ARRAY;
        else return Types.OTHER; // -1 as well as 0 are used in Types
    }

    protected void setIntegerParameter(final ThreadContext context,
        final Connection connection, final PreparedStatement statement,
        final int index, final Object value,
        final IRubyObject column, final int type) throws SQLException {
        if ( value instanceof IRubyObject ) {
            setIntegerParameter(context, connection, statement, index, (IRubyObject) value, column, type);
        }
        else {
            if ( value == null ) statement.setNull(index, Types.INTEGER);
            else {
                statement.setLong(index, ((Number) value).longValue());
            }
        }
    }

    protected void setIntegerParameter(final ThreadContext context,
        final Connection connection, final PreparedStatement statement,
        final int index, final IRubyObject value,
        final IRubyObject column, final int type) throws SQLException {
        if ( value.isNil() ) statement.setNull(index, Types.INTEGER);
        else {
            if ( value instanceof RubyFixnum ) {
                statement.setLong(index, ((RubyFixnum) value).getLongValue());
            }
            else if ( value instanceof RubyNumeric ) {
                // NOTE: fix2int will call value.convertToIngeter for non-numeric
                // types which won't work for Strings since it uses `to_int` ...
                statement.setInt(index, RubyNumeric.fix2int(value));
            }
            else {
                statement.setLong(index, value.convertToInteger("to_i").getLongValue());
            }
        }
    }

    protected void setBigIntegerParameter(final ThreadContext context,
        final Connection connection, final PreparedStatement statement,
        final int index, final Object value,
        final IRubyObject column, final int type) throws SQLException {
        if ( value instanceof IRubyObject ) {
            setBigIntegerParameter(context, connection, statement, index, (IRubyObject) value, column, type);
        }
        else {
            if ( value == null ) statement.setNull(index, Types.BIGINT);
            else {
                if ( value instanceof BigDecimal ) {
                    statement.setBigDecimal(index, (BigDecimal) value);
                }
                else if ( value instanceof BigInteger ) {
                    setLongOrDecimalParameter(statement, index, (BigInteger) value);
                }
                else {
                    statement.setLong(index, ((Number) value).longValue());
                }
            }
        }
    }

    protected void setBigIntegerParameter(final ThreadContext context,
        final Connection connection, final PreparedStatement statement,
        final int index, final IRubyObject value,
        final IRubyObject column, final int type) throws SQLException {
        if ( value.isNil() ) statement.setNull(index, Types.INTEGER);
        else {
            if ( value instanceof RubyBignum ) {
                setLongOrDecimalParameter(statement, index, ((RubyBignum) value).getValue());
            }
            else if ( value instanceof RubyInteger ) {
                statement.setLong(index, ((RubyInteger) value).getLongValue());
            }
            else {
                setLongOrDecimalParameter(statement, index, value.convertToInteger("to_i").getBigIntegerValue());
            }
        }
    }

    private static final BigInteger MAX_LONG = BigInteger.valueOf(Long.MAX_VALUE);
    private static final BigInteger MIN_LONG = BigInteger.valueOf(Long.MIN_VALUE);

    protected static void setLongOrDecimalParameter(final PreparedStatement statement,
        final int index, final BigInteger value) throws SQLException {
        if ( value.compareTo(MAX_LONG) <= 0 // -1 intValue < MAX_VALUE
                && value.compareTo(MIN_LONG) >= 0 ) {
            statement.setLong(index, value.longValue());
        }
        else {
            statement.setBigDecimal(index, new BigDecimal(value));
        }
    }

    protected void setDoubleParameter(final ThreadContext context,
        final Connection connection, final PreparedStatement statement,
        final int index, final Object value,
        final IRubyObject column, final int type) throws SQLException {
        if ( value instanceof IRubyObject ) {
            setDoubleParameter(context, connection, statement, index, (IRubyObject) value, column, type);
        }
        else {
            if ( value == null ) statement.setNull(index, Types.DOUBLE);
            else {
                statement.setDouble(index, ((Number) value).doubleValue());
            }
        }
    }

    protected void setDoubleParameter(final ThreadContext context,
        final Connection connection, final PreparedStatement statement,
        final int index, final IRubyObject value,
        final IRubyObject column, final int type) throws SQLException {
        if ( value.isNil() ) statement.setNull(index, Types.DOUBLE);
        else {
            if ( value instanceof RubyNumeric ) {
                statement.setDouble(index, ((RubyNumeric) value).getDoubleValue());
            }
            else {
                statement.setDouble(index, value.convertToFloat().getDoubleValue());
            }
        }
    }

    protected void setDecimalParameter(final ThreadContext context,
        final Connection connection, final PreparedStatement statement,
        final int index, final Object value,
        final IRubyObject column, final int type) throws SQLException {
        if ( value instanceof IRubyObject ) {
            setDecimalParameter(context, connection, statement, index, (IRubyObject) value, column, type);
        }
        else {
            if ( value == null ) statement.setNull(index, Types.DECIMAL);
            else {
                if ( value instanceof BigDecimal ) {
                    statement.setBigDecimal(index, (BigDecimal) value);
                }
                else if ( value instanceof BigInteger ) {
                    setLongOrDecimalParameter(statement, index, (BigInteger) value);
                }
                else {
                    statement.setDouble(index, ((Number) value).doubleValue());
                }
            }
        }
    }

    protected void setDecimalParameter(final ThreadContext context,
        final Connection connection, final PreparedStatement statement,
        final int index, final IRubyObject value,
        final IRubyObject column, final int type) throws SQLException {
        if ( value.isNil() ) statement.setNull(index, Types.DECIMAL);
        else {
            // NOTE: RubyBigDecimal moved into org.jruby.ext.bigdecimal (1.6 -> 1.7)
            if ( value.getMetaClass().getName().indexOf("BigDecimal") != -1 ) {
                statement.setBigDecimal(index, getBigDecimalValue(value));
            }
            else if ( value instanceof RubyNumeric ) {
                statement.setDouble(index, ((RubyNumeric) value).getDoubleValue());
            }
            else { // e.g. `BigDecimal '42.00000000000000000001'`
                IRubyObject v = callMethod(context, "BigDecimal", value);
                statement.setBigDecimal(index, getBigDecimalValue(v));
            }
        }
    }

    private static BigDecimal getBigDecimalValue(final IRubyObject value) {
        try { // reflect ((RubyBigDecimal) value).getValue() :
            return (BigDecimal) value.getClass().
                getMethod("getValue", (Class<?>[]) null).
                invoke(value, (Object[]) null);
        }
        catch (NoSuchMethodException e) {
            throw new RuntimeException(e);
        }
        catch (IllegalAccessException e) {
            throw new RuntimeException(e);
        }
        catch (InvocationTargetException e) {
            throw new RuntimeException(e.getCause() != null ? e.getCause() : e);
        }
    }

    protected void setTimestampParameter(final ThreadContext context,
        final Connection connection, final PreparedStatement statement,
        final int index, final Object value,
        final IRubyObject column, final int type) throws SQLException {
        if ( value instanceof IRubyObject ) {
            setTimestampParameter(context, connection, statement, index, (IRubyObject) value, column, type);
        }
        else {
            if ( value == null ) statement.setNull(index, Types.TIMESTAMP);
            else {
                if ( value instanceof Timestamp ) {
                    statement.setTimestamp(index, (Timestamp) value);
                }
                else if ( value instanceof java.util.Date ) {
                    statement.setTimestamp(index, new Timestamp(((java.util.Date) value).getTime()));
                }
                else {
                    statement.setString(index, value.toString());
                }
            }
        }
    }

    protected void setTimestampParameter(final ThreadContext context,
        final Connection connection, final PreparedStatement statement,
        final int index, IRubyObject value,
        final IRubyObject column, final int type) throws SQLException {
        if ( value.isNil() ) statement.setNull(index, Types.TIMESTAMP);
        else {
            value = DateTimeUtils.getTimeInDefaultTimeZone(context, value);
            if ( value instanceof RubyTime ) {
                final RubyTime timeValue = (RubyTime) value;
                final DateTime dateTime = timeValue.getDateTime();

                final Timestamp timestamp = new Timestamp( dateTime.getMillis() );
                if ( type != Types.DATE ) { // 1942-11-30T01:02:03.123_456
                    // getMillis already set nanos to: 123_000_000
                    final int usec = (int) timeValue.getUSec(); // 456 on JRuby
                    if ( usec >= 0 ) {
                        timestamp.setNanos( timestamp.getNanos() + usec * 1000 );
                    }
                }
                statement.setTimestamp( index, timestamp, getTimeZoneCalendar(dateTime.getZone().getID()) );
            }
            else if ( value instanceof RubyString ) { // yyyy-[m]m-[d]d hh:mm:ss[.f...]
                final Timestamp timestamp = Timestamp.valueOf( value.toString() );
                statement.setTimestamp( index, timestamp ); // assume local time-zone
            }
            else { // DateTime ( ActiveSupport::TimeWithZone.to_time )
                final RubyFloat timeValue = value.convertToFloat(); // to_f
                final Timestamp timestamp = convertToTimestamp(timeValue);

                statement.setTimestamp( index, timestamp, getTimeZoneCalendar("GMT") );
            }
        }
    }

    @Deprecated
    protected static Timestamp convertToTimestamp(final RubyFloat value) {
        return DateTimeUtils.convertToTimestamp(value);
    }

    @Deprecated
    protected static IRubyObject getTimeInDefaultTimeZone(final ThreadContext context, IRubyObject value) {
        return DateTimeUtils.getTimeInDefaultTimeZone(context, value);
    }

    private static Calendar getTimeZoneCalendar(final String ID) {
        return Calendar.getInstance( TimeZone.getTimeZone(ID) );
    }

    protected void setTimeParameter(final ThreadContext context,
        final Connection connection, final PreparedStatement statement,
        final int index, final Object value,
        final IRubyObject column, final int type) throws SQLException {
        if ( value instanceof IRubyObject ) {
            setTimeParameter(context, connection, statement, index, (IRubyObject) value, column, type);
        }
        else {
            if ( value == null ) statement.setNull(index, Types.TIME);
            else {
                if ( value instanceof Time ) {
                    statement.setTime(index, (Time) value);
                }
                else if ( value instanceof java.util.Date ) {
                    statement.setTime(index, new Time(((java.util.Date) value).getTime()));
                }
                else { // hh:mm:ss
                    statement.setString(index, value.toString());
                }
            }
        }
    }

    protected void setTimeParameter(final ThreadContext context,
        final Connection connection, final PreparedStatement statement,
        final int index, IRubyObject value,
        final IRubyObject column, final int type) throws SQLException {
        if ( value.isNil() ) statement.setNull(index, Types.TIME);
        else {
            value = getTimeInDefaultTimeZone(context, value);
            if ( value instanceof RubyTime ) {
                final RubyTime timeValue = (RubyTime) value;
                final DateTime dateTime = timeValue.getDateTime();

                final Time time = new Time( dateTime.getMillis() );
                statement.setTime( index, time, getTimeZoneCalendar(dateTime.getZone().getID()) );
            }
            else if ( value instanceof RubyString ) {
                final Time time = Time.valueOf( value.toString() );
                statement.setTime( index, time ); // assume local time-zone
            }
            else { // DateTime ( ActiveSupport::TimeWithZone.to_time )
                final RubyFloat timeValue = value.convertToFloat(); // to_f
                final Time time = new Time(timeValue.getLongValue() * 1000); // millis
                // java.sql.Time is expected to be only up to second precision
                statement.setTime( index, time, getTimeZoneCalendar("GMT") );
            }
        }
    }

    protected void setDateParameter(final ThreadContext context,
        final Connection connection, final PreparedStatement statement,
        final int index, final Object value,
        final IRubyObject column, final int type) throws SQLException {
        if ( value instanceof IRubyObject ) {
            setDateParameter(context, connection, statement, index, (IRubyObject) value, column, type);
        }
        else {
            if ( value == null ) statement.setNull(index, Types.DATE);
            else {
                if ( value instanceof Date ) {
                    statement.setDate(index, (Date) value);
                }
                else if ( value instanceof java.util.Date ) {
                    statement.setDate(index, new Date(((java.util.Date) value).getTime()));
                }
                else { // yyyy-[m]m-[d]d
                    statement.setString(index, value.toString());
                }
            }
        }
    }

    protected void setDateParameter(final ThreadContext context,
        final Connection connection, final PreparedStatement statement,
        final int index, IRubyObject value,
        final IRubyObject column, final int type) throws SQLException {
        if ( value.isNil() ) statement.setNull(index, Types.DATE);
        else {
            //if ( value instanceof RubyString ) {
            //    final Date date = Date.valueOf( value.toString() );
            //    statement.setDate( index, date ); // assume local time-zone
            //    return;
            //}
            if ( ! "Date".equals( value.getMetaClass().getName() ) ) {
                if ( value.respondsTo("to_date") ) {
                    value = value.callMethod(context, "to_date");
                }
            }
            final Date date = Date.valueOf( value.asString().toString() ); // to_s
            statement.setDate( index, date /*, getTimeZoneCalendar("GMT") */ );
        }
    }

    protected void setBooleanParameter(final ThreadContext context,
        final Connection connection, final PreparedStatement statement,
        final int index, final Object value,
        final IRubyObject column, final int type) throws SQLException {
        if ( value instanceof IRubyObject ) {
            setBooleanParameter(context, connection, statement, index, (IRubyObject) value, column, type);
        }
        else {
            if ( value == null ) statement.setNull(index, Types.BOOLEAN);
            else {
                statement.setBoolean(index, ((Boolean) value).booleanValue());
            }
        }
    }

    protected void setBooleanParameter(final ThreadContext context,
        final Connection connection, final PreparedStatement statement,
        final int index, final IRubyObject value,
        final IRubyObject column, final int type) throws SQLException {
        if ( value.isNil() ) statement.setNull(index, Types.BOOLEAN);
        else {
            statement.setBoolean(index, value.isTrue());
        }
    }

    protected void setStringParameter(final ThreadContext context,
        final Connection connection, final PreparedStatement statement,
        final int index, final Object value,
        final IRubyObject column, final int type) throws SQLException {
        if ( value instanceof IRubyObject ) {
            setStringParameter(context, connection, statement, index, (IRubyObject) value, column, type);
        }
        else {
            if ( value == null ) statement.setNull(index, Types.VARCHAR);
            else {
                statement.setString(index, value.toString());
            }
        }
    }

    protected void setStringParameter(final ThreadContext context,
        final Connection connection, final PreparedStatement statement,
        final int index, final IRubyObject value,
        final IRubyObject column, final int type) throws SQLException {
        if ( value.isNil() ) statement.setNull(index, Types.VARCHAR);
        else {
            statement.setString(index, value.asString().toString());
        }
    }

    protected void setArrayParameter(final ThreadContext context,
        final Connection connection, final PreparedStatement statement,
        final int index, final Object value,
        final IRubyObject column, final int type) throws SQLException {
        if ( value instanceof IRubyObject ) {
            setArrayParameter(context, connection, statement, index, (IRubyObject) value, column, type);
        }
        else {
            if ( value == null ) statement.setNull(index, Types.ARRAY);
            else {
                String typeName = resolveArrayBaseTypeName(context, value, column, type);
                Array array = connection.createArrayOf(typeName, (Object[]) value);
                statement.setArray(index, array);
            }
        }
    }

    protected void setArrayParameter(final ThreadContext context,
        final Connection connection, final PreparedStatement statement,
        final int index, final IRubyObject value,
        final IRubyObject column, final int type) throws SQLException {
        if ( value.isNil() ) statement.setNull(index, Types.ARRAY);
        else {
            String typeName = resolveArrayBaseTypeName(context, value, column, type);
            Array array = connection.createArrayOf(typeName, ((RubyArray) value).toArray());
            statement.setArray(index, array);
        }
    }

    protected String resolveArrayBaseTypeName(final ThreadContext context,
        final Object value, final IRubyObject column, final int type) {
        // return column.callMethod(context, "sql_type").toString();
        String sqlType = column.callMethod(context, "sql_type").toString();
        final int index = sqlType.indexOf('('); // e.g. "character varying(255)"
        if ( index > 0 ) sqlType = sqlType.substring(0, index);
        return sqlType;
    }

    protected void setXmlParameter(final ThreadContext context,
        final Connection connection, final PreparedStatement statement,
        final int index, final Object value,
        final IRubyObject column, final int type) throws SQLException {
        if ( value instanceof IRubyObject ) {
            setXmlParameter(context, connection, statement, index, (IRubyObject) value, column, type);
        }
        else {
            if ( value == null ) statement.setNull(index, Types.SQLXML);
            else {
                SQLXML xml = connection.createSQLXML();
                xml.setString(value.toString());
                statement.setSQLXML(index, xml);
            }
        }
    }

    protected void setXmlParameter(final ThreadContext context,
        final Connection connection, final PreparedStatement statement,
        final int index, final IRubyObject value,
        final IRubyObject column, final int type) throws SQLException {
        if ( value.isNil() ) statement.setNull(index, Types.SQLXML);
        else {
            SQLXML xml = connection.createSQLXML();
            xml.setString(value.asString().toString());
            statement.setSQLXML(index, xml);
        }
    }

    protected void setBlobParameter(final ThreadContext context,
        final Connection connection, final PreparedStatement statement,
        final int index, final Object value,
        final IRubyObject column, final int type) throws SQLException {
        if ( value instanceof IRubyObject ) {
            setBlobParameter(context, connection, statement, index, (IRubyObject) value, column, type);
        }
        else {
            if ( value == null ) statement.setNull(index, Types.BLOB);
            else {
                //statement.setBlob(index, (InputStream) value);
                statement.setBinaryStream(index, (InputStream) value);
            }
        }
    }

    protected void setBlobParameter(final ThreadContext context,
        final Connection connection, final PreparedStatement statement,
        final int index, final IRubyObject value,
        final IRubyObject column, final int type) throws SQLException {
        if ( value.isNil() ) statement.setNull(index, Types.BLOB);
        else {
            if ( value instanceof RubyIO ) { // IO/File
                //statement.setBlob(index, ((RubyIO) value).getInStream());
                statement.setBinaryStream(index, ((RubyIO) value).getInStream());
            }
            else { // should be a RubyString
                final ByteList blob = value.asString().getByteList();
                statement.setBinaryStream(index,
                    new ByteArrayInputStream(blob.unsafeBytes(), blob.getBegin(), blob.getRealSize()),
                    blob.getRealSize() // length
                );
                // JDBC 4.0 :
                //statement.setBlob(index,
                //    new ByteArrayInputStream(bytes.unsafeBytes(), bytes.getBegin(), bytes.getRealSize())
                //);
            }
        }
    }

    protected void setClobParameter(final ThreadContext context,
        final Connection connection, final PreparedStatement statement,
        final int index, final Object value,
        final IRubyObject column, final int type) throws SQLException {
        if ( value instanceof IRubyObject ) {
            setClobParameter(context, connection, statement, index, (IRubyObject) value, column, type);
        }
        else {
            if ( value == null ) statement.setNull(index, Types.CLOB);
            else {
                statement.setClob(index, (Reader) value);
            }
        }
    }

    protected void setClobParameter(final ThreadContext context,
        final Connection connection, final PreparedStatement statement,
        final int index, final IRubyObject value,
        final IRubyObject column, final int type) throws SQLException {
        if ( value.isNil() ) statement.setNull(index, Types.CLOB);
        else {
            if ( value instanceof RubyIO ) { // IO/File
                statement.setClob(index, new InputStreamReader(((RubyIO) value).getInStream()));
            }
            else { // should be a RubyString
                final String clob = value.asString().decodeString();
                statement.setCharacterStream(index, new StringReader(clob), clob.length());
                // JDBC 4.0 :
                //statement.setClob(index, new StringReader(clob));
            }
        }
    }

    protected void setObjectParameter(final ThreadContext context,
        final Connection connection, final PreparedStatement statement,
        final int index, Object value,
        final IRubyObject column, final int type) throws SQLException {
        if (value instanceof IRubyObject) {
            value = ((IRubyObject) value).toJava(Object.class);
        }
        if ( value == null ) statement.setNull(index, Types.JAVA_OBJECT);
        statement.setObject(index, value);
    }

    /**
     * Always returns a connection (might cause a reconnect if there's none).
     * @return connection
     * @throws ActiveRecord::ConnectionNotEstablished, ActiveRecord::JDBCError
     */
    protected final Connection getConnection() throws RaiseException {
        return getConnection(false);
    }

    /**
     * @see #getConnection()
     * @param required set to true if a connection is required to exists (e.g. on commit)
     * @return connection
     * @throws ActiveRecord::ConnectionNotEstablished if disconnected
     * @throws ActiveRecord::JDBCError if not connected and connecting fails with a SQL exception
     */
    protected final Connection getConnection(final boolean required) throws RaiseException {
        try {
            return getConnectionInternal(required);
        }
        catch (SQLException e) {
            throw wrapException(getRuntime().getCurrentContext(), e);
        }
    }

    private Connection getConnectionInternal(final boolean required) throws SQLException {
        Connection connection = getConnectionImpl();
        if ( connection == null ) {
            if ( required && ! connected ) {
                final Ruby runtime = getRuntime();
                final RubyClass errorClass = getConnectionNotEstablished( runtime );
                throw new RaiseException(runtime, errorClass, "no connection available", false);
            }
            synchronized (this) {
                connection = getConnectionImpl();
                if ( connection == null ) {
                    connectImpl( true ); // throws SQLException
                    connection = getConnectionImpl();
                }
            }
        }
        return connection;
    }

    /**
     * @note might return null if connection is lazy
     * @return current JDBC connection
     */
    protected final Connection getConnectionImpl() {
        return (Connection) dataGetStruct(); // synchronized
    }

    private void setConnection(final Connection connection) {
        close( getConnectionImpl() ); // close previously open connection if there is one
        //final IRubyObject rubyConnectionObject =
        //    connection != null ? convertJavaToRuby(connection) : getRuntime().getNil();
        //setInstanceVariable( "@connection", rubyConnectionObject );
        dataWrapStruct(connection);
        //return rubyConnectionObject;
        if ( connection != null ) logDriverUsed(connection);
    }

    protected boolean isConnectionValid(final ThreadContext context, final Connection connection) {
        if ( connection == null ) return false;
        Statement statement = null;
        try {
            final String aliveSQL = getAliveSQL(context);
            if ( aliveSQL != null ) { // expect a SELECT/CALL SQL statement
                statement = createStatement(context, connection);
                statement.execute( aliveSQL );
                return true; // connection alive
            }
            else { // alive_sql nil (or not a statement we can execute)
                return connection.isValid(0); // since JDBC 4.0
            }
        }
        catch (Exception e) {
            debugMessage(context.runtime, "connection considered not valid due: ", e);
            return false;
        }
        catch (AbstractMethodError e) { // non-JDBC 4.0 driver
            warn( context,
                "driver does not support checking if connection isValid()" +
                " please make sure you're using a JDBC 4.0 compilant driver or" +
                " set `connection_alive_sql: ...` in your database configuration" );
            debugStackTrace(context, e);
            throw e;
        }
        finally { close(statement); }
    }

    private static final String NIL_ALIVE_SQL = new String(); // no set value marker

    private transient String aliveSQL = null;

    private String getAliveSQL(final ThreadContext context) {
        if ( aliveSQL == null ) {
            final IRubyObject alive_sql = getConfigValue(context, "connection_alive_sql");
            aliveSQL = ( alive_sql == null || alive_sql.isNil() ) ?
                    NIL_ALIVE_SQL : alive_sql.asString().toString();
        }
        return aliveSQL == (Object) NIL_ALIVE_SQL ? null : aliveSQL;
    }

    private boolean tableExists(final ThreadContext context,
        final Connection connection, final TableName tableName) throws SQLException {
        final IRubyObject matchedTables =
            matchTables(context.runtime, connection, tableName.catalog, tableName.schema, tableName.name, getTableTypes(), true);
        // NOTE: allow implementers to ignore checkExistsOnly paramater - empty array means does not exists
        return matchedTables != null && ! matchedTables.isNil() &&
            ( ! (matchedTables instanceof RubyArray) || ! ((RubyArray) matchedTables).isEmpty() );
    }

    @Override
    @JRubyMethod
    @SuppressWarnings("unchecked")
    public IRubyObject inspect() {
        final ArrayList<Variable<String>> varList = new ArrayList<Variable<String>>(2);
        final Connection connection = getConnectionImpl();
        varList.add(new VariableEntry<String>( "connection", connection == null ? "null" : connection.toString() ));
        //varList.add(new VariableEntry<String>( "connectionFactory", connectionFactory == null ? "null" : connectionFactory.toString() ));

        return ObjectSupport.inspect(this, (List) varList);
    }

    /**
     * Match table names for given table name (pattern).
     * @param context
     * @param connection
     * @param catalog
     * @param schemaPattern
     * @param tablePattern
     * @param types table types
     * @param checkExistsOnly an optimization flag (that might be ignored by sub-classes)
     * whether the result really matters if true no need to map table names and a truth-y
     * value is sufficient (except for an empty array which is considered that the table
     * did not exists).
     * @return matched (and Ruby mapped) table names
     * @see #mapTables(Ruby, DatabaseMetaData, String, String, String, ResultSet)
     * @throws SQLException
     */
    protected IRubyObject matchTables(final ThreadContext context,
            final Connection connection,
            final String catalog, final String schemaPattern,
            final String tablePattern, final String[] types,
            final boolean checkExistsOnly) throws SQLException {
        return matchTables(context.runtime, connection, catalog, schemaPattern, tablePattern, types, checkExistsOnly);
        /*
        final String _tablePattern = caseConvertIdentifierForJdbc(connection, tablePattern);
        final String _schemaPattern = caseConvertIdentifierForJdbc(connection, schemaPattern);
        final DatabaseMetaData metaData = connection.getMetaData();

        ResultSet tablesSet = null;
        try {
            tablesSet = metaData.getTables(catalog, _schemaPattern, _tablePattern, types);
            if ( checkExistsOnly ) { // only check if given table exists
                return tablesSet.next() ? context.runtime.getTrue() : null;
            }
            else {
                return mapTables(context, connection, catalog, _schemaPattern, _tablePattern, tablesSet);
            }
        }
        finally { close(tablesSet); }
        */
    }

    @Deprecated
    protected IRubyObject matchTables(final Ruby runtime,
            final Connection connection,
            final String catalog, final String schemaPattern,
            final String tablePattern, final String[] types,
            final boolean checkExistsOnly) throws SQLException {

        final String _tablePattern = caseConvertIdentifierForJdbc(connection, tablePattern);
        final String _schemaPattern = caseConvertIdentifierForJdbc(connection, schemaPattern);
        final DatabaseMetaData metaData = connection.getMetaData();

        ResultSet tablesSet = null;
        try {
            tablesSet = metaData.getTables(catalog, _schemaPattern, _tablePattern, types);
            if ( checkExistsOnly ) { // only check if given table exists
                return tablesSet.next() ? runtime.getTrue() : null;
            }
            else {
                return mapTables(runtime, metaData, catalog, _schemaPattern, _tablePattern, tablesSet);
            }
        }
        finally { close(tablesSet); }
    }

    // NOTE java.sql.DatabaseMetaData.getTables :
    protected final static int TABLES_TABLE_CAT = 1;
    protected final static int TABLES_TABLE_SCHEM = 2;
    protected final static int TABLES_TABLE_NAME = 3;
    protected final static int TABLES_TABLE_TYPE = 4;

    /**
     * @param runtime
     * @param metaData
     * @param catalog
     * @param schemaPattern
     * @param tablePattern
     * @param tablesSet
     * @return table names
     * @throws SQLException
     */
    @Deprecated
    protected RubyArray mapTables(final Ruby runtime, final DatabaseMetaData metaData,
            final String catalog, final String schemaPattern, final String tablePattern,
            final ResultSet tablesSet) throws SQLException {
        final ThreadContext context = runtime.getCurrentContext();
        return mapTables(context, metaData.getConnection(), catalog, schemaPattern, tablePattern, tablesSet);
    }

    protected RubyArray mapTables(final ThreadContext context, final Connection connection,
            final String catalog, final String schemaPattern, final String tablePattern,
            final ResultSet tablesSet) throws SQLException {
        final RubyArray tables = RubyArray.newArray(context.runtime);
        while ( tablesSet.next() ) {
            String name = tablesSet.getString(TABLES_TABLE_NAME);
            name = caseConvertIdentifierForRails(connection, name);
            tables.append( cachedString(context, name) );
        }
        return tables;
    }

    protected static final int COLUMN_NAME = 4;
    protected static final int DATA_TYPE = 5;
    protected static final int TYPE_NAME = 6;
    protected static final int COLUMN_SIZE = 7;
    protected static final int DECIMAL_DIGITS = 9;
    protected static final int COLUMN_DEF = 13;
    protected static final int IS_NULLABLE = 18;

    /**
     * Create a string which represents a SQL type usable by Rails from the
     * resultSet column meta-data
     * @param resultSet.
     */
    protected String typeFromResultSet(final ResultSet resultSet) throws SQLException {
        final int precision = intFromResultSet(resultSet, COLUMN_SIZE);
        final int scale = intFromResultSet(resultSet, DECIMAL_DIGITS);

        final String type = resultSet.getString(TYPE_NAME);
        return formatTypeWithPrecisionAndScale(type, precision, scale);
    }

    protected static int intFromResultSet(
        final ResultSet resultSet, final int column) throws SQLException {
        final int precision = resultSet.getInt(column);
        return ( precision == 0 && resultSet.wasNull() ) ? -1 : precision;
    }

    protected static String formatTypeWithPrecisionAndScale(
        final String type, final int precision, final int scale) {

        if ( precision <= 0 ) return type;

        final StringBuilder typeStr = new StringBuilder().append(type);
        typeStr.append('(').append(precision); // type += "(" + precision;
        if ( scale > 0 ) typeStr.append(',').append(scale); // type += "," + scale;
        return typeStr.append(')').toString(); // type += ")";
    }

    private static IRubyObject defaultValueFromResultSet(final Ruby runtime, final ResultSet resultSet)
        throws SQLException {
        final String defaultValue = resultSet.getString(COLUMN_DEF);
        return defaultValue == null ? runtime.getNil() : RubyString.newUnicodeString(runtime, defaultValue);
    }

    private RubyArray unmarshalColumns(final ThreadContext context,
        final DatabaseMetaData metaData, final TableName components, final ResultSet results)
        throws SQLException {

        final Ruby runtime = context.runtime;
        final RubyClass JdbcColumn = getJdbcColumnClass(context);

        // NOTE: primary/primary= methods were removed from Column in AR 4.2
        final boolean setPrimary = JdbcColumn.isMethodBound("primary=", false);

        final Collection<String> primaryKeyNames =
            setPrimary ? getPrimaryKeyNames(metaData, components) : null;

        final RubyArray columns = RubyArray.newArray(runtime);
        final IRubyObject config = getConfig();
        while ( results.next() ) {
            final String colName = results.getString(COLUMN_NAME);
            IRubyObject column = JdbcColumn.callMethod(context, "new",
                new IRubyObject[] {
                    config,
                    cachedString( context, caseConvertIdentifierForRails(metaData, colName) ),
                    defaultValueFromResultSet( runtime, results ),
                    RubyString.newUnicodeString( runtime, typeFromResultSet(results) ),
                    runtime.newBoolean( ! results.getString(IS_NULLABLE).trim().equals("NO") )
                });
            columns.append(column);

            if ( primaryKeyNames != null && primaryKeyNames.contains(colName) ) {
                column.callMethod(context, "primary=", runtime.getTrue());
            }
        }
        return columns;

    }

    private static Collection<String> getPrimaryKeyNames(final DatabaseMetaData metaData,
        final TableName components) throws SQLException {
        ResultSet primaryKeys = null;
        try {
            primaryKeys = metaData.getPrimaryKeys(components.catalog, components.schema, components.name);
            final List<String> primaryKeyNames = new ArrayList<String>(4);
            while ( primaryKeys.next() ) {
                primaryKeyNames.add( primaryKeys.getString(COLUMN_NAME) );
            }
            return primaryKeyNames;
        }
        finally {
            close(primaryKeys);
        }
    }

    protected IRubyObject mapGeneratedKeys(
        final Ruby runtime, final Connection connection,
        final Statement statement) throws SQLException {
        return mapGeneratedKeys(runtime, connection, statement, null);
    }

    protected IRubyObject mapGeneratedKeys(
        final Ruby runtime, final Connection connection,
        final Statement statement, final Boolean singleResult)
        throws SQLException {
        if ( supportsGeneratedKeys(connection) ) {
            ResultSet genKeys = null;
            try {
                genKeys = statement.getGeneratedKeys();
                // drivers might report a non-result statement without keys
                // e.g. on derby with SQL: 'SET ISOLATION = SERIALIZABLE'
                if ( genKeys == null ) return runtime.getNil();
                return doMapGeneratedKeys(runtime, genKeys, singleResult);
            }
            catch (SQLFeatureNotSupportedException e) {
                return null; // statement.getGeneratedKeys()
            }
            finally { close(genKeys); }
        }
        return null; // not supported
    }

    protected final IRubyObject doMapGeneratedKeys(final Ruby runtime,
        final ResultSet genKeys, final Boolean singleResult)
        throws SQLException {

        IRubyObject firstKey = null;
        // no generated keys - e.g. INSERT statement for a table that does
        // not have and auto-generated ID column :
        boolean next = genKeys.next() && genKeys.getMetaData().getColumnCount() > 0;
        // singleResult == null - guess if only single key returned
        if ( singleResult == null || singleResult.booleanValue() ) {
            if ( next ) {
                firstKey = mapGeneratedKey(runtime, genKeys);
                if ( singleResult != null || ! genKeys.next() ) {
                    return firstKey;
                }
                next = true; // 2nd genKeys.next() returned true
            }
            else {
                /* if ( singleResult != null ) */ return runtime.getNil();
            }
        }

        final RubyArray keys = RubyArray.newArray(runtime);
        if ( firstKey != null ) keys.append(firstKey); // singleResult == null
        while ( next ) {
            keys.append( mapGeneratedKey(runtime, genKeys) );
            next = genKeys.next();
        }
        return keys;
    }

    protected IRubyObject mapGeneratedKey(final Ruby runtime, final ResultSet genKeys)
        throws SQLException {
        return RubyFixnum.newFixnum( runtime, genKeys.getLong(1) );
    }

    protected IRubyObject mapGeneratedKeysOrUpdateCount(final ThreadContext context,
        final Connection connection, final Statement statement) throws SQLException {
        final Ruby runtime = context.runtime;
        final IRubyObject key = mapGeneratedKeys(runtime, connection, statement);
        return ( key == null || key.isNil() ) ? runtime.newFixnum( statement.getUpdateCount() ) : key;
    }

    @Deprecated
    protected IRubyObject unmarshalKeysOrUpdateCount(final ThreadContext context,
        final Connection connection, final Statement statement) throws SQLException {
        return mapGeneratedKeysOrUpdateCount(context, connection, statement);
    }

    private Boolean supportsGeneratedKeys;

    protected boolean supportsGeneratedKeys(final Connection connection) throws SQLException {
        if (supportsGeneratedKeys == null) {
            synchronized(this) {
                if (supportsGeneratedKeys == null) {
                    supportsGeneratedKeys = connection.getMetaData().supportsGetGeneratedKeys();
                }
            }
        }
        return supportsGeneratedKeys.booleanValue();
    }

    protected IRubyObject mapResults(final ThreadContext context,
            final Connection connection, final Statement statement,
            final boolean downCase) throws SQLException {

        final Ruby runtime = context.runtime;
        IRubyObject result;
        ResultSet resultSet = statement.getResultSet();
        try {
            result = mapToRawResult(context, connection, resultSet, downCase);
        }
        finally { close(resultSet); }

        if ( ! statement.getMoreResults() ) return result;

        final RubyArray results = RubyArray.newArray(runtime);
        results.append(result);

        do {
            resultSet = statement.getResultSet();
            try {
                result = mapToRawResult(context, connection, resultSet, downCase);
            }
            finally { close(resultSet); }

            results.append(result);
        }
        while ( statement.getMoreResults() );

        return results;
    }

    /**
     * Converts a JDBC result set into an array (rows) of hashes (row).
     *
     * @param downCase should column names only be in lower case?
     */
    @SuppressWarnings("unchecked")
    private RubyArray mapToRawResult(final ThreadContext context,
            final Connection connection, final ResultSet resultSet,
            final boolean downCase) throws SQLException {

        final ColumnData[] columns = extractColumns(context, connection, resultSet, downCase);

        final Ruby runtime = context.runtime;
        final RubyArray results = RubyArray.newArray(runtime);
        // [ { 'col1': 1, 'col2': 2 }, { 'col1': 3, 'col2': 4 } ]
        final ResultHandler resultHandler = ResultHandler.getInstance(runtime);
        while ( resultSet.next() ) {
            results.append( resultHandler.mapRawRow(context, runtime, columns, resultSet, this) );
        }

        return results;
    }

    private IRubyObject yieldResultRows(final ThreadContext context,
            final Connection connection, final ResultSet resultSet,
            final Block block) throws SQLException {

        final ColumnData[] columns = extractColumns(context, connection, resultSet, false);

        final Ruby runtime = context.runtime;
        final IRubyObject[] blockArgs = new IRubyObject[columns.length];
        while ( resultSet.next() ) {
            for ( int i = 0; i < columns.length; i++ ) {
                final ColumnData column = columns[i];
                blockArgs[i] = jdbcToRuby(context, runtime, column.index, column.type, resultSet);
            }
            block.call( context, blockArgs );
        }

        return context.nil; // yielded result rows
    }

    /**
     * Extract columns from result set.
     * @param runtime
     * @param metaData
     * @param resultSet
     * @param downCase
     * @return columns data
     * @throws SQLException
     */
    protected ColumnData[] extractColumns(final ThreadContext context,
        final Connection connection, final ResultSet resultSet,
        final boolean downCase) throws SQLException {
        return setupColumns(context, connection, resultSet.getMetaData(), downCase);
    }

    /**
     * @deprecated use {@link #extractColumns(ThreadContext, Connection, ResultSet, boolean)}
     */
    @Deprecated
    protected ColumnData[] extractColumns(final Ruby runtime,
        final Connection connection, final ResultSet resultSet,
        final boolean downCase) throws SQLException {
        return extractColumns(runtime.getCurrentContext(), connection, resultSet, downCase);
    }

    private int retryCount = -1;

    private int getRetryCount(final ThreadContext context) {
        if ( retryCount == -1 ) {
            IRubyObject retry_count = getConfigValue(context, "retry_count");
            if ( retry_count == null || retry_count.isNil() ) return retryCount = 0;
            else retryCount = (int) retry_count.convertToInteger().getLongValue();
        }
        return retryCount;
    }

    protected <T> T withConnection(final ThreadContext context, final Callable<T> block)
        throws RaiseException {
        try {
            return withConnection(context, true, block);
        }
        catch (final SQLException e) {
            return handleException(context, e); // should never happen
        }
    }

    private <T> T withConnection(final ThreadContext context, final boolean handleException,
        final Callable<T> block) throws RaiseException, SQLException {

        Exception exception = null; int retry = 0; int i = 0;

        boolean reconnectOnRetry = true; boolean gotConnection = false;
        do {
            boolean autoCommit = true; // retry in-case getAutoCommit throws
            try {
                if ( retry > 0 ) { // we're retrying running the block
                    if ( reconnectOnRetry ) {
                        gotConnection = false;
                        debugMessage(context, "trying to re-connect using a new connection ...");
                        connectImpl(true); // force a new connection to be created
                    }
                    else {
                        debugMessage(context, "re-trying transient failure on same connection ...");
                    }
                }

                final Connection connection = getConnectionInternal(false); // getConnection()
                gotConnection = true;
                autoCommit = connection.getAutoCommit();
                return block.call(connection);
            }
            catch (final Exception e) { // SQLException or RuntimeException
                exception = e;

                if ( i == 0 ) retry = getRetryCount(context);

                if ( ! gotConnection ) { // SQLException from driver/data-source
                    reconnectOnRetry = true;
                }
                else if ( isTransient(exception) ) {
                    reconnectOnRetry = false; // continue;
                }
                else {
                    if ( ! autoCommit ) break; // do not retry if (inside) transactions

                    if ( isConnectionValid(context, getConnectionImpl()) ) {
                        break; // connection not broken yet failed (do not retry)
                    }

                    if ( ! isRecoverable(exception) ) break;

                    reconnectOnRetry = true; // retry calling block again
                }
            }
        } while ( i++ < retry ); // i == 0, retry == 1 means we should retry once

        // (retry) loop ended and we did not return ... exception != null
        if ( handleException ) {
            if ( exception instanceof RaiseException ) {
                throw (RaiseException) exception;
            }
            if ( exception instanceof SQLException ) {
                if ( ! gotConnection && exception.getCause() != null ) {
                    return handleException(context, exception.getCause()); // throws
                }
                return handleException(context, exception); // throws
            }
            return handleException(context, getCause(exception)); // throws
        }
        else {
            if ( exception instanceof SQLException ) {
                throw (SQLException) exception;
            }
            if ( exception instanceof RuntimeException ) {
                throw (RuntimeException) exception;
            }
            // won't happen - our try block only throws SQL or Runtime exceptions
            throw new RuntimeException(exception);
        }
    }

    protected boolean isTransient(final Exception exception) {
        if ( exception instanceof SQLTransientException ) return true;
        return false;
    }

    protected boolean isRecoverable(final Exception exception) {
        if ( exception instanceof SQLRecoverableException ) return true;
        return false; //exception instanceof SQLException; // pre JDBC 4.0 drivers?
    }

    private static Throwable getCause(Throwable exception) {
        Throwable cause = exception.getCause();
        while (cause != null && cause != exception) {
            // SQLException's cause might be DB specific (checked/unchecked) :
            if ( exception instanceof SQLException ) break;
            exception = cause; cause = exception.getCause();
        }
        return exception;
    }

    protected <T> T handleException(final ThreadContext context, Throwable exception)
        throws RaiseException {
        // NOTE: we shall not wrap unchecked (runtime) exceptions into AR::Error
        // if it's really a misbehavior of the driver throwing a RuntimeExcepion
        // instead of SQLException than this should be overriden for the adapter
        if ( exception instanceof RuntimeException ) {
            throw (RuntimeException) exception;
        }
        debugStackTrace(context, exception);
        throw wrapException(context, exception);
    }

    protected RaiseException wrapException(final ThreadContext context, final Throwable exception) {
        final Ruby runtime = context.runtime;
        if ( exception instanceof SQLException ) {
            return wrapException(context, (SQLException) exception, null);
        }
        if ( exception instanceof RaiseException ) {
            return (RaiseException) exception;
        }
        if ( exception instanceof RuntimeException ) {
            return RaiseException.createNativeRaiseException(runtime, exception);
        }
        // NOTE: compat - maybe makes sense or maybe not (e.g. IOException) :
        return wrapException(context, getJDBCError(runtime), exception);
    }

    public static RaiseException wrapException(final ThreadContext context,
        final RubyClass errorClass, final Throwable exception) {
        return wrapException(context, errorClass, exception, exception.toString());
    }

    public static RaiseException wrapException(final ThreadContext context,
        final RubyClass errorClass, final Throwable exception, final String message) {
        final RaiseException error = new RaiseException(context.runtime, errorClass, message, true);
        error.initCause(exception);
        return error;
    }

    protected RaiseException wrapException(final ThreadContext context, final SQLException exception, String message) {
        return wrapSQLException(context, exception, message);
    }

    private static RaiseException wrapSQLException(final ThreadContext context,
        final SQLException exception, String message) {
        final Ruby runtime = context.runtime;
        if ( message == null ) {
            message = SQLException.class == exception.getClass() ?
                exception.getMessage() : exception.toString(); // useful to easily see type on Ruby side
        }
        final RaiseException raise = wrapException(context, getJDBCError(runtime), exception, message);
        final RubyException error = raise.getException(); // assuming JDBCError internals :
        error.setInstanceVariable("@jdbc_exception", JavaEmbedUtils.javaToRuby(runtime, exception));
        return raise;
    }

    private IRubyObject convertJavaToRuby(final Object object) {
        return JavaUtil.convertJavaToRuby( getRuntime(), object );
    }

    /**
     * Some databases support schemas and others do not.
     * For ones which do this method should return true, aiding in decisions regarding schema vs database determination.
     */
    protected boolean databaseSupportsSchemas() {
        return false;
    }

    private static final byte[] SELECT = new byte[] { 's','e','l','e','c','t' };
    private static final byte[] WITH = new byte[] { 'w','i','t','h' };
    private static final byte[] SHOW = new byte[] { 's','h','o','w' };
    private static final byte[] CALL = new byte[]{ 'c','a','l','l' };

    @JRubyMethod(name = "select?", required = 1, meta = true, frame = false)
    public static RubyBoolean select_p(final ThreadContext context,
        final IRubyObject self, final IRubyObject sql) {
        return context.runtime.newBoolean( isSelect(sql.asString()) );
    }

    private static boolean isSelect(final RubyString sql) {
        final ByteList sqlBytes = sql.getByteList();
        return startsWithIgnoreCase(sqlBytes, SELECT) ||
               startsWithIgnoreCase(sqlBytes, WITH) ||
               startsWithIgnoreCase(sqlBytes, SHOW) ||
               startsWithIgnoreCase(sqlBytes, CALL);
    }

    private static final byte[] INSERT = new byte[] { 'i','n','s','e','r','t' };

    @JRubyMethod(name = "insert?", required = 1, meta = true, frame = false)
    public static RubyBoolean insert_p(final ThreadContext context,
        final IRubyObject self, final IRubyObject sql) {
        final ByteList sqlBytes = sql.asString().getByteList();
        return context.runtime.newBoolean( startsWithIgnoreCase(sqlBytes, INSERT) );
    }

    protected static boolean startsWithIgnoreCase(final ByteList bytes, final byte[] start) {
        return StringHelper.startsWithIgnoreCase(bytes, start);
    }

    /**
     * JDBC connection helper that handles mapping results to
     * <code>ActiveRecord::Result</code> (available since AR-3.1).
     *
     * @see #populateFromResultSet(ThreadContext, Ruby, List, ResultSet, RubyJdbcConnection.ColumnData[])
     * @author kares
     */
    protected static class ResultHandler {

        //protected static volatile Boolean USE_RESULT;

        // AR-3.2 : initialize(columns, rows)
        // AR-4.0 : initialize(columns, rows, column_types = {})
        protected static Boolean INIT_COLUMN_TYPES = Boolean.FALSE;

        //protected static Boolean FORCE_HASH_ROWS = Boolean.FALSE;

        private static volatile ResultHandler instance;

        public static ResultHandler getInstance(final Ruby runtime) {
            ResultHandler instance = ResultHandler.instance;
            if ( instance == null ) {
                synchronized(ResultHandler.class) {
                    if ( ( instance = ResultHandler.instance ) == null ) { // fine to initialize twice
                        final RubyClass result = getResult(runtime);
                        if ( result != null ) {
                            //USE_RESULT = true;
                            setInstance( instance = new ResultHandler(runtime) );
                        }
                        else {
                            //USE_RESULT = false;
                            setInstance( instance = new RawResultHandler(runtime) );
                        }
                    }
                }
            }
            return instance;
        }

        protected static synchronized void setInstance(final ResultHandler instance) {
            ResultHandler.instance = instance;
        }

        protected ResultHandler(final Ruby runtime) {
            // no-op
        }

        public IRubyObject mapRow(final ThreadContext context, final Ruby runtime,
            final ColumnData[] columns, final ResultSet resultSet,
            final RubyJdbcConnection connection) throws SQLException {
            // maps a AR::Result row
            final RubyArray row = RubyArray.newArray(runtime, columns.length);

            for ( int i = 0; i < columns.length; i++ ) {
                final ColumnData column = columns[i];
                row.append( connection.jdbcToRuby(context, runtime, column.index, column.type, resultSet) );
            }

            return row;
        }

        public IRubyObject newResult(final ThreadContext context, final Ruby runtime,
            final ColumnData[] columns, final IRubyObject rows) { // rows array
            // ActiveRecord::Result.new(columns, rows)
            final RubyClass result = getResult(runtime);
            return result.callMethod( context, "new", initArgs(context, runtime, columns, rows), Block.NULL_BLOCK );
        }

        final IRubyObject mapRawRow(final ThreadContext context, final Ruby runtime,
            final ColumnData[] columns, final ResultSet resultSet,
            final RubyJdbcConnection connection) throws SQLException {

            final RubyHash row = RubyHash.newHash(runtime);

            for ( int i = 0; i < columns.length; i++ ) {
                final ColumnData column = columns[i];
                row.op_aset( context, column.getName(context),
                    connection.jdbcToRuby(context, runtime, column.index, column.type, resultSet)
                );
            }

            return row;
        }

        private static IRubyObject[] initArgs(final ThreadContext context,
            final Ruby runtime, final ColumnData[] columns, final IRubyObject rows) {

            final IRubyObject[] args;

            final RubyArray cols = RubyArray.newArray(runtime, columns.length);

            if ( INIT_COLUMN_TYPES ) { // NOTE: NOT IMPLEMENTED
                for ( int i = 0; i < columns.length; i++ ) {
                    cols.append( columns[i].getName(context) );
                }
                args = new IRubyObject[] { cols, rows };
            }
            else {
                for ( int i = 0; i < columns.length; i++ ) {
                    cols.append( columns[i].getName(context) );
                }
                args = new IRubyObject[] { cols, rows };
            }
            return args;
        }

    }

    private static class RawResultHandler extends ResultHandler {

        protected RawResultHandler(final Ruby runtime) {
            super(runtime);
        }

        @Override
        public IRubyObject mapRow(final ThreadContext context, final Ruby runtime,
            final ColumnData[] columns, final ResultSet resultSet,
            final RubyJdbcConnection connection) throws SQLException {
            return mapRawRow(context, runtime, columns, resultSet, connection);
        }

        @Override
        public IRubyObject newResult(final ThreadContext context, final Ruby runtime,
            final ColumnData[] columns, final IRubyObject rows) { // rows array
            return rows; // contains { 'col1' => 1, ... } Hash-es
        }

    }

    protected static final class TableName {

        public final String catalog, schema, name;

        public TableName(String catalog, String schema, String table) {
            this.catalog = catalog;
            this.schema = schema;
            this.name = table;
        }

        @Override
        public String toString() {
            return getClass().getName() +
            "{catalog=" + catalog + ",schema=" + schema + ",name=" + name + "}";
        }

    }

    /**
     * Extract the table name components for the given name e.g. "mycat.sys.entries"
     *
     * @param connection
     * @param catalog (optional) catalog to use if table name does not contain
     *                 the catalog prefix
     * @param schema (optional) schema to use if table name does not have one
     * @param tableName the table name
     * @return (parsed) table name
     *
     * @throws IllegalArgumentException for invalid table name format
     * @throws SQLException
     */
    protected TableName extractTableName(
            final Connection connection, String catalog, String schema,
            final String tableName) throws IllegalArgumentException, SQLException {

        final String[] nameParts = tableName.split("\\.");
        if ( nameParts.length > 3 ) {
            throw new IllegalArgumentException("table name: " + tableName + " should not contain more than 2 '.'");
        }

        String name = tableName;

        if ( nameParts.length == 2 ) {
            schema = nameParts[0];
            name = nameParts[1];
        }
        else if ( nameParts.length == 3 ) {
            catalog = nameParts[0];
            schema = nameParts[1];
            name = nameParts[2];
        }

        if ( schema != null ) {
            schema = caseConvertIdentifierForJdbc(connection, schema);
        }
        name = caseConvertIdentifierForJdbc(connection, name);

        if ( schema != null && ! databaseSupportsSchemas() ) {
            catalog = schema;
        }
        if ( catalog == null ) catalog = connection.getCatalog();

        return new TableName(catalog, schema, name);
    }

    protected final TableName extractTableName(
            final Connection connection, final String schema,
            final String tableName) throws IllegalArgumentException, SQLException {
        return extractTableName(connection, null, schema, tableName);
    }

    private static final StringCache STRING_CACHE = new StringCache();

    protected static RubyString cachedString(final ThreadContext context, final String str) {
        return STRING_CACHE.get(context, str);
    }

    protected static final class ColumnData {

        @Deprecated
        public RubyString name;
        public final int index;
        public final int type;

        private final String label;

        @Deprecated
        public ColumnData(RubyString name, int type, int idx) {
            this.name = name;
            this.type = type;
            this.index = idx;

            this.label = name.toString();
        }

        public ColumnData(String label, int type, int idx) {
            this.label = label;
            this.type = type;
            this.index = idx;
        }

        // NOTE: meant temporary for others to update from accesing name
        ColumnData(ThreadContext context, String label, int type, int idx) {
            this(label, type, idx);
            name = cachedString(context, label);
        }

        public String getName() {
            return label;
        }

        RubyString getName(final ThreadContext context) {
            if ( name != null ) return name;
            return name = cachedString(context, label);
        }

        @Override
        public String toString() {
            return "'" + label + "'i" + index + "t" + type + "";
        }

    }

    private ColumnData[] setupColumns(
            final ThreadContext context,
            final Connection connection,
            final ResultSetMetaData resultMetaData,
            final boolean downCase) throws SQLException {

        final int columnCount = resultMetaData.getColumnCount();
        final ColumnData[] columns = new ColumnData[columnCount];

        for ( int i = 1; i <= columnCount; i++ ) { // metadata is one-based
            String name = resultMetaData.getColumnLabel(i);
            if ( downCase ) {
                name = name.toLowerCase();
            } else {
                name = caseConvertIdentifierForRails(connection, name);
            }
            final int columnType = resultMetaData.getColumnType(i);
            columns[i - 1] = new ColumnData(context, name, columnType, i);
        }

        return columns;
    }

    // JDBC API Helpers :

    protected static void close(final Connection connection) {
        if ( connection != null ) {
            try { connection.close(); }
            catch (final Exception e) { /* NOOP */ }
        }
    }

    public static void close(final ResultSet resultSet) {
        if (resultSet != null) {
            try { resultSet.close(); }
            catch (final Exception e) { /* NOOP */ }
        }
    }

    public static void close(final Statement statement) {
        if (statement != null) {
            try { statement.close(); }
            catch (final Exception e) { /* NOOP */ }
        }
    }

    // DEBUG-ing helpers :

    private static boolean debug = Boolean.getBoolean("arjdbc.debug");

    public static boolean isDebug() { return debug; }

    public static boolean isDebug(final Ruby runtime) {
        return debug || ( runtime != null && runtime.isDebug() );
    }

    public static void setDebug(boolean debug) {
        RubyJdbcConnection.debug = debug;
    }

    public static void debugMessage(final String msg) {
        if ( isDebug() ) System.out.println(msg);
    }

    public static void debugMessage(final ThreadContext context, final String msg) {
        if ( debug || ( context != null && context.runtime.isDebug() ) ) {
            final PrintStream out = context != null ? context.runtime.getOut() : System.out;
            out.println(msg);
        }
    }

    public static void debugMessage(final Ruby runtime, final Object msg) {
        if ( isDebug(runtime) ) {
            final PrintStream out = runtime != null ? runtime.getOut() : System.out;
            out.println("ArJdbc: " + msg);
        }
    }

    public static void debugMessage(final Ruby runtime, final String msg, final Object e) {
        if ( isDebug(runtime) ) {
            final PrintStream out = runtime != null ? runtime.getOut() : System.out;
            out.println("ArJdbc: " + msg + e);
        }
    }

    protected static void debugErrorSQL(final ThreadContext context, final String sql) {
        if ( debug || ( context != null && context.runtime.isDebug() ) ) {
            final PrintStream out = context != null ? context.runtime.getOut() : System.out;
            out.println("Error SQL: '" + sql + "'");
        }
    }

    // disables full (Java) traces to be printed while DEBUG is on
    private static final Boolean debugStackTrace;
    static {
        String debugTrace = SafePropertyAccessor.getProperty("arjdbc.debug.trace");
        debugStackTrace = debugTrace == null ? null : Boolean.parseBoolean(debugTrace);
    }

    public static void debugStackTrace(final ThreadContext context, final Throwable e) {
        if ( debug || ( context != null && context.runtime.isDebug() ) ) {
            final PrintStream out = context != null ? context.runtime.getOut() : System.out;
            if ( debugStackTrace == null || debugStackTrace.booleanValue() ) {
                e.printStackTrace(out);
            }
            else {
                out.println(e);
            }
        }
    }

    protected void warn(final ThreadContext context, final String message) {
        arjdbc.ArJdbcModule.warn(context, message);
    }

    private static boolean driverUsedLogged;

    private void logDriverUsed(final Connection connection) {
        if ( isDebug() ) {
            if ( driverUsedLogged ) return;
            driverUsedLogged = true;
            try {
                final DatabaseMetaData meta = connection.getMetaData();
                debugMessage(getRuntime(), "using driver " + meta.getDriverVersion());
            }
            catch (SQLException e) {
                debugMessage(getRuntime(), "failed to log driver ", e);
            }
        }
    }

    /*
    protected static IRubyObject raise(final ThreadContext context, final RubyClass error, final String message) {
        return raise(context, error, message, null);
    }

    protected static IRubyObject raise(final ThreadContext context, final RubyClass error, final String message, final Throwable cause) {
        final Ruby runtime = context.runtime;
        final IRubyObject[] args;
        if ( message != null ) {
            args = new IRubyObject[] { error, runtime.newString(message) };
        }
        else {
            args = new IRubyObject[] { error };
        }
        return RubyKernel.raise(context, runtime.getKernel(), args, Block.NULL_BLOCK); // throws
    } */

    private static RubyArray createCallerBacktrace(final ThreadContext context) {
        final Ruby runtime = context.runtime;
        runtime.incrementCallerCount();

        Method gatherCallerBacktrace; RubyStackTraceElement[] trace;
        try {
            gatherCallerBacktrace = context.getClass().getMethod("gatherCallerBacktrace");
            trace = (RubyStackTraceElement[]) gatherCallerBacktrace.invoke(context); // 1.6.8
        }
        catch (NoSuchMethodException ignore) {
            try {
                gatherCallerBacktrace = context.getClass().getMethod("gatherCallerBacktrace", Integer.TYPE);
                trace = (RubyStackTraceElement[]) gatherCallerBacktrace.invoke(context, 0); // 1.7.4
            }
            catch (NoSuchMethodException e) { throw new RuntimeException(e); }
            catch (IllegalAccessException e) { throw new RuntimeException(e); }
            catch (InvocationTargetException e) { throw new RuntimeException(e.getTargetException()); }
        }
        catch (IllegalAccessException e) { throw new RuntimeException(e); }
        catch (InvocationTargetException e) { throw new RuntimeException(e.getTargetException()); }
        // RubyStackTraceElement[] trace = context.gatherCallerBacktrace(level);

        final RubyArray backtrace = runtime.newArray(trace.length);
        final StringBuilder line = new StringBuilder(32);
        for (int i = 0; i < trace.length; i++) {
            RubyStackTraceElement element = trace[i];
            line.setLength(0);
            line.append(element.getFileName()).append(':').
                 append(element.getLineNumber()).append(":in `").
                 append(element.getMethodName()).append('\'');
            backtrace.append( RubyString.newString(runtime, line.toString() ) );
        }
        return backtrace;
    }

}<|MERGE_RESOLUTION|>--- conflicted
+++ resolved
@@ -645,8 +645,7 @@
         return convertJavaToRuby( connection );
     }
 
-<<<<<<< HEAD
-    @JRubyMethod(name = "active?")
+    @JRubyMethod(name = "active?", alias = "valid?")
     public RubyBoolean active_p(final ThreadContext context) {
         if ( ! connected ) return context.runtime.getFalse();
         if ( jndi ) {
@@ -654,14 +653,6 @@
             // manage connections for us thus no valid check!
             boolean active = getConnectionFactory() != null;
             return context.runtime.newBoolean( active );
-=======
-    @JRubyMethod(name = "active?", alias = "valid?")
-    public IRubyObject active_p(final ThreadContext context) {
-        IRubyObject connection = getInstanceVariable("@connection");
-        if ( connection != null && ! connection.isNil() ) {
-            return isConnectionValid(context, getConnection(false)) ?
-                context.getRuntime().getTrue() : context.getRuntime().getFalse();
->>>>>>> 26fbd964
         }
         final Connection connection = getConnection();
         if ( connection == null ) return context.runtime.getFalse(); // unlikely
@@ -686,13 +677,12 @@
         return context.nil;
     }
 
-<<<<<<< HEAD
     private void connectImpl(final boolean forceConnection)
         throws SQLException {
         setConnection( forceConnection ? newConnection() : null );
         if ( forceConnection ) configureConnection();
     }
-=======
+
     @JRubyMethod(name = { "open?" /* "conn?" */ })
     public IRubyObject open_p(final ThreadContext context) {
         final Connection connection = getConnection(false);
@@ -722,17 +712,6 @@
             return context.getRuntime().getNil();
         }
     }
-
-    @JRubyMethod(name = "database_name")
-    public IRubyObject database_name(final ThreadContext context) throws SQLException {
-        final Connection connection = getConnection(true);
-        String name = connection.getCatalog();
-
-        if (name == null) {
-            name = connection.getMetaData().getUserName();
-            if (name == null) name = "db1"; // TODO why ?
-        }
->>>>>>> 26fbd964
 
     @JRubyMethod(name = "database_name")
     public IRubyObject database_name(final ThreadContext context) {
@@ -1279,7 +1258,6 @@
         return keyNames;
     }
 
-<<<<<<< HEAD
     //@JRubyMethod(name = "tables")
     //public IRubyObject tables(ThreadContext context) {
     //    return tables(context, null, null, null, TABLE_TYPE);
@@ -1300,30 +1278,7 @@
     //    return tables(context, toStringOrNull(catalog), toStringOrNull(schemaPattern), toStringOrNull(tablePattern), TABLE_TYPE);
     //}
 
-    @JRubyMethod(name = "tables", rest = true)
-=======
-    @Deprecated //@JRubyMethod(name = "tables")
-    public IRubyObject tables(ThreadContext context) {
-        return tables(context, null, null, null, TABLE_TYPE);
-    }
-
-    @Deprecated //@JRubyMethod(name = "tables")
-    public IRubyObject tables(ThreadContext context, IRubyObject catalog) {
-        return tables(context, toStringOrNull(catalog), null, null, TABLE_TYPE);
-    }
-
-    @Deprecated //@JRubyMethod(name = "tables")
-    public IRubyObject tables(ThreadContext context, IRubyObject catalog, IRubyObject schemaPattern) {
-        return tables(context, toStringOrNull(catalog), toStringOrNull(schemaPattern), null, TABLE_TYPE);
-    }
-
-    @Deprecated //@JRubyMethod(name = "tables")
-    public IRubyObject tables(ThreadContext context, IRubyObject catalog, IRubyObject schemaPattern, IRubyObject tablePattern) {
-        return tables(context, toStringOrNull(catalog), toStringOrNull(schemaPattern), toStringOrNull(tablePattern), TABLE_TYPE);
-    }
-
     @JRubyMethod(name = "tables", required = 0, optional = 4)
->>>>>>> 26fbd964
     public IRubyObject tables(final ThreadContext context, final IRubyObject[] args) {
         switch ( args.length ) {
             case 0: // ()
