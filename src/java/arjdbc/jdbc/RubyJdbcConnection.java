/***** BEGIN LICENSE BLOCK *****
 * Copyright (c) 2012-2013 Karol Bucek <self@kares.org>
 * Copyright (c) 2006-2011 Nick Sieger <nick@nicksieger.com>
 * Copyright (c) 2006-2007 Ola Bini <ola.bini@gmail.com>
 * Copyright (c) 2008-2009 Thomas E Enebo <enebo@acm.org>
 *
 * Permission is hereby granted, free of charge, to any person obtaining
 * a copy of this software and associated documentation files (the
 * "Software"), to deal in the Software without restriction, including
 * without limitation the rights to use, copy, modify, merge, publish,
 * distribute, sublicense, and/or sell copies of the Software, and to
 * permit persons to whom the Software is furnished to do so, subject to
 * the following conditions:
 *
 * The above copyright notice and this permission notice shall be
 * included in all copies or substantial portions of the Software.
 *
 * THE SOFTWARE IS PROVIDED "AS IS", WITHOUT WARRANTY OF ANY KIND,
 * EXPRESS OR IMPLIED, INCLUDING BUT NOT LIMITED TO THE WARRANTIES OF
 * MERCHANTABILITY, FITNESS FOR A PARTICULAR PURPOSE AND
 * NONINFRINGEMENT. IN NO EVENT SHALL THE AUTHORS OR COPYRIGHT HOLDERS BE
 * LIABLE FOR ANY CLAIM, DAMAGES OR OTHER LIABILITY, WHETHER IN AN ACTION
 * OF CONTRACT, TORT OR OTHERWISE, ARISING FROM, OUT OF OR IN CONNECTION
 * WITH THE SOFTWARE OR THE USE OR OTHER DEALINGS IN THE SOFTWARE.
 ***** END LICENSE BLOCK *****/
package arjdbc.jdbc;

import java.io.IOException;
import java.io.InputStream;
import java.io.InputStreamReader;
import java.io.PrintStream;
import java.io.Reader;
import java.io.StringReader;
import java.math.BigDecimal;
import java.math.BigInteger;
import java.sql.Array;
import java.sql.Connection;
import java.sql.DatabaseMetaData;
import java.sql.PreparedStatement;
import java.sql.ResultSet;
import java.sql.ResultSetMetaData;
import java.sql.SQLException;
import java.sql.SQLXML;
import java.sql.Statement;
import java.sql.Date;
import java.sql.SQLFeatureNotSupportedException;
import java.sql.SQLRecoverableException;
import java.sql.SQLTransientException;
import java.sql.Savepoint;
import java.sql.Time;
import java.sql.Timestamp;
import java.sql.Types;
import java.util.ArrayList;
import java.util.Calendar;
import java.util.Collection;
import java.util.GregorianCalendar;
import java.util.HashMap;
import java.util.LinkedHashMap;
import java.util.List;
import java.util.Locale;
import java.util.Map;
import java.util.Properties;
import java.util.TimeZone;

import arjdbc.util.StringHelper;
import org.joda.time.DateTime;
import org.joda.time.DateTimeZone;
import org.jruby.Ruby;
import org.jruby.RubyArray;
import org.jruby.RubyBasicObject;
import org.jruby.RubyBignum;
import org.jruby.RubyBoolean;
import org.jruby.RubyClass;
import org.jruby.RubyException;
import org.jruby.RubyFixnum;
import org.jruby.RubyFloat;
import org.jruby.RubyHash;
import org.jruby.RubyIO;
import org.jruby.RubyInteger;
import org.jruby.RubyModule;
import org.jruby.RubyNumeric;
import org.jruby.RubyObject;
import org.jruby.RubyString;
import org.jruby.RubySymbol;
import org.jruby.RubyTime;
import org.jruby.anno.JRubyMethod;
import org.jruby.exceptions.RaiseException;
import org.jruby.ext.bigdecimal.RubyBigDecimal;
import org.jruby.javasupport.JavaEmbedUtils;
import org.jruby.javasupport.JavaUtil;
import org.jruby.runtime.Block;
import org.jruby.runtime.ObjectAllocator;
import org.jruby.runtime.ThreadContext;
import org.jruby.runtime.Visibility;
import org.jruby.runtime.builtin.IRubyObject;
import org.jruby.runtime.builtin.Variable;
import org.jruby.runtime.callsite.CachingCallSite;
import org.jruby.runtime.callsite.FunctionalCachingCallSite;
import org.jruby.runtime.component.VariableEntry;
import org.jruby.util.ByteList;
import org.jruby.util.SafePropertyAccessor;
import org.jruby.util.TypeConverter;

import arjdbc.util.DateTimeUtils;
import arjdbc.util.ObjectSupport;
import arjdbc.util.StringCache;

import static arjdbc.jdbc.DataSourceConnectionFactory.*;
import static arjdbc.util.StringHelper.*;
import static org.jruby.RubyTime.getLocalTimeZone;


/**
 * Most of our ActiveRecord::ConnectionAdapters::JdbcConnection implementation.
 */
public class RubyJdbcConnection extends RubyObject {

    private static final long serialVersionUID = 3803945791317576818L;

    private static final String[] TABLE_TYPE = new String[] { "TABLE" };
    private static final String[] TABLE_TYPES = new String[] { "TABLE", "VIEW", "SYNONYM" };

    private ConnectionFactory connectionFactory;
    private IRubyObject config;
    private IRubyObject adapter; // the AbstractAdapter instance we belong to
    private volatile boolean connected = true;

    private boolean lazy = false; // final once set on initialize
    private boolean jndi; // final once set on initialize
    private boolean configureConnection = true; // final once initialized

    protected RubyJdbcConnection(Ruby runtime, RubyClass metaClass) {
        super(runtime, metaClass);
    }

    private static final ObjectAllocator ALLOCATOR = new ObjectAllocator() {
        public IRubyObject allocate(Ruby runtime, RubyClass klass) {
            return new RubyJdbcConnection(runtime, klass);
        }
    };

    public static RubyClass createJdbcConnectionClass(final Ruby runtime) {
        final RubyClass JdbcConnection = getConnectionAdapters(runtime).
            defineClassUnder("JdbcConnection", runtime.getObject(), ALLOCATOR);
        JdbcConnection.defineAnnotatedMethods(RubyJdbcConnection.class);
        return JdbcConnection;
    }

    @Deprecated
    public static RubyClass getJdbcConnectionClass(final Ruby runtime) {
        return getConnectionAdapters(runtime).getClass("JdbcConnection");
    }

    public static RubyClass getJdbcConnection(final Ruby runtime) {
        return (RubyClass) getConnectionAdapters(runtime).getConstantAt("JdbcConnection");
    }

    protected static RubyModule ActiveRecord(ThreadContext context) {
        return context.runtime.getModule("ActiveRecord");
    }

    public static RubyClass getBase(final Ruby runtime) {
        return (RubyClass) runtime.getModule("ActiveRecord").getConstantAt("Base");
    }

    /**
     * @param runtime
     * @return <code>ActiveRecord::Result</code>
     */
    public static RubyClass getResult(final Ruby runtime) {
        return (RubyClass) runtime.getModule("ActiveRecord").getConstantAt("Result");
    }

    /**
     * @param runtime
     * @return <code>ActiveRecord::ConnectionAdapters</code>
     */
    public static RubyModule getConnectionAdapters(final Ruby runtime) {
        return (RubyModule) runtime.getModule("ActiveRecord").getConstantAt("ConnectionAdapters");
    }

    /**
     * @param runtime
     * @return <code>ActiveRecord::ConnectionAdapters::IndexDefinition</code>
     */
    protected static RubyClass getIndexDefinition(final Ruby runtime) {
        return getConnectionAdapters(runtime).getClass("IndexDefinition");
    }

    /**
     * @param runtime
     * @return <code>ActiveRecord::ConnectionAdapters::ForeignKeyDefinition</code>
     * @note only since AR 4.2
     */
    protected static RubyClass getForeignKeyDefinition(final Ruby runtime) {
        return getConnectionAdapters(runtime).getClass("ForeignKeyDefinition");
    }

    /**
     * @param runtime
     * @return <code>ActiveRecord::JDBCError</code>
     */
    protected static RubyClass getJDBCError(final Ruby runtime) {
        return runtime.getModule("ActiveRecord").getClass("JDBCError");
    }

    /**
     * @param runtime
     * @return <code>ActiveRecord::ConnectionNotEstablished</code>
     */
    protected static RubyClass getConnectionNotEstablished(final Ruby runtime) {
        return runtime.getModule("ActiveRecord").getClass("ConnectionNotEstablished");
    }

    /**
     * @param runtime
     * @return <code>ActiveRecord::NoDatabaseError</code>
     */
    protected static RubyClass getNoDatabaseError(final Ruby runtime) {
        return runtime.getModule("ActiveRecord").getClass("NoDatabaseError");
    }

    /**
     * @param runtime
     * @return <code>ActiveRecord::TransactionIsolationError</code>
     */
    protected static RubyClass getTransactionIsolationError(final Ruby runtime) {
        return (RubyClass) runtime.getModule("ActiveRecord").getConstant("TransactionIsolationError");
    }

    @JRubyMethod(name = "transaction_isolation", alias = "get_transaction_isolation")
    public IRubyObject get_transaction_isolation(final ThreadContext context) {
        return withConnection(context, new Callable<IRubyObject>() {
            public IRubyObject call(final Connection connection) throws SQLException {
                final int level = connection.getTransactionIsolation();
                final String isolationSymbol = formatTransactionIsolationLevel(level);
                if ( isolationSymbol == null ) return context.nil;
                return context.runtime.newSymbol(isolationSymbol);
            }
        });
    }

    @JRubyMethod(name = "transaction_isolation=", alias = "set_transaction_isolation")
    public IRubyObject set_transaction_isolation(final ThreadContext context, final IRubyObject isolation) {
        return withConnection(context, new Callable<IRubyObject>() {
            public IRubyObject call(final Connection connection) throws SQLException {
                final int level;
                if ( isolation.isNil() ) {
                    level = connection.getMetaData().getDefaultTransactionIsolation();
                }
                else {
                    level = mapTransactionIsolationLevel(isolation);
                }

                connection.setTransactionIsolation(level);

                final String isolationSymbol = formatTransactionIsolationLevel(level);
                if ( isolationSymbol == null ) return context.nil;
                return context.runtime.newSymbol(isolationSymbol);
            }
        });
    }

    public static String formatTransactionIsolationLevel(final int level) {
        if ( level == Connection.TRANSACTION_READ_UNCOMMITTED ) return "read_uncommitted"; // 1
        if ( level == Connection.TRANSACTION_READ_COMMITTED ) return "read_committed"; // 2
        if ( level == Connection.TRANSACTION_REPEATABLE_READ ) return "repeatable_read"; // 4
        if ( level == Connection.TRANSACTION_SERIALIZABLE ) return "serializable"; // 8
        if ( level == 0 ) return null;
        throw new IllegalArgumentException("unexpected transaction isolation level: " + level);
    }

    /*
      def transaction_isolation_levels
        {
          read_uncommitted: "READ UNCOMMITTED",
          read_committed:   "READ COMMITTED",
          repeatable_read:  "REPEATABLE READ",
          serializable:     "SERIALIZABLE"
        }
      end
    */

    public static int mapTransactionIsolationLevel(final IRubyObject isolation) {
        final Object isolationString;
        if ( isolation instanceof RubySymbol ) {
<<<<<<< HEAD
            isolationString = isolation.asJavaString(); // RubySymbol.asJavaString (interned)
=======
            isolationString = ((RubySymbol) isolation).asJavaString(); // RubySymbol (interned)
>>>>>>> 45d0b2c9
        }
        else {
            isolationString = isolation.asString().toString().toLowerCase(Locale.ENGLISH).intern();
        }

        if ( isolationString == "read_uncommitted" ) return Connection.TRANSACTION_READ_UNCOMMITTED; // 1
        if ( isolationString == "read_committed" ) return Connection.TRANSACTION_READ_COMMITTED; // 2
        if ( isolationString == "repeatable_read" ) return Connection.TRANSACTION_REPEATABLE_READ; // 4
        if ( isolationString == "serializable" ) return Connection.TRANSACTION_SERIALIZABLE; // 8

        throw new IllegalArgumentException(
                "unexpected isolation level: " + isolation + " (" + isolationString + ")"
        );
    }

    @JRubyMethod(name = "supports_transaction_isolation?", optional = 1)
    public IRubyObject supports_transaction_isolation_p(final ThreadContext context,
        final IRubyObject[] args) throws SQLException {
        final IRubyObject isolation = args.length > 0 ? args[0] : null;

        return withConnection(context, new Callable<IRubyObject>() {
            public IRubyObject call(final Connection connection) throws SQLException {
                final DatabaseMetaData metaData = connection.getMetaData();
                final boolean supported;
                if ( isolation != null && ! isolation.isNil() ) {
                    final int level = mapTransactionIsolationLevel(isolation);
                    supported = metaData.supportsTransactionIsolationLevel(level);
                }
                else {
                    final int level = metaData.getDefaultTransactionIsolation();
                    supported = level > Connection.TRANSACTION_NONE; // > 0
                }
                return context.runtime.newBoolean(supported);
            }
        });
    }

    @JRubyMethod(name = {"begin", "transaction"}, required = 1) // optional isolation argument for AR-4.0
    public IRubyObject begin(final ThreadContext context, final IRubyObject isolation) {
        try { // handleException == false so we can handle setTXIsolation
            return withConnection(context, false, new Callable<IRubyObject>() {
                public IRubyObject call(final Connection connection) throws SQLException {
                    return beginTransaction(context, connection, isolation == context.nil ? null : isolation);
                }
            });
        } catch (SQLException e) {
            return handleException(context, e);
        }
    }

    @JRubyMethod(name = {"begin", "transaction"}) // optional isolation argument for AR-4.0
    public IRubyObject begin(final ThreadContext context) {
        try { // handleException == false so we can handle setTXIsolation
            return withConnection(context, false, new Callable<IRubyObject>() {
                public IRubyObject call(final Connection connection) throws SQLException {
                    return beginTransaction(context, connection, null);
                }
            });
        } catch (SQLException e) {
            return handleException(context, e);
        }
    }

    protected IRubyObject beginTransaction(final ThreadContext context, final Connection connection,
        final IRubyObject isolation) throws SQLException {
        if ( isolation != null ) {
            setTransactionIsolation(context, connection, isolation);
        }
        if ( connection.getAutoCommit() ) connection.setAutoCommit(false);
        return context.nil;
    }

    protected void setTransactionIsolation(final ThreadContext context, final Connection connection,
        final IRubyObject isolation) throws SQLException {
        final int level = mapTransactionIsolationLevel(isolation);
        try {
            connection.setTransactionIsolation(level);
        }
        catch (SQLException e) {
            RubyClass txError = ActiveRecord(context).getClass("TransactionIsolationError");
            if ( txError != null ) throw wrapException(context, txError, e);
            throw e; // let it roll - will be wrapped into a JDBCError (non 4.0)
        }
    }

    @JRubyMethod(name = "commit")
    public IRubyObject commit(final ThreadContext context) {
        final Connection connection = getConnection(true);
        try {
            if ( ! connection.getAutoCommit() ) {
                try {
                    connection.commit();
                    resetSavepoints(context); // if any
                    return context.runtime.newBoolean(true);
                }
                finally {
                    connection.setAutoCommit(true);
                }
            }
            return context.nil;
        }
        catch (SQLException e) {
            return handleException(context, e);
        }
    }

    @JRubyMethod(name = "rollback")
    public IRubyObject rollback(final ThreadContext context) {
        final Connection connection = getConnection(true);
        try {
            if ( ! connection.getAutoCommit() ) {
                try {
                    connection.rollback();
                    resetSavepoints(context); // if any
                    return context.runtime.getTrue();
                } finally {
                    connection.setAutoCommit(true);
                }
            }
            return context.nil;
        }
        catch (SQLException e) {
            return handleException(context, e);
        }
    }

    @JRubyMethod(name = "supports_savepoints?")
    public IRubyObject supports_savepoints_p(final ThreadContext context) throws SQLException {
        return withConnection(context, new Callable<IRubyObject>() {
            public IRubyObject call(final Connection connection) throws SQLException {
                final DatabaseMetaData metaData = connection.getMetaData();
                return context.runtime.newBoolean( metaData.supportsSavepoints() );
            }
        });
    }

    @JRubyMethod(name = "create_savepoint")  // not used
    public IRubyObject create_savepoint(final ThreadContext context) {
        return create_savepoint(context, context.nil);
    }

    @JRubyMethod(name = "create_savepoint", required = 1)
    public IRubyObject create_savepoint(final ThreadContext context, IRubyObject name) {
        final Connection connection = getConnection(true);
        try {
            connection.setAutoCommit(false);

            final Savepoint savepoint ;
            // NOTE: this will auto-start a DB transaction even invoked outside
            // of a AR (Ruby) transaction (`transaction { ... create_savepoint }`)
            // it would be nice if AR knew about this TX although that's kind of
            // "really advanced" functionality - likely not to be implemented ...
            if ( name != context.nil ) {
                savepoint = connection.setSavepoint(name.toString());
            }
            else {
                savepoint = connection.setSavepoint();
                name = RubyString.newString( context.runtime, Integer.toString( savepoint.getSavepointId() ));
            }
            getSavepoints(context).put(name, savepoint);

            return name;
        }
        catch (SQLException e) {
            return handleException(context, e);
        }
    }

    @JRubyMethod(name = "rollback_savepoint", required = 1)
    public IRubyObject rollback_savepoint(final ThreadContext context, final IRubyObject name) {
        if (name == context.nil) throw context.runtime.newArgumentError("nil savepoint name given");

        final Connection connection = getConnection(true);
        try {
            Savepoint savepoint = getSavepoints(context).get(name);
            if ( savepoint == null ) {
                throw context.runtime.newRuntimeError("could not rollback savepoint: '" + name + "' (not set)");
            }
            connection.rollback(savepoint);
            return context.nil;
        }
        catch (SQLException e) {
            return handleException(context, e);
        }
    }

    @JRubyMethod(name = "release_savepoint", required = 1)
    public IRubyObject release_savepoint(final ThreadContext context, final IRubyObject name) {
        if (name == context.nil) throw context.runtime.newArgumentError("nil savepoint name given");

        final Connection connection = getConnection(true);
        try {
            Object savepoint = getSavepoints(context).remove(name);

            if (savepoint == null) throw newSavepointNotSetError(context, name, "release");

            // NOTE: RubyHash.remove does not convert to Java as get does :
            if (!(savepoint instanceof Savepoint)) {
                savepoint = ((IRubyObject) savepoint).toJava(Savepoint.class);
            }

            connection.releaseSavepoint((Savepoint) savepoint);
            return context.nil;
        }
        catch (SQLException e) {
            return handleException(context, e);
        }
    }

    protected static RuntimeException newSavepointNotSetError(final ThreadContext context, final IRubyObject name, final String op) {
        RubyClass StatementInvalid = ActiveRecord(context).getClass("StatementInvalid");
        return context.runtime.newRaiseException(StatementInvalid, "could not " + op + " savepoint: '" + name + "' (not set)");
    }

    // NOTE: this is iternal API - not to be used by user-code !
    @JRubyMethod(name = "marked_savepoint_names")
    public IRubyObject marked_savepoint_names(final ThreadContext context) {
        @SuppressWarnings("unchecked")
        final Map<IRubyObject, Savepoint> savepoints = getSavepoints(false);
        if ( savepoints != null ) {
            final RubyArray names = context.runtime.newArray(savepoints.size());
            for ( Map.Entry<IRubyObject, ?> entry : savepoints.entrySet() ) {
                names.append( entry.getKey() ); // keys are RubyString instances
            }
            return names;
        }
        return context.runtime.newEmptyArray();
    }

    protected Map<IRubyObject, Savepoint> getSavepoints(final ThreadContext context) {
        return getSavepoints(true);
    }

    @SuppressWarnings("unchecked")
    private final Map<IRubyObject, Savepoint> getSavepoints(final boolean init) {
        if ( hasInternalVariable("savepoints") ) {
            return (Map<IRubyObject, Savepoint>) getInternalVariable("savepoints");
        }
        if ( init ) {
            Map<IRubyObject, Savepoint> savepoints = new LinkedHashMap<>(4);
            setInternalVariable("savepoints", savepoints);
            return savepoints;
        }
        return null;
    }

    protected boolean resetSavepoints(final ThreadContext context) {
        if ( hasInternalVariable("savepoints") ) {
            removeInternalVariable("savepoints");
            return true;
        }
        return false;
    }

    @Deprecated // second argument is now mandatory - only kept for compatibility
    @JRubyMethod(required = 1)
    public final IRubyObject initialize(final ThreadContext context, final IRubyObject config) {
        doInitialize(context, config, context.nil);
        return this;
    }

    @JRubyMethod(required = 2)
    public final IRubyObject initialize(final ThreadContext context, final IRubyObject config, final IRubyObject adapter) {
        doInitialize(context, config, adapter);
        return this;
    }

    protected void doInitialize(final ThreadContext context, final IRubyObject config, final IRubyObject adapter) {
        this.config = config; this.adapter = adapter;

        this.jndi = setupConnectionFactory(context);
        this.lazy = jndi; // JNDIs are lazy by default otherwise eager
        try {
            initConnection(context);
        }
        catch (SQLException e) {
            String message = e.getMessage();
            if ( message == null ) message = e.getSQLState();
            throw wrapException(context, e, message);
        }

        IRubyObject value = getConfigValue(context, "configure_connection");
        if ( value == context.nil ) this.configureConnection = true;
        else {
            this.configureConnection = value != context.runtime.getFalse();
        }
    }

    @JRubyMethod(name = "adapter")
    public IRubyObject adapter(final ThreadContext context) {
        final IRubyObject adapter = getAdapter();
        return adapter == null ? context.nil : adapter;
    }

    @JRubyMethod(name = "connection_factory")
    public IRubyObject connection_factory() {
        return convertJavaToRuby( getConnectionFactory() );
    }

    @JRubyMethod(name = "connection_factory=", required = 1)
    public IRubyObject set_connection_factory(final IRubyObject factory) {
        setConnectionFactory( (ConnectionFactory) factory.toJava(ConnectionFactory.class) );
        return factory;
    }

    /**
     * Called during <code>initialize</code> after the connection factory
     * has been set to check if we can connect and/or perform any initialization
     * necessary.
     * <br/>
     * NOTE: connection has not been configured at this point,
     * nor should we retry - we're creating a brand new JDBC connection
     *
     * @param context
     * @return connection
     */
    @Deprecated
    @JRubyMethod(name = "init_connection")
    public synchronized IRubyObject init_connection(final ThreadContext context) {
        try {
            return initConnection(context);
        }
        catch (SQLException e) {
            return handleException(context, e); // throws
        }
    }

    private IRubyObject initConnection(final ThreadContext context) throws SQLException {
        final IRubyObject adapter = getAdapter(); // self.adapter
        if ( adapter == null || adapter == context.nil ) {
            warn(context, "adapter not set, please pass adapter on JdbcConnection#initialize(config, adapter)");
        }

        if ( ! lazy ) setConnection( newConnection() );

        return context.nil;
    }

    private void configureConnection() {
        if ( ! configureConnection ) return; // return false;

        final IRubyObject adapter = getAdapter(); // self.adapter
        if ( adapter != null && ! adapter.isNil() ) {
            if ( adapter.respondsTo("configure_connection") ) {
                final ThreadContext context = getRuntime().getCurrentContext();
                adapter.callMethod(context, "configure_connection");
            }
        }
    }

    @JRubyMethod(name = "configure_connection")
    public IRubyObject configure_connection(final ThreadContext context) {
        if ( ! lazy || getConnectionImpl() != null ) configureConnection();
        return context.nil;
    }

    @JRubyMethod(name = "jdbc_connection", alias = "connection")
    public final IRubyObject connection(final ThreadContext context) {
        return convertJavaToRuby( connectionImpl(context) );
    }

    @JRubyMethod(name = "jdbc_connection", alias = "connection", required = 1)
    public final IRubyObject connection(final ThreadContext context, final IRubyObject unwrap) {
        if ( unwrap == context.nil || unwrap == context.runtime.getFalse() ) {
            return connection(context);
        }
        Connection connection = connectionImpl(context);
        try {
            if ( connection.isWrapperFor(Connection.class) ) {
                return convertJavaToRuby( connection.unwrap(Connection.class) );
            }
        }
        catch (AbstractMethodError e) {
            debugStackTrace(context, e);
            warn(context, "driver/pool connection does not support unwrapping: " + e);
        }
        catch (SQLException e) {
            debugStackTrace(context, e);
            warn(context, "driver/pool connection does not support unwrapping: " + e);
        }
        return convertJavaToRuby( connection );
    }

    private Connection connectionImpl(final ThreadContext context) {
        Connection connection = getConnection(false);
        if ( connection == null ) {
            synchronized (this) {
                connection = getConnection(false);
                if ( connection == null ) {
                    reconnect(context);
                    connection = getConnection(false);
                }
            }
        }
        return connection;
    }

    @JRubyMethod(name = "active?", alias = "valid?")
    public RubyBoolean active_p(final ThreadContext context) {
        if ( ! connected ) return context.runtime.getFalse();
        if ( isJndi() ) {
            // for JNDI the data-source / pool is supposed to
            // manage connections for us thus no valid check!
            boolean active = getConnectionFactory() != null;
            return context.runtime.newBoolean( active );
        }
        final Connection connection = getConnection();
        if ( connection == null ) return context.runtime.getFalse(); // unlikely
        return context.runtime.newBoolean( isConnectionValid(context, connection) );
    }

    @JRubyMethod(name = "disconnect!")
    public synchronized IRubyObject disconnect(final ThreadContext context) {
        setConnection(null); connected = false;
        return context.nil;
    }

    @JRubyMethod(name = "reconnect!")
    public synchronized IRubyObject reconnect(final ThreadContext context) {
        try {
            connectImpl( ! lazy ); connected = true;
        }
        catch (SQLException e) {
            debugStackTrace(context, e);
            handleException(context, e);
        }
        return context.nil;
    }

    private void connectImpl(final boolean forceConnection) throws SQLException {
        setConnection( forceConnection ? newConnection() : null );
        if ( forceConnection ) configureConnection();
    }

    @JRubyMethod(name = "read_only?")
    public IRubyObject is_read_only(final ThreadContext context) {
        final Connection connection = getConnection(false);
        if ( connection != null ) {
            try {
                return context.runtime.newBoolean( connection.isReadOnly() );
            }
            catch (SQLException e) { return handleException(context, e); }
        }
        return context.nil;
    }

    @JRubyMethod(name = "read_only=")
    public IRubyObject set_read_only(final ThreadContext context, final IRubyObject flag) {
        final Connection connection = getConnection(true);
        try {
            connection.setReadOnly( flag.isTrue() );
            return context.runtime.newBoolean( connection.isReadOnly() );
        }
        catch (SQLException e) { return handleException(context, e); }
    }

    @JRubyMethod(name = { "open?" /* "conn?" */ })
    public IRubyObject open_p(final ThreadContext context) {
        final Connection connection = getConnection(false);

        if (connection == null) return context.runtime.getFalse();

        try {
            // NOTE: isClosed method generally cannot be called to determine
            // whether a connection to a database is valid or invalid ...
            return context.runtime.newBoolean(!connection.isClosed());
        } catch (SQLException e) {
            return handleException(context, e);
        }
    }

    @JRubyMethod(name = "close")
    public IRubyObject close(final ThreadContext context) {
        final Connection connection = getConnection(false);

        if (connection == null) return context.runtime.getFalse();

        try {
            if (connection.isClosed()) return context.runtime.getFalse();

            setConnection(null); // does connection.close();
        } catch (Exception e) {
            debugStackTrace(context, e);
            return context.nil;
        }

        // ActiveRecord expects a closed connection to not try and re-open a connection
        // whereas JNDI expects that.
        if (!isJndi()) disconnect(context);

        return context.runtime.getTrue();
    }

    @JRubyMethod(name = "database_name")
    public IRubyObject database_name(final ThreadContext context) {
        return withConnection(context, new Callable<IRubyObject>() {
            public IRubyObject call(final Connection connection) throws SQLException {
                String name = connection.getCatalog();
                if ( name == null ) {
                    name = connection.getMetaData().getUserName();
                    if ( name == null ) return context.nil;
                }
                return context.runtime.newString(name);
            }
        });
    }

    @JRubyMethod(name = "execute", required = 1)
    public IRubyObject execute(final ThreadContext context, final IRubyObject sql) {
        final String query = sqlString(sql);
        return withConnection(context, new Callable<IRubyObject>() {
            public IRubyObject call(final Connection connection) throws SQLException {
                Statement statement = null;
                try {
                    statement = createStatement(context, connection);

                    // For DBs that do support multiple statements, lets return the last result set
                    // to be consistent with AR
                    boolean hasResultSet = doExecute(statement, query);
                    int updateCount = statement.getUpdateCount();

                    IRubyObject result = context.nil; // If no results, return nil
                    ResultSet resultSet;

                    while (hasResultSet || updateCount != -1) {

                        if (hasResultSet) {
                            resultSet = statement.getResultSet();

                            // Unfortunately the result set gets closed when getMoreResults()
                            // is called, so we have to process the result sets as we get them
                            // this shouldn't be an issue in most cases since we're only getting 1 result set anyways
                            result = mapExecuteResult(context, connection, resultSet);
                        } else {
                            result = context.runtime.newFixnum(updateCount);
                        }

                        // Check to see if there is another result set
                        hasResultSet = statement.getMoreResults();
                        updateCount = statement.getUpdateCount();
                    }

                    return result;

                } catch (final SQLException e) {
                    debugErrorSQL(context, query);
                    throw e;
                } finally {
                    close(statement);
                }
            }
        });
    }

    protected Statement createStatement(final ThreadContext context, final Connection connection)
        throws SQLException {
        final Statement statement = connection.createStatement();
        IRubyObject escapeProcessing = getConfigValue(context, "statement_escape_processing");
        // NOTE: disable (driver) escape processing by default, it's not really
        // needed for AR statements ... if users need it they might configure :
        if ( escapeProcessing == context.nil ) {
            statement.setEscapeProcessing(false);
        }
        else {
            statement.setEscapeProcessing(escapeProcessing.isTrue());
        }
        return statement;
    }

    /**
     * Execute a query using the given statement.
     * @param statement
     * @param query
     * @return true if the first result is a <code>ResultSet</code>;
     *         false if it is an update count or there are no results
     * @throws SQLException
     */
    protected boolean doExecute(final Statement statement, final String query) throws SQLException {
        return statement.execute(query);
    }

    protected IRubyObject mapExecuteResult(final ThreadContext context,
            final Connection connection, final ResultSet resultSet) throws SQLException{

        return mapQueryResult(context, connection, resultSet);
    }

    /**
     * Executes an INSERT SQL statement
     * @param context
     * @param sql
     * @return ActiveRecord::Result
     * @throws SQLException
     */
    @JRubyMethod(name = "execute_insert", required = 1)
    public IRubyObject execute_insert(final ThreadContext context, final IRubyObject sql) {
        return withConnection(context, new Callable<IRubyObject>() {
            public IRubyObject call(final Connection connection) throws SQLException {
                Statement statement = null;
                final String query = sqlString(sql);
                try {

                    statement = createStatement(context, connection);
                    statement.executeUpdate(query, Statement.RETURN_GENERATED_KEYS);
                    return mapGeneratedKeys(context, connection, statement);

                } catch (final SQLException e) {
                    debugErrorSQL(context, query);
                    throw e;
                } finally {
                    close(statement);
                }
            }
        });
    }

    /**
     * Executes an INSERT SQL statement using a prepared statement
     * @param context
     * @param sql
     * @param binds RubyArray of values to be bound to the query
     * @return ActiveRecord::Result
     * @throws SQLException
     */
    @JRubyMethod(name = "execute_insert", required = 2)
    public IRubyObject execute_insert(final ThreadContext context, final IRubyObject sql, final IRubyObject binds) {
        return withConnection(context, new Callable<IRubyObject>() {
            public IRubyObject call(final Connection connection) throws SQLException {
                PreparedStatement statement = null;
                final String query = sqlString(sql);
                try {

                    statement = connection.prepareStatement(query, Statement.RETURN_GENERATED_KEYS);
                    setStatementParameters(context, connection, statement, (RubyArray) binds);
                    statement.executeUpdate();
                    return mapGeneratedKeys(context, connection, statement);

                } catch (final SQLException e) {
                    debugErrorSQL(context, query);
                    throw e;
                } finally {
                    close(statement);
                }
            }
        });
    }

    /**
     * Executes an UPDATE (DELETE) SQL statement
     * @param context
     * @param sql
     * @return affected row count
     * @throws SQLException
     */
    @JRubyMethod(name = {"execute_update", "execute_delete"}, required = 1)
    public IRubyObject execute_update(final ThreadContext context, final IRubyObject sql) {
        return withConnection(context, new Callable<IRubyObject>() {
            public IRubyObject call(final Connection connection) throws SQLException {
                Statement statement = null;
                final String query = sqlString(sql);

                try {
                    statement = createStatement(context, connection);

                    final int rowCount = statement.executeUpdate(query);
                    return context.runtime.newFixnum(rowCount);
                } catch (final SQLException e) {
                    debugErrorSQL(context, query);
                    throw e;
                } finally {
                    close(statement);
                }
            }
        });
    }

    /**
     * Executes an UPDATE (DELETE) SQL using a prepared statement
     * @param context
     * @param sql
     * @return affected row count
     * @throws SQLException
     *
     * @see #execute_update(ThreadContext, IRubyObject)
     */
    @JRubyMethod(name = {"execute_prepared_update", "execute_prepared_delete"}, required = 2)
    public IRubyObject execute_prepared_update(final ThreadContext context, final IRubyObject sql, final IRubyObject binds) {
        return withConnection(context, new Callable<IRubyObject>() {
            public IRubyObject call(final Connection connection) throws SQLException {
                PreparedStatement statement = null;
                final String query = sqlString(sql);
                try {
                    statement = connection.prepareStatement(query);
                    setStatementParameters(context, connection, statement, (RubyArray) binds);
                    final int rowCount = statement.executeUpdate();
                    return context.runtime.newFixnum(rowCount);
                } catch (final SQLException e) {
                    debugErrorSQL(context, query);
                    throw e;
                } finally {
                    close(statement);
                }
            }
        });
    }

    /**
     * This is the same as execute_query but it will return a list of hashes.
     *
     * @see RubyJdbcConnection#execute_query(ThreadContext, IRubyObject)
     * @param context which context this method is executing on.
     * @param args arguments being supplied to this method.
     * @param block (optional) block to yield row values (Hash(name: value))
     * @return List of Hash(name: value) unless block is given.
     * @throws SQLException when a database error occurs<
     */
    @JRubyMethod(required = 1, optional = 2)
    public IRubyObject execute_query_raw(final ThreadContext context, final IRubyObject[] args, final Block block) {
        final String query = sqlString( args[0] ); // sql
        final RubyArray binds;
        final int maxRows;

        // args: (sql), (sql, max_rows), (sql, binds), (sql, max_rows, binds)
        switch (args.length) {
            case 2:
                if (args[1] instanceof RubyNumeric) { // (sql, max_rows)
                    maxRows = RubyNumeric.fix2int(args[1]);
                    binds = null;
                } else {                              // (sql, binds)
                    maxRows = 0;
                    binds = (RubyArray) TypeConverter.checkArrayType(args[1]);
                }
                break;
            case 3:                                   // (sql, max_rows, binds)
                maxRows = RubyNumeric.fix2int(args[1]);
                binds = (RubyArray) TypeConverter.checkArrayType(args[2]);
                break;
            default:                                  // (sql) 1-arg
                maxRows = 0;
                binds = null;
                break;
        }

        return doExecuteQueryRaw(context, query, maxRows, block, binds);
    }

    private IRubyObject doExecuteQueryRaw(final ThreadContext context,
        final String query, final int maxRows, final Block block, final RubyArray binds) {
        return withConnection(context, new Callable<IRubyObject>() {
            public IRubyObject call(final Connection connection) throws SQLException {
                Statement statement = null; boolean hasResult;
                try {
                    if ( binds == null || binds.isEmpty()) { // plain statement
                        statement = createStatement(context, connection);
                        statement.setMaxRows(maxRows); // zero means there is no limit
                        hasResult = statement.execute(query);
                    }
                    else {
                        final PreparedStatement prepStatement;
                        statement = prepStatement = connection.prepareStatement(query);
                        statement.setMaxRows(maxRows); // zero means there is no limit
                        setStatementParameters(context, connection, prepStatement, binds);
                        hasResult = prepStatement.execute();
                    }

                    if (block.isGiven()) {
                        if (hasResult) {
                            // yield(id1, name1) ... row 1 result data
                            // yield(id2, name2) ... row 2 result data
                            return yieldResultRows(context, connection, statement.getResultSet(), block);
                        }
                        return context.nil;
                    }
                    if (hasResult) {
                        return mapToRawResult(context, connection, statement.getResultSet(), false);
                    }
                    return context.runtime.newEmptyArray();
                }
                catch (final SQLException e) {
                    debugErrorSQL(context, query);
                    throw e;
                }
                finally {
                    close(statement);
                }
            }
        });
    }

    protected static String sqlString(final IRubyObject sql) {
        return sql instanceof RubyString ? ((RubyString) sql).decodeString() : sql.convertToString().decodeString();
    }

    /**
     * Executes a query and returns the (AR) result
     *
     * @param context which context this method is executing on
     * @param sql the query to execute
     * @return a Ruby <code>ActiveRecord::Result</code> instance
     * @throws SQLException when a database error occurs
     */
    @JRubyMethod(required = 1)
    public IRubyObject execute_query(final ThreadContext context, final IRubyObject sql) {
        return withConnection(context, new Callable<IRubyObject>() {
            public IRubyObject call(final Connection connection) throws SQLException {
                Statement statement = null;
                final String query = sqlString(sql);
                try {
                    statement = createStatement(context, connection);

                    // At least until AR 5.1 #exec_query still gets called for things that don't return results in some cases :(
                    if (statement.execute(query)) {
                        return mapQueryResult(context, connection, statement.getResultSet());
                    }

                    return context.nil;

                } catch (final SQLException e) {
                    debugErrorSQL(context, query);
                    throw e;
                } finally {
                    close(statement);
                }
            }
        });
    }

    // Called from exec_query in abstract/database_statements
    /**
     * Executes a query and returns the (AR) result.  There are three parameters:
     * <ul>
     *     <li>sql - String of sql</li>
     *     <li>binds - Array of bindings for a prepared statement</li>
     *     <li>cached_statement - A prepared statement object that should be used instead of creating a new statement</li>
     * </ul>
     *
     * @param context which context this method is executing on.
     * @param sql the query to execute.
     * @param binds an array of values to be set as parameters
     * @param cachedStatement a wrapped <code>PreparedStatement</code> to use instead of creating a new <code>Statement</code>
     * @return a Ruby <code>ActiveRecord::Result</code> instance
     * @throws SQLException when a database error occurs
     */
    @JRubyMethod(required = 3)
    public IRubyObject execute_prepared_query(final ThreadContext context, final IRubyObject sql,
        final IRubyObject binds, final IRubyObject cachedStatement) {
        return withConnection(context, new Callable<IRubyObject>() {
            public IRubyObject call(final Connection connection) throws SQLException {
                final boolean cached = !(cachedStatement == null || cachedStatement.isNil());
                final String query = sql.convertToString().getUnicodeValue();
                PreparedStatement statement = null;

                try {
                    if (cached) {
                        statement = (PreparedStatement) JavaEmbedUtils.rubyToJava(cachedStatement);
                    } else {
                        statement = connection.prepareStatement(query);
                    }

                    setStatementParameters(context, connection, statement, (RubyArray) binds);

                    if (statement.execute()) {
                        ResultSet resultSet = statement.getResultSet();
                        IRubyObject results = mapQueryResult(context, connection, resultSet);

                        if (cached) {
                            // Make sure we free the result set if we are caching the statement
                            // It gets closed automatically when the statement is closed if we aren't caching
                            resultSet.close();
                        }

                        return results;
                    } else {
                        return context.nil;
                    }
                } catch (final SQLException e) {
                    debugErrorSQL(context, query);
                    throw e;
                } finally {
                    if ( cached ) {
                        statement.clearParameters();
                    } else {
                        close(statement);
                    }
                }
            }
        });
    }

    protected IRubyObject mapQueryResult(final ThreadContext context,
        final Connection connection, final ResultSet resultSet) throws SQLException {
        final ColumnData[] columns = extractColumns(context, connection, resultSet, false);
        return mapToResult(context, connection, resultSet, columns);
    }

    /**
     * @deprecated please do not use this method
     */
    @Deprecated // only used by Oracle adapter - also it's really a bad idea
    @JRubyMethod(name = "execute_id_insert", required = 2)
    public IRubyObject execute_id_insert(final ThreadContext context, final IRubyObject sql, final IRubyObject id) {
        final Ruby runtime = context.runtime;

        callMethod("warn", RubyString.newUnicodeString(runtime, "DEPRECATED: execute_id_insert(sql, id) will be removed"));

        return withConnection(context, new Callable<IRubyObject>() {
            public IRubyObject call(final Connection connection) throws SQLException {
                PreparedStatement statement = null;
                final String insertSQL = sql.convertToString().getUnicodeValue();
                try {
                    statement = connection.prepareStatement(insertSQL);
                    statement.setLong(1, RubyNumeric.fix2long(id));
                    statement.executeUpdate();
                }
                catch (final SQLException e) {
                    debugErrorSQL(context, insertSQL);
                    throw e;
                }
                finally { close(statement); }
                return id;
            }
        });
    }

    @JRubyMethod(name = "supported_data_types")
    public IRubyObject supported_data_types(final ThreadContext context) throws SQLException {
        final Connection connection = getConnection(true);
        final ResultSet typeDesc = connection.getMetaData().getTypeInfo();
        final IRubyObject types;
        try {
            types = mapToRawResult(context, connection, typeDesc, true);
        }
        finally { close(typeDesc); }

        return types;
    }

    @JRubyMethod(name = "primary_keys", required = 1)
    public IRubyObject primary_keys(ThreadContext context, IRubyObject tableName) throws SQLException {
        @SuppressWarnings("unchecked")
        List<IRubyObject> primaryKeys = (List) primaryKeys(context, tableName.toString());
        return context.runtime.newArray(primaryKeys);
    }

    protected static final int PRIMARY_KEYS_COLUMN_NAME = 4;

    private List<RubyString> primaryKeys(final ThreadContext context, final String tableName) {
        return withConnection(context, new Callable<List<RubyString>>() {
            public List<RubyString> call(final Connection connection) throws SQLException {
                final String _tableName = caseConvertIdentifierForJdbc(connection, tableName);
                final TableName table = extractTableName(connection, null, null, _tableName);
                return primaryKeys(context, connection, table);
            }
        });
    }

    protected List<RubyString> primaryKeys(final ThreadContext context,
        final Connection connection, final TableName table) throws SQLException {
        final DatabaseMetaData metaData = connection.getMetaData();
        ResultSet resultSet = null;
        final List<RubyString> keyNames = new ArrayList<RubyString>();
        try {
            resultSet = metaData.getPrimaryKeys(table.catalog, table.schema, table.name);
            final Ruby runtime = context.runtime;
            while ( resultSet.next() ) {
                String columnName = resultSet.getString(PRIMARY_KEYS_COLUMN_NAME);
                columnName = caseConvertIdentifierForRails(connection, columnName);
                keyNames.add( RubyString.newUnicodeString(runtime, columnName) );
            }
        }
        finally { close(resultSet); }
        return keyNames;
    }

    @Deprecated //@JRubyMethod(name = "tables")
    public IRubyObject tables(ThreadContext context) {
        return tables(context, null, null, null, TABLE_TYPE);
    }

    @Deprecated //@JRubyMethod(name = "tables")
    public IRubyObject tables(ThreadContext context, IRubyObject catalog) {
        return tables(context, toStringOrNull(catalog), null, null, TABLE_TYPE);
    }

    @Deprecated //@JRubyMethod(name = "tables")
    public IRubyObject tables(ThreadContext context, IRubyObject catalog, IRubyObject schemaPattern) {
        return tables(context, toStringOrNull(catalog), toStringOrNull(schemaPattern), null, TABLE_TYPE);
    }

    @Deprecated //@JRubyMethod(name = "tables")
    public IRubyObject tables(ThreadContext context, IRubyObject catalog, IRubyObject schemaPattern, IRubyObject tablePattern) {
        return tables(context, toStringOrNull(catalog), toStringOrNull(schemaPattern), toStringOrNull(tablePattern), TABLE_TYPE);
    }

    @JRubyMethod(name = "tables", required = 0, optional = 4)
    public IRubyObject tables(final ThreadContext context, final IRubyObject[] args) {
        switch ( args.length ) {
            case 0: // ()
                return tables(context, null, null, null, TABLE_TYPE);
            case 1: // (catalog)
                return tables(context, toStringOrNull(args[0]), null, null, TABLE_TYPE);
            case 2: // (catalog, schemaPattern)
                return tables(context, toStringOrNull(args[0]), toStringOrNull(args[1]), null, TABLE_TYPE);
            case 3: // (catalog, schemaPattern, tablePattern)
                return tables(context, toStringOrNull(args[0]), toStringOrNull(args[1]), toStringOrNull(args[2]), TABLE_TYPE);
        }
        return tables(context, toStringOrNull(args[0]), toStringOrNull(args[1]), toStringOrNull(args[2]), getTypes(args[3]));
    }

    protected IRubyObject tables(final ThreadContext context,
        final String catalog, final String schemaPattern, final String tablePattern, final String[] types) {
        return withConnection(context, new Callable<IRubyObject>() {
            public IRubyObject call(final Connection connection) throws SQLException {
                return matchTables(context, connection, catalog, schemaPattern, tablePattern, types, false);
            }
        });
    }

    protected String[] getTableTypes() {
        return TABLE_TYPES;
    }

    @JRubyMethod(name = "table_exists?")
    public IRubyObject table_exists_p(final ThreadContext context, IRubyObject table) {
        if ( table.isNil() ) {
            throw context.runtime.newArgumentError("nil table name");
        }
        final String tableName = table.toString();

        return tableExists(context, null, tableName);
    }

    @JRubyMethod(name = "table_exists?")
    public IRubyObject table_exists_p(final ThreadContext context, IRubyObject table, IRubyObject schema) {
        if ( table.isNil() ) {
            throw context.runtime.newArgumentError("nil table name");
        }
        final String tableName = table.toString();
        final String defaultSchema = schema.isNil() ? null : schema.toString();

        return tableExists(context, defaultSchema, tableName);
    }

    protected IRubyObject tableExists(final ThreadContext context,
        final String defaultSchema, final String tableName) {
        return withConnection(context, new Callable<RubyBoolean>() {
            public RubyBoolean call(final Connection connection) throws SQLException {
                final TableName components = extractTableName(connection, defaultSchema, tableName);
                return context.runtime.newBoolean( tableExists(context, connection, components) );
            }
        });
    }

    @JRubyMethod(name = {"columns", "columns_internal"}, required = 1, optional = 2)
    public RubyArray columns_internal(final ThreadContext context, final IRubyObject[] args)
        throws SQLException {
        return withConnection(context, new Callable<RubyArray>() {
            public RubyArray call(final Connection connection) throws SQLException {
                ResultSet columns = null;
                try {
                    final String tableName = args[0].toString();
                    // optionals (NOTE: catalog argumnet was never used before 1.3.0) :
                    final String catalog = args.length > 1 ? toStringOrNull(args[1]) : null;
                    final String defaultSchema = args.length > 2 ? toStringOrNull(args[2]) : null;

                    final TableName components;
                    components = extractTableName(connection, catalog, defaultSchema, tableName);

                    if ( ! tableExists(context, connection, components) ) {
                        throw new SQLException("table: " + tableName + " does not exist");
                    }

                    final DatabaseMetaData metaData = connection.getMetaData();
                    columns = metaData.getColumns(components.catalog, components.schema, components.name, null);
                    return mapColumnsResult(context, metaData, components, columns);
                }
                finally {
                    close(columns);
                }
            }
        });
    }

    @JRubyMethod(name = "indexes")
    public IRubyObject indexes(final ThreadContext context, IRubyObject tableName, IRubyObject name) {
        return indexes(context, toStringOrNull(tableName), toStringOrNull(name), null);
    }

    @JRubyMethod(name = "indexes")
    public IRubyObject indexes(final ThreadContext context, IRubyObject tableName, IRubyObject name, IRubyObject schemaName) {
        return indexes(context, toStringOrNull(tableName), toStringOrNull(name), toStringOrNull(schemaName));
    }

    // NOTE: metaData.getIndexInfo row mappings :
    protected static final int INDEX_INFO_TABLE_NAME = 3;
    protected static final int INDEX_INFO_NON_UNIQUE = 4;
    protected static final int INDEX_INFO_NAME = 6;
    protected static final int INDEX_INFO_COLUMN_NAME = 9;

    /**
     * Default JDBC introspection for index metadata on the JdbcConnection.
     *
     * JDBC index metadata is denormalized (multiple rows may be returned for
     * one index, one row per column in the index), so a simple block-based
     * filter like that used for tables doesn't really work here.  Callers
     * should filter the return from this method instead.
     */
    protected IRubyObject indexes(final ThreadContext context, final String tableName, final String name, final String schemaName) {
        return withConnection(context, new Callable<IRubyObject>() {
            public IRubyObject call(final Connection connection) throws SQLException {
                final Ruby runtime = context.runtime;
                final RubyClass IndexDefinition = getIndexDefinition(context);

                String _tableName = caseConvertIdentifierForJdbc(connection, tableName);
                String _schemaName = caseConvertIdentifierForJdbc(connection, schemaName);
                final TableName table = extractTableName(connection, null, _schemaName, _tableName);

                final List<RubyString> primaryKeys = primaryKeys(context, connection, table);

                ResultSet indexInfoSet = null;
                final RubyArray indexes = RubyArray.newArray(runtime, 8);
                try {
                    final DatabaseMetaData metaData = connection.getMetaData();
                    indexInfoSet = metaData.getIndexInfo(table.catalog, table.schema, table.name, false, true);
                    String currentIndex = null;

                    while ( indexInfoSet.next() ) {
                        String indexName = indexInfoSet.getString(INDEX_INFO_NAME);
                        if ( indexName == null ) continue;
                        RubyArray currentColumns = null;

                        indexName = caseConvertIdentifierForRails(metaData, indexName);

                        final String columnName = indexInfoSet.getString(INDEX_INFO_COLUMN_NAME);
                        final RubyString rubyColumnName = cachedString(
                                context, caseConvertIdentifierForRails(metaData, columnName)
                        );
                        if ( primaryKeys.contains(rubyColumnName) ) continue;

                        // We are working on a new index
                        if ( ! indexName.equals(currentIndex) ) {
                            currentIndex = indexName;

                            String indexTableName = indexInfoSet.getString(INDEX_INFO_TABLE_NAME);
                            indexTableName = caseConvertIdentifierForRails(metaData, indexTableName);

                            final boolean nonUnique = indexInfoSet.getBoolean(INDEX_INFO_NON_UNIQUE);

                            IRubyObject[] args = new IRubyObject[] {
                                cachedString(context, indexTableName), // table_name
                                cachedString(context, indexName), // index_name
                                nonUnique ? runtime.getFalse() : runtime.getTrue(), // unique
                                currentColumns = RubyArray.newArray(runtime, 4) // [] column names
                                // orders, (since AR 3.2) where, type, using (AR 4.0)
                            };

                            indexes.append( IndexDefinition.newInstance(context, args, Block.NULL_BLOCK) ); // IndexDefinition.new
                        }

                        // one or more columns can be associated with an index
                        if ( currentColumns != null ) currentColumns.append(rubyColumnName);
                    }

                    return indexes;

                } finally { close(indexInfoSet); }
            }
        });
    }

    protected RubyClass getIndexDefinition(final ThreadContext context) {
        final RubyClass adapterClass = getAdapter().getMetaClass();
        IRubyObject IDef = adapterClass.getConstantAt("IndexDefinition");
        return IDef != null ? (RubyClass) IDef : getIndexDefinition(context.runtime);
    }

    @JRubyMethod
    public IRubyObject foreign_keys(final ThreadContext context, IRubyObject table_name) {
        return foreignKeys(context, table_name.toString(), null, null);
    }

    protected IRubyObject foreignKeys(final ThreadContext context, final String tableName, final String schemaName, final String catalog) {
        return withConnection(context, new Callable<IRubyObject>() {
            public IRubyObject call(final Connection connection) throws SQLException {
                final Ruby runtime = context.runtime;
                final RubyClass FKDefinition = getForeignKeyDefinition(context);

                String _tableName = caseConvertIdentifierForJdbc(connection, tableName);
                String _schemaName = caseConvertIdentifierForJdbc(connection, schemaName);
                final TableName table = extractTableName(connection, catalog, _schemaName, _tableName);

                ResultSet fkInfoSet = null;
                final List<IRubyObject> fKeys = new ArrayList<IRubyObject>(8);
                try {
                    final DatabaseMetaData metaData = connection.getMetaData();
                    fkInfoSet = metaData.getImportedKeys(table.catalog, table.schema, table.name);

                    while ( fkInfoSet.next() ) {
                        final RubyHash options = RubyHash.newHash(runtime);

                        String fkName = fkInfoSet.getString("FK_NAME");
                        if (fkName != null) {
                            fkName = caseConvertIdentifierForRails(metaData, fkName);
                            options.put(runtime.newSymbol("name"), fkName);
                        }

                        String columnName = fkInfoSet.getString("FKCOLUMN_NAME");
                        options.put(runtime.newSymbol("column"), caseConvertIdentifierForRails(metaData, columnName));

                        columnName = fkInfoSet.getString("PKCOLUMN_NAME");
                        options.put(runtime.newSymbol("primary_key"), caseConvertIdentifierForRails(metaData, columnName));

                        String fkTableName = fkInfoSet.getString("FKTABLE_NAME");
                        fkTableName = caseConvertIdentifierForRails(metaData, fkTableName);

                        String pkTableName = fkInfoSet.getString("PKTABLE_NAME");
                        pkTableName = caseConvertIdentifierForRails(metaData, pkTableName);

                        final String onDelete = extractForeignKeyRule( fkInfoSet.getInt("DELETE_RULE") );
                        if ( onDelete != null ) options.op_aset(context, runtime.newSymbol("on_delete"), runtime.newSymbol(onDelete));

                        final String onUpdate = extractForeignKeyRule( fkInfoSet.getInt("UPDATE_RULE") );
                        if ( onUpdate != null ) options.op_aset(context, runtime.newSymbol("on_update"), runtime.newSymbol(onUpdate));

                        IRubyObject from_table = cachedString(context, fkTableName);
                        IRubyObject to_table = cachedString(context, pkTableName);
                        fKeys.add( FKDefinition.newInstance(context, from_table, to_table, options, Block.NULL_BLOCK) ); // ForeignKeyDefinition.new
                    }

                    return runtime.newArray(fKeys);

                } finally { close(fkInfoSet); }
            }
        });
    }

    protected String extractForeignKeyRule(final int rule) {
        switch (rule) {
            case DatabaseMetaData.importedKeyNoAction :  return null ;
            case DatabaseMetaData.importedKeyCascade :   return "cascade" ;
            case DatabaseMetaData.importedKeySetNull :   return "nullify" ;
            case DatabaseMetaData.importedKeySetDefault: return "default" ;
        }
        return null;
    }

    protected RubyClass getForeignKeyDefinition(final ThreadContext context) {
        final RubyClass adapterClass = getAdapter().getMetaClass();
        IRubyObject FKDef = adapterClass.getConstantAt("ForeignKeyDefinition");
        return FKDef != null ? (RubyClass) FKDef : getForeignKeyDefinition(context.runtime);
    }


    @JRubyMethod(name = "supports_foreign_keys?")
    public IRubyObject supports_foreign_keys_p(final ThreadContext context) throws SQLException {
        return withConnection(context, new Callable<IRubyObject>() {
            public IRubyObject call(final Connection connection) throws SQLException {
                final DatabaseMetaData metaData = connection.getMetaData();
                return context.runtime.newBoolean( metaData.supportsIntegrityEnhancementFacility() );
            }
        });
    }

    @JRubyMethod(name = "supports_views?")
    public IRubyObject supports_views_p(final ThreadContext context) throws SQLException {
        return withConnection(context, new Callable<IRubyObject>() {
            public IRubyObject call(final Connection connection) throws SQLException {
                final DatabaseMetaData metaData = connection.getMetaData();
                final ResultSet tableTypes = metaData.getTableTypes();
                try {
                    while ( tableTypes.next() ) {
                        if ( "VIEW".equalsIgnoreCase( tableTypes.getString(1) ) ) {
                            return context.runtime.newBoolean( true );
                        }
                    }
                }
                finally {
                    close(tableTypes);
                }
                return context.runtime.newBoolean( false );
            }
        });
    }

    @JRubyMethod(name = "with_jdbc_connection", alias = "with_connection_retry_guard", frame = true)
    public IRubyObject with_jdbc_connection(final ThreadContext context, final Block block) {
        return withConnection(context, new Callable<IRubyObject>() {
            public IRubyObject call(final Connection connection) throws SQLException {
                return block.call(context, convertJavaToRuby(connection));
            }
        });
    }

    /*
     * (binary?, column_name, table_name, id_key, id_value, value)
     */
    @Deprecated
    @JRubyMethod(name = "write_large_object", required = 6)
    public IRubyObject write_large_object(final ThreadContext context, final IRubyObject[] args)
        throws SQLException {

        final boolean binary = args[0].isTrue();
        final String columnName = args[1].toString();
        final String tableName = args[2].toString();
        final String idKey = args[3].toString();
        final IRubyObject idVal = args[4];
        final IRubyObject lobValue = args[5];

        int count = updateLobValue(context, tableName, columnName, null, idKey, idVal, null, lobValue, binary);
        return context.runtime.newFixnum(count);
    }

    @JRubyMethod(name = "update_lob_value", required = 3)
    public IRubyObject update_lob_value(final ThreadContext context,
        final IRubyObject record, final IRubyObject column, final IRubyObject value)
        throws SQLException {

        final boolean binary = // column.type == :binary
            column.callMethod(context, "type").toString() == (Object) "binary";

        final IRubyObject recordClass = record.callMethod(context, "class");
        final IRubyObject adapter = recordClass.callMethod(context, "connection");

        IRubyObject columnName = column.callMethod(context, "name");
        columnName = adapter.callMethod(context, "quote_column_name", columnName);
        IRubyObject tableName = recordClass.callMethod(context, "table_name");
        tableName = adapter.callMethod(context, "quote_table_name", tableName);
        final IRubyObject idKey = recordClass.callMethod(context, "primary_key"); // 'id'
        // callMethod(context, "quote", primaryKey);
        final IRubyObject idColumn = // record.class.columns_hash['id']
            recordClass.callMethod(context, "columns_hash").callMethod(context, "[]", idKey);

        final IRubyObject id = record.callMethod(context, "id"); // record.id

        final int count = updateLobValue(context,
            tableName.toString(), columnName.toString(), column,
            idKey.toString(), id, idColumn, value, binary
        );
        return context.runtime.newFixnum(count);
    }

    private int updateLobValue(final ThreadContext context,
        final String tableName, final String columnName, final IRubyObject column,
        final String idKey, final IRubyObject idValue, final IRubyObject idColumn,
        final IRubyObject value, final boolean binary) {

        final String sql = "UPDATE "+ tableName +" SET "+ columnName +" = ? WHERE "+ idKey +" = ?" ;

        // TODO: Fix this, the columns don't have the info needed to handle this anymore
        //       currently commented out so that it will compile

        return withConnection(context, new Callable<Integer>() {
            public Integer call(final Connection connection) throws SQLException {
                PreparedStatement statement = null;
                try {
                    statement = connection.prepareStatement(sql);
                    /*
                    if ( binary ) { // blob
                        setBlobParameter(context, connection, statement, 1, value, column, Types.BLOB);
                    }
                    else { // clob
                        setClobParameter(context, connection, statement, 1, value, column, Types.CLOB);
                    }
                    setStatementParameter(context, context.runtime, connection, statement, 2, idValue, idColumn);
                    */
                    return statement.executeUpdate();
                }
                finally { close(statement); }
            }
        });
    }

    protected String caseConvertIdentifierForRails(final Connection connection, final String value)
        throws SQLException {
        if ( value == null ) return null;
        return caseConvertIdentifierForRails(connection.getMetaData(), value);
    }

    /**
     * Convert an identifier coming back from the database to a case which Rails is expecting.
     *
     * Assumption: Rails identifiers will be quoted for mixed or will stay mixed
     * as identifier names in Rails itself.  Otherwise, they expect identifiers to
     * be lower-case.  Databases which store identifiers uppercase should be made
     * lower-case.
     *
     * Assumption 2: It is always safe to convert all upper case names since it appears that
     * some adapters do not report StoresUpper/Lower/Mixed correctly (am I right postgres/mysql?).
     */
    protected static String caseConvertIdentifierForRails(final DatabaseMetaData metaData, final String value)
        throws SQLException {
        if ( value == null ) return null;
        return metaData.storesUpperCaseIdentifiers() ? value.toLowerCase() : value;
    }

    protected String caseConvertIdentifierForJdbc(final Connection connection, final String value)
        throws SQLException {
        if ( value == null ) return null;
        return caseConvertIdentifierForJdbc(connection.getMetaData(), value);
    }

    /**
     * Convert an identifier destined for a method which cares about the databases internal
     * storage case.  Methods like DatabaseMetaData.getPrimaryKeys() needs the table name to match
     * the internal storage name.  Arbitrary queries and the like DO NOT need to do this.
     */
    protected static String caseConvertIdentifierForJdbc(final DatabaseMetaData metaData, final String value)
        throws SQLException {
        if ( value == null ) return null;

        if ( metaData.storesUpperCaseIdentifiers() ) {
            return value.toUpperCase();
        }
        else if ( metaData.storesLowerCaseIdentifiers() ) {
            return value.toLowerCase();
        }
        return value;
    }

    // internal helper exported on ArJdbc @JRubyMethod(meta = true)
    public static IRubyObject with_meta_data_from_data_source_if_any(final ThreadContext context,
        final IRubyObject self, final IRubyObject config, final Block block) {
        final IRubyObject ds_or_name = rawDataSourceOrName(context, config);

        if ( ds_or_name == null ) return context.runtime.getFalse();

        final javax.sql.DataSource dataSource;
        final Object dsOrName = ds_or_name.toJava(Object.class);
        if ( dsOrName instanceof javax.sql.DataSource ) {
            dataSource = (javax.sql.DataSource) dsOrName;
        }
        else {
            try {
                dataSource = (javax.sql.DataSource) getInitialContext().lookup( dsOrName.toString() );
            }
            catch (Exception e) { // javax.naming.NamingException
                throw wrapException(context, context.runtime.getRuntimeError(), e);
            }
        }

        Connection connection = null;
        try {
            connection = dataSource.getConnection();
            final DatabaseMetaData metaData = connection.getMetaData();
            return block.call(context, JavaUtil.convertJavaToRuby(context.runtime, metaData));
        }
        catch (SQLException e) {
            throw wrapSQLException(context, getJDBCError(context.runtime), e, null);
        }
        finally { close(connection); }
    }

    @JRubyMethod(name = "jndi_config?", meta = true)
    public static IRubyObject jndi_config_p(final ThreadContext context,
        final IRubyObject self, final IRubyObject config) {
        return context.runtime.newBoolean( isJndiConfig(context, config) );
    }

    private static IRubyObject rawDataSourceOrName(final ThreadContext context, final IRubyObject config) {
        // config[:jndi] || config[:data_source]

        final Ruby runtime = context.runtime;

        IRubyObject configValue;

        if ( config.getClass() == RubyHash.class ) { // "optimized" version
            final RubyHash configHash = ((RubyHash) config);
            configValue = configHash.fastARef(runtime.newSymbol("jndi"));
            if ( configValue == null ) {
                configValue = configHash.fastARef(runtime.newSymbol("data_source"));
            }
        }
        else {
            configValue = config.callMethod(context, "[]", runtime.newSymbol("jndi"));
            if ( configValue == context.nil ) configValue = null;
            if ( configValue == null ) {
                configValue = config.callMethod(context, "[]", runtime.newSymbol("data_source"));
            }
        }

        if ( configValue == null || configValue == context.nil || configValue == runtime.getFalse() ) {
            return null;
        }
        return configValue;
    }

    private static boolean isJndiConfig(final ThreadContext context, final IRubyObject config) {
        return rawDataSourceOrName(context, config) != null;
    }

    @JRubyMethod(name = "jndi_lookup", meta = true)
    public static IRubyObject jndi_lookup(final ThreadContext context,
                                          final IRubyObject self, final IRubyObject name) {
        try {
            final Object bound = getInitialContext().lookup( name.toString() );
            return JavaUtil.convertJavaToRuby(context.runtime, bound);
        }
        catch (Exception e) { // javax.naming.NamingException
            if ( e instanceof RaiseException ) throw (RaiseException) e;
            throw wrapException(context, context.runtime.getNameError(), e);
        }
    }

    @Deprecated
    @JRubyMethod(name = "setup_jdbc_factory", visibility = Visibility.PROTECTED)
    public IRubyObject set_driver_factory(final ThreadContext context) {
        setDriverFactory(context);
        return get_connection_factory(context.runtime);
    }

    private ConnectionFactory setDriverFactory(final ThreadContext context) {

        final IRubyObject url = getConfigValue(context, "url");
        final IRubyObject driver = getConfigValue(context, "driver");
        final IRubyObject username = getConfigValue(context, "username");
        final IRubyObject password = getConfigValue(context, "password");

        final IRubyObject driver_instance = getConfigValue(context, "driver_instance");

        if ( url.isNil() || ( driver.isNil() && driver_instance.isNil() ) ) {
            final Ruby runtime = context.runtime;
            final RubyClass errorClass = getConnectionNotEstablished( runtime );
            throw new RaiseException(runtime, errorClass, "adapter requires :driver class and jdbc :url", false);
        }

        final String jdbcURL = buildURL(context, url);
        final ConnectionFactory factory;

        if ( driver_instance != null && ! driver_instance.isNil() ) {
            final Object driverInstance = driver_instance.toJava(Object.class);
            if ( driverInstance instanceof DriverWrapper ) {
                setConnectionFactory(factory = new DriverConnectionFactory(
                        (DriverWrapper) driverInstance, jdbcURL,
                        ( username.isNil() ? null : username.toString() ),
                        ( password.isNil() ? null : password.toString() )
                ));
                return factory;
            }
            else {
                setConnectionFactory(factory = new RubyConnectionFactoryImpl(
                        driver_instance, context.runtime.newString(jdbcURL),
                        ( username.isNil() ? username : username.asString() ),
                        ( password.isNil() ? password : password.asString() )
                ));
                return factory;
            }
        }

        final String user = username.isNil() ? null : username.toString();
        final String pass = password.isNil() ? null : password.toString();

        final DriverWrapper driverWrapper = newDriverWrapper(context, driver.toString());
        setConnectionFactory(factory = new DriverConnectionFactory(driverWrapper, jdbcURL, user, pass));
        return factory;
    }

    protected DriverWrapper newDriverWrapper(final ThreadContext context, final String driver) throws RaiseException {
        try {
            return new DriverWrapper(context.runtime, driver, resolveDriverProperties(context));
        }
        //catch (ClassNotFoundException e) {
        //    throw wrapException(context, context.runtime.getNameError(), e, "cannot load driver class " + driver);
        //}
        catch (ExceptionInInitializerError e) {
            throw wrapException(context, context.runtime.getNameError(), e, "cannot initialize driver class " + driver);
        }
        catch (LinkageError e) {
            throw wrapException(context, context.runtime.getNameError(), e, "cannot link driver class " + driver);
        }
        catch (ClassCastException e) {
            throw wrapException(context, context.runtime.getNameError(), e);
        }
        catch (IllegalAccessException e) { throw wrapException(context, e); }
        catch (InstantiationException e) {
            throw wrapException(context, e.getCause() != null ? e.getCause() : e);
        }
        catch (SecurityException e) {
            throw wrapException(context, context.runtime.getSecurityError(), e);
        }
    }

    @Deprecated // no longer used - only kept for API compatibility
    @JRubyMethod(visibility = Visibility.PRIVATE)
    public IRubyObject jdbc_url(final ThreadContext context) {
        final IRubyObject url = getConfigValue(context, "url");
        return context.runtime.newString( buildURL(context, url) );
    }

    protected String buildURL(final ThreadContext context, final IRubyObject url) {
        IRubyObject options = getConfigValue(context, "options");
        if ( options == context.nil ) options = null;
        // NOTE: else should print a deprecation warning - should use properties: instead
        return DriverWrapper.buildURL(url, (Map) options);
    }

    private Properties resolveDriverProperties(final ThreadContext context) {
        IRubyObject properties = getConfigValue(context, "properties");
        if ( properties == context.nil ) return null;
        Map<?, ?> propertiesJava = (Map) properties.toJava(Map.class);
        if ( propertiesJava instanceof Properties ) {
            return (Properties) propertiesJava;
        }
        final Properties props = new Properties();
        for ( Map.Entry entry : propertiesJava.entrySet() ) {
            props.setProperty(entry.getKey().toString(), entry.getValue().toString());
        }
        return props;
    }

    @JRubyMethod(name = "setup_jndi_factory", visibility = Visibility.PROTECTED)
    public IRubyObject set_data_source_factory(final ThreadContext context) {
        setDataSourceFactory(context);
        return get_connection_factory(context.runtime);
    }

    private ConnectionFactory setDataSourceFactory(final ThreadContext context) {
        final javax.sql.DataSource dataSource; final String lookupName;
        IRubyObject value = getConfigValue(context, "data_source");
        if ( value == context.nil ) {
            value = getConfigValue(context, "jndi");
            lookupName = value.toString();
            dataSource = DataSourceConnectionFactory.lookupDataSource(context, lookupName);
        }
        else {
            dataSource = (javax.sql.DataSource) value.toJava(javax.sql.DataSource.class);
            lookupName = null;
        }
        ConnectionFactory factory = new DataSourceConnectionFactory(dataSource, lookupName);
        setConnectionFactory(factory);
        return factory;
    }

    private static transient IRubyObject defaultConfig;
    private static volatile boolean defaultConfigJndi;
    private static transient ConnectionFactory defaultConnectionFactory;

    /**
     * Sets the connection factory from the available configuration.
     * @param context
     * @see #initialize
     */
    @Deprecated
    @JRubyMethod(name = "setup_connection_factory", visibility = Visibility.PROTECTED)
    public IRubyObject setup_connection_factory(final ThreadContext context) {
        setupConnectionFactory(context);
        return get_connection_factory(context.runtime);
    }

    private IRubyObject get_connection_factory(final Ruby runtime) {
        return JavaUtil.convertJavaToRuby(runtime, connectionFactory);
    }

    /**
     * @return whether the connection factory is JNDI based
     */
    private boolean setupConnectionFactory(final ThreadContext context) {
        final IRubyObject config = getConfig();

        if ( defaultConfig == null ) {
            synchronized(RubyJdbcConnection.class) {
                if ( defaultConfig == null ) {
                    final boolean jndi = isJndiConfig(context, config);
                    if ( jndi ) {
                        defaultConnectionFactory = setDataSourceFactory(context);
                    }
                    else {
                        defaultConnectionFactory = setDriverFactory(context);
                    }
                    defaultConfigJndi = jndi; defaultConfig = config;
                    return jndi;
                }
            }
        }

        if ( defaultConfig != null && ( defaultConfig == config || defaultConfig.eql(config) ) ) {
            setConnectionFactory( defaultConnectionFactory );
            return defaultConfigJndi;
        }

        if ( isJndiConfig(context, config) ) {
            setDataSourceFactory(context); return true;
        }
        else {
            setDriverFactory(context); return false;
        }
    }

    @JRubyMethod(name = "jndi?", alias = "jndi_connection?")
    public RubyBoolean jndi_p(final ThreadContext context) {
        return context.runtime.newBoolean( isJndi() );
    }

    protected boolean isJndi() { return this.jndi; }

    @JRubyMethod(name = "config")
    public IRubyObject config() { return getConfig(); }

    public IRubyObject getConfig() { return this.config; }

    protected final IRubyObject getConfigValue(final ThreadContext context, final String key) {
        final IRubyObject config = getConfig();
        final RubySymbol keySym = context.runtime.newSymbol(key);
        if ( config instanceof RubyHash ) {
            final IRubyObject value = ((RubyHash) config).fastARef(keySym);
            return value == null ? context.nil : value;
        }
        return config.callMethod(context, "[]", keySym);
    }

    protected final IRubyObject setConfigValue(final ThreadContext context,
                                               final String key, final IRubyObject value) {
        final IRubyObject config = getConfig();
        final RubySymbol keySym = context.runtime.newSymbol(key);
        if ( config instanceof RubyHash ) {
            return ((RubyHash) config).op_aset(context, keySym, value);
        }
        return config.callMethod(context, "[]=", new IRubyObject[] { keySym, value });
    }

    protected final IRubyObject setConfigValueIfNotSet(final ThreadContext context,
                                                       final String key, final IRubyObject value) {
        final IRubyObject config = getConfig();
        final RubySymbol keySym = context.runtime.newSymbol(key);
        if ( config instanceof RubyHash ) {
            final IRubyObject setValue = ((RubyHash) config).fastARef(keySym);
            if ( setValue != null ) return setValue;
            return ((RubyHash) config).op_aset(context, keySym, value);
        }

        final IRubyObject setValue = config.callMethod(context, "[]", keySym);
        if ( setValue != context.nil ) return setValue;
        return config.callMethod(context, "[]=", new IRubyObject[] { keySym, value });
    }

    private static String toStringOrNull(final IRubyObject arg) {
        return arg.isNil() ? null : arg.toString();
    }

    protected final IRubyObject getAdapter() { return this.adapter; }

    protected RubyClass getJdbcColumnClass(final ThreadContext context) {
        return (RubyClass) getAdapter().callMethod(context, "jdbc_column_class");
    }

    protected ConnectionFactory getConnectionFactory() throws RaiseException {
        if ( connectionFactory == null ) {
            // NOTE: only for (backwards) compatibility (to be deleted) :
            IRubyObject connection_factory = getInstanceVariable("@connection_factory");
            if ( connection_factory == null ) {
                throw getRuntime().newRuntimeError("@connection_factory not set");
            }
            connectionFactory = (ConnectionFactory) connection_factory.toJava(ConnectionFactory.class);
        }
        return connectionFactory;
    }

    public void setConnectionFactory(ConnectionFactory connectionFactory) {
        this.connectionFactory = connectionFactory;
    }

    protected Connection newConnection() throws SQLException {
        return getConnectionFactory().newConnection();
    }

    private static String[] getTypes(final IRubyObject typeArg) {
        if ( typeArg instanceof RubyArray ) {
            final RubyArray typesArr = (RubyArray) typeArg;
            final String[] types = new String[typesArr.size()];
            for ( int i = 0; i < types.length; i++ ) {
                types[i] = typesArr.eltInternal(i).toString();
            }
            return types;
        }
        return new String[] { typeArg.toString() }; // expect a RubyString
    }

    /**
     * Maps a query result into a <code>ActiveRecord</code> result.
     * @param context
     * @param connection
     * @param resultSet
     * @param columns
     * @return expected to return a <code>ActiveRecord::Result</code>
     * @throws SQLException
     */
    protected IRubyObject mapToResult(final ThreadContext context, final Connection connection,
                                      final ResultSet resultSet, final ColumnData[] columns) throws SQLException {
        final Ruby runtime = context.runtime;

        final RubyArray resultRows = runtime.newArray();

        while (resultSet.next()) {
            resultRows.append(mapRow(context, runtime, columns, resultSet, this));
        }

        return newResult(context, columns, resultRows);
    }

    protected IRubyObject jdbcToRuby(
        final ThreadContext context, final Ruby runtime,
        final int column, final int type, final ResultSet resultSet)
        throws SQLException {

        try {
            switch (type) {
            case Types.BLOB:
            case Types.BINARY:
            case Types.VARBINARY:
            case Types.LONGVARBINARY:
                return streamToRuby(context, runtime, resultSet, column);
            case Types.CLOB:
            case Types.NCLOB: // JDBC 4.0
                return readerToRuby(context, runtime, resultSet, column);
            case Types.LONGVARCHAR:
            case Types.LONGNVARCHAR: // JDBC 4.0
                return readerToRuby(context, runtime, resultSet, column);
            case Types.TINYINT:
            case Types.SMALLINT:
            case Types.INTEGER:
                return integerToRuby(context, runtime, resultSet, column);
            case Types.REAL:
            case Types.FLOAT:
            case Types.DOUBLE:
                return doubleToRuby(context, runtime, resultSet, column);
            case Types.BIGINT:
                return bigIntegerToRuby(context, runtime, resultSet, column);
            case Types.NUMERIC:
            case Types.DECIMAL:
                return decimalToRuby(context, runtime, resultSet, column);
            case Types.DATE:
                return dateToRuby(context, runtime, resultSet, column);
            case Types.TIME:
                return timeToRuby(context, runtime, resultSet, column);
            case Types.TIMESTAMP:
                return timestampToRuby(context, runtime, resultSet, column);
            case Types.BIT:
                return bitToRuby(context, runtime, resultSet, column);
            case Types.BOOLEAN:
                return booleanToRuby(context, runtime, resultSet, column);
            case Types.SQLXML: // JDBC 4.0
                return xmlToRuby(context, runtime, resultSet, column);
            case Types.ARRAY: // we handle JDBC Array into (Ruby) []
                return arrayToRuby(context, runtime, resultSet, column);
            case Types.NULL:
                return context.nil;
            // NOTE: (JDBC) exotic stuff just cause it's so easy with JRuby :)
            case Types.JAVA_OBJECT:
            case Types.OTHER:
                return objectToRuby(context, runtime, resultSet, column);
            // (default) String
            case Types.CHAR:
            case Types.VARCHAR:
            case Types.NCHAR: // JDBC 4.0
            case Types.NVARCHAR: // JDBC 4.0
            default:
                return stringToRuby(context, runtime, resultSet, column);
            }
            // NOTE: not mapped types :
            //case Types.DISTINCT:
            //case Types.STRUCT:
            //case Types.REF:
            //case Types.DATALINK:
        }
        catch (IOException e) {
            throw new SQLException(e.getMessage(), e);
        }
    }

    /**
     * Converts an integer column into a Ruby integer.
     * @param context current thread context
     * @param runtime current thread context
     * @param resultSet the jdbc result set to pull the value from
     * @param column the index of the column to convert
     * @return RubyNil if NULL or RubyInteger if there is a value
     * @throws SQLException if it failes to retrieve the value from the result set
     */
    protected IRubyObject integerToRuby(final ThreadContext context,
        final Ruby runtime, final ResultSet resultSet, final int column)
        throws SQLException {
        final long value = resultSet.getLong(column);
        if ( value == 0 && resultSet.wasNull() ) return context.nil;
        return runtime.newFixnum(value);
    }

    /**
     * Converts an double column into a Ruby integer.
     * @param context current thread context
     * @param runtime the ruby runtime
     * @param resultSet the jdbc result set to pull the value from
     * @param column the index of the column to convert
     * @return RubyNil if NULL or RubyInteger if there is a value
     * @throws SQLException if it failes to retrieve the value from the result set
     */
    protected IRubyObject doubleToRuby(final ThreadContext context,
        final Ruby runtime, final ResultSet resultSet, final int column)
        throws SQLException {
        final double value = resultSet.getDouble(column);
        if ( value == 0 && resultSet.wasNull() ) return context.nil;
        return runtime.newFloat(value);
    }

    /**
     * Converts a string column into a Ruby string
     * @param context current thread context
     * @param runtime the ruby runtime
     * @param resultSet the jdbc result set to pull the value from
     * @param column the index of the column to convert
     * @return RubyNil if NULL or RubyString if there is a value
     * @throws SQLException if it failes to retrieve the value from the result set
     */
    protected IRubyObject stringToRuby(final ThreadContext context,
        final Ruby runtime, final ResultSet resultSet, final int column) throws SQLException {
        final String value = resultSet.getString(column);
        if ( value == null ) return context.nil;
        return newDefaultInternalString(runtime, value);
    }

    protected static IRubyObject bytesToRubyString(final ThreadContext context,
        final Ruby runtime, final ResultSet resultSet, final int column)
        throws SQLException { // optimized String -> byte[]
        final byte[] value = resultSet.getBytes(column);
        if ( value == null ) return context.nil;
        return newDefaultInternalString(runtime, value);
    }

    protected IRubyObject bigIntegerToRuby(final ThreadContext context,
        final Ruby runtime, final ResultSet resultSet, final int column) throws SQLException {
        final String value = resultSet.getString(column);
        if ( value == null ) return context.nil;
        return RubyBignum.bignorm(runtime, new BigInteger(value));
    }

    protected IRubyObject decimalToRuby(final ThreadContext context,
        final Ruby runtime, final ResultSet resultSet, final int column) throws SQLException {
        final BigDecimal value = resultSet.getBigDecimal(column);
        if ( value == null ) return context.nil;
        return new org.jruby.ext.bigdecimal.RubyBigDecimal(runtime, value);
    }

    protected static Boolean rawDateTime;
    static {
        final String dateTimeRaw = SafePropertyAccessor.getProperty("arjdbc.datetime.raw");
        if ( dateTimeRaw != null ) {
            rawDateTime = Boolean.parseBoolean(dateTimeRaw);
        }
        // NOTE: we do this since it will have a different value depending on
        // AR version - since 4.0 false by default otherwise will be true ...
    }

    @JRubyMethod(name = "raw_date_time?", meta = true)
    public static IRubyObject useRawDateTime(final ThreadContext context, final IRubyObject self) {
        if ( rawDateTime == null ) return context.nil;
        return context.runtime.newBoolean( rawDateTime.booleanValue() );
    }

    @JRubyMethod(name = "raw_date_time=", meta = true)
    public static IRubyObject setRawDateTime(final IRubyObject self, final IRubyObject value) {
        if ( value instanceof RubyBoolean ) {
            rawDateTime = ((RubyBoolean) value).isTrue();
        }
        else {
            rawDateTime = value.isNil() ? null : Boolean.TRUE;
        }
        return value;
    }

    /**
     * @return AR::Type-casted value
     * @since 1.3.18
     */
    @Deprecated
    protected static IRubyObject typeCastFromDatabase(final ThreadContext context,
        final IRubyObject adapter, final RubySymbol typeName, final RubyString value) {
        final IRubyObject type = adapter.callMethod(context, "lookup_cast_type", typeName);
        return type.callMethod(context, "deserialize", value);
    }

    protected IRubyObject dateToRuby(final ThreadContext context,
        final Ruby runtime, final ResultSet resultSet, final int column)
        throws SQLException {

        final Date value = resultSet.getDate(column);
        if ( value == null ) {
            // FIXME: Do we really need this wasNull check here?
            return resultSet.wasNull() ? context.nil : RubyString.newEmptyString(runtime);
        }

        if ( rawDateTime != null && rawDateTime.booleanValue() ) {
            return RubyString.newString(runtime, DateTimeUtils.dateToString(value));
        }

        return DateTimeUtils.newDateAsTime(context, value, null).callMethod(context, "to_date");
    }

    protected IRubyObject timeToRuby(final ThreadContext context,
        final Ruby runtime, final ResultSet resultSet, final int column)
        throws SQLException {

        final Time value = resultSet.getTime(column);
        if ( value == null ) {
            return resultSet.wasNull() ? context.nil : RubyString.newEmptyString(runtime);
        }

        if ( rawDateTime != null && rawDateTime.booleanValue() ) {
            return RubyString.newString(runtime, DateTimeUtils.timeToString(value));
        }

        return DateTimeUtils.newDummyTime(context, value, getDefaultTimeZone(context));
    }

    protected IRubyObject timestampToRuby(final ThreadContext context,
        final Ruby runtime, final ResultSet resultSet, final int column)
        throws SQLException {

        final Timestamp value = resultSet.getTimestamp(column);
        if ( value == null ) {
            return resultSet.wasNull() ? context.nil : RubyString.newEmptyString(runtime);
        }

        if ( rawDateTime != null && rawDateTime.booleanValue() ) {
            return RubyString.newString(runtime, DateTimeUtils.timestampToString(value));
        }

        // NOTE: with 'raw' String AR's Type::DateTime does put the time in proper time-zone
        // while when returning a Time object it just adjusts usec (apply_seconds_precision)
        // yet for custom SELECTs to work (SELECT created_at ... ) and for compatibility we
        // should be returning Time (by default) - AR does this by adjusting mysql2/pg returns

        return DateTimeUtils.newTime(context, value, getDefaultTimeZone(context));
    }

    @Deprecated
    protected static RubyString timestampToRubyString(final Ruby runtime, String value) {
        // Timestamp's format: yyyy-mm-dd hh:mm:ss.fffffffff
        String suffix; // assumes java.sql.Timestamp internals :
        if ( value.endsWith( suffix = " 00:00:00.0" ) ) {
            value = value.substring( 0, value.length() - suffix.length() );
        }
        else if ( value.endsWith( suffix = ".0" ) ) {
            value = value.substring( 0, value.length() - suffix.length() );
        }
        return RubyString.newUnicodeString(runtime, value);
    }

    protected static Boolean rawBoolean;
    static {
        final String booleanRaw = SafePropertyAccessor.getProperty("arjdbc.boolean.raw");
        if ( booleanRaw != null ) {
            rawBoolean = Boolean.parseBoolean(booleanRaw);
        }
    }

    @JRubyMethod(name = "raw_boolean?", meta = true)
    public static IRubyObject useRawBoolean(final ThreadContext context, final IRubyObject self) {
        if ( rawBoolean == null ) return context.nil;
        return context.runtime.newBoolean( rawBoolean.booleanValue() );
    }

    @JRubyMethod(name = "raw_boolean=", meta = true)
    public static IRubyObject setRawBoolean(final IRubyObject self, final IRubyObject value) {
        if ( value instanceof RubyBoolean ) {
            rawBoolean = ((RubyBoolean) value).isTrue();
        }
        else {
            rawBoolean = value.isNil() ? null : Boolean.TRUE;
        }
        return value;
    }

    /**
     * Converts a bit column to its Ruby equivalent.
     * Defaults to treating it as a boolean value.
     * @param context current thread context
     * @param runtime current instance of Ruby.
     * @param resultSet the jdbc result set to pull the value from
     * @param column the index of the column to convert
     * @return RubyNil if NULL or RubyBoolean if there is a value
     * @throws SQLException if it failes to retrieve the value from the result set
     */
    protected IRubyObject bitToRuby(final ThreadContext context, final Ruby runtime, final ResultSet resultSet,
                                    int column) throws SQLException {
        return booleanToRuby(context, runtime, resultSet, column);
    }

    protected IRubyObject booleanToRuby(final ThreadContext context,
        final Ruby runtime, final ResultSet resultSet, final int column)
        throws SQLException {
        if ( rawBoolean != null && rawBoolean.booleanValue() ) {
            final String value = resultSet.getString(column);
            if ( value == null /* && resultSet.wasNull() */ ) return context.nil;
            return RubyString.newUnicodeString(runtime, value);
        }
        final boolean value = resultSet.getBoolean(column);
        if ( value == false && resultSet.wasNull() ) return context.nil;
        return runtime.newBoolean(value);
    }

    protected static int streamBufferSize = 1024;

    protected IRubyObject streamToRuby(final ThreadContext context,
        final Ruby runtime, final ResultSet resultSet, final int column)
        throws SQLException, IOException {
        final InputStream stream = resultSet.getBinaryStream(column);

        if (stream == null) return context.nil;

        try {

            final int buffSize = streamBufferSize;
            final ByteList bytes = new ByteList(buffSize);

            readBytes(bytes, stream, buffSize);

            return runtime.newString(bytes);

        } finally {
            stream.close();
        }
    }

    /**
     * Converts a column that is handled as a Reader object into a Ruby string
     * @param context current thread context
     * @param runtime the ruby runtime
     * @param resultSet the jdbc result set to pull the value from
     * @param column the index of the column to convert
     * @return RubyNil if NULL or RubyString if there is a value
     * @throws SQLException if it failes to retrieve the value from the result set
     */
    protected IRubyObject readerToRuby(final ThreadContext context,
        final Ruby runtime, final ResultSet resultSet, final int column)
        throws SQLException, IOException {
        final Reader reader = resultSet.getCharacterStream(column);
        try {
            if ( reader == null ) return context.nil;

            final int bufSize = streamBufferSize;
            final StringBuilder string = new StringBuilder(bufSize);

            final char[] buf = new char[bufSize];
            for (int len = reader.read(buf); len != -1; len = reader.read(buf)) {
                string.append(buf, 0, len);
            }

            return newDefaultInternalString(runtime, string);
        }
        finally { if ( reader != null ) reader.close(); }
    }


    /**
     * Converts the column into a RubyObject
     * @param context current thread context
     * @param runtime the ruby runtime
     * @param resultSet the jdbc result set to pull the value from
     * @param column the index of the column to convert
     * @return RubyNil if NULL or RubyObject if there is a value
     * @throws SQLException if it failes to retrieve the value from the result set
     */
    protected IRubyObject objectToRuby(final ThreadContext context,
        final Ruby runtime, final ResultSet resultSet, final int column)
        throws SQLException {
        final Object value = resultSet.getObject(column);

        if ( value == null ) return context.nil;

        return JavaUtil.convertJavaToRuby(runtime, value);
    }

    protected IRubyObject arrayToRuby(final ThreadContext context,
        final Ruby runtime, final ResultSet resultSet, final int column)
        throws SQLException {
        final Array value = resultSet.getArray(column);
        try {
            if ( value == null ) return context.nil;

            final RubyArray array = runtime.newArray();

            final ResultSet arrayResult = value.getResultSet(); // 1: index, 2: value
            final int baseType = value.getBaseType();

            if (baseType == Types.OTHER) {
                /*
                 * If the base type is other, we may not have enough
                 * information to correctly convert it so return it
                 * as a string so it can be parsed on the Ruby side.
                 * If we send it back as an array, AR assumes it has already
                 * been parsed and doesn't try to cast the values inside the array.
                 * This is primarly due to not being able to recognize json
                 * strings in postgres but would apply to any custom type that couldn't be converted.
                 * This won't work for multi-dimensional arrays of type other, but since
                 * we currently don't support them that shouldn't be a problem.
                 */
                return stringToRuby(context, runtime, resultSet, column);
            }

            while ( arrayResult.next() ) {
                array.append( jdbcToRuby(context, runtime, 2, baseType, arrayResult) );
            }
            return array;
        }
        finally { if ( value != null ) value.free(); }
    }

    /**
     * Converts an XML column into a Ruby string
     * @param context current thread context
     * @param runtime the ruby runtime
     * @param resultSet the jdbc result set to pull the value from
     * @param column the index of the column to convert
     * @return RubyNil if NULL or RubyString if there is a value
     * @throws SQLException if it failes to retrieve the value from the result set
     */
    protected IRubyObject xmlToRuby(final ThreadContext context,
        final Ruby runtime, final ResultSet resultSet, final int column)
        throws SQLException {
        final SQLXML xml = resultSet.getSQLXML(column);
        try {
            if ( xml == null ) return context.nil;

            return RubyString.newInternalFromJavaExternal(runtime, xml.getString());
        }
        finally { if ( xml != null ) xml.free(); }
    }

    protected void setStatementParameters(final ThreadContext context,
        final Connection connection, final PreparedStatement statement,
        final RubyArray binds) throws SQLException {

        for ( int i = 0; i < binds.getLength(); i++ ) {
            setStatementParameter(context, connection, statement, i + 1, binds.eltInternal(i));
        }
    }

    // Set the prepared statement attributes based on the passed in Attribute object
    protected void setStatementParameter(final ThreadContext context,
            final Connection connection, final PreparedStatement statement,
            final int index, IRubyObject attribute) throws SQLException {

        //debugMessage(context, attribute);
        final int type = jdbcTypeForAttribute(context, attribute);
        IRubyObject value = valueForDatabase(context, attribute);

        // All the set methods were calling this first so save a method call in the nil case
        if ( value == context.nil ) {
            statement.setNull(index, type);
            return;
        }

        switch (type) {
            case Types.TINYINT:
            case Types.SMALLINT:
            case Types.INTEGER:
                setIntegerParameter(context, connection, statement, index, value, attribute, type);
                break;
            case Types.BIGINT:
                setBigIntegerParameter(context, connection, statement, index, value, attribute, type);
                break;
            case Types.REAL:
            case Types.FLOAT:
            case Types.DOUBLE:
                setDoubleParameter(context, connection, statement, index, value, attribute, type);
                break;
            case Types.NUMERIC:
            case Types.DECIMAL:
                setDecimalParameter(context, connection, statement, index, value, attribute, type);
                break;
            case Types.DATE:
                setDateParameter(context, connection, statement, index, value, attribute, type);
                break;
            case Types.TIME:
                setTimeParameter(context, connection, statement, index, value, attribute, type);
                break;
            case Types.TIMESTAMP:
                setTimestampParameter(context, connection, statement, index, value, attribute, type);
                break;
            case Types.BIT:
            case Types.BOOLEAN:
                setBooleanParameter(context, connection, statement, index, value, attribute, type);
                break;
            case Types.SQLXML:
                setXmlParameter(context, connection, statement, index, value, attribute, type);
                break;
            case Types.ARRAY:
                setArrayParameter(context, connection, statement, index, value, attribute, type);
                break;
            case Types.JAVA_OBJECT:
            case Types.OTHER:
                setObjectParameter(context, connection, statement, index, value, attribute, type);
                break;
            case Types.BINARY:
            case Types.VARBINARY:
            case Types.LONGVARBINARY:
            case Types.BLOB:
                setBlobParameter(context, connection, statement, index, value, attribute, type);
                break;
            case Types.CLOB:
            case Types.NCLOB: // JDBC 4.0
                setClobParameter(context, connection, statement, index, value, attribute, type);
                break;
            case Types.CHAR:
            case Types.VARCHAR:
            case Types.NCHAR: // JDBC 4.0
            case Types.NVARCHAR: // JDBC 4.0
            default:
                setStringParameter(context, connection, statement, index, value, attribute, type);
        }
    }

    protected static final Map<String, Integer> JDBC_TYPE_FOR = new HashMap<String, Integer>(32, 1);
    static {
        JDBC_TYPE_FOR.put("string", Types.VARCHAR);
        JDBC_TYPE_FOR.put("text", Types.CLOB);
        JDBC_TYPE_FOR.put("integer", Types.INTEGER);
        JDBC_TYPE_FOR.put("float", Types.FLOAT);
        JDBC_TYPE_FOR.put("real", Types.REAL);
        JDBC_TYPE_FOR.put("decimal", Types.DECIMAL);
        JDBC_TYPE_FOR.put("date", Types.DATE);
        JDBC_TYPE_FOR.put("time", Types.TIME);
        JDBC_TYPE_FOR.put("datetime", Types.TIMESTAMP);
        JDBC_TYPE_FOR.put("timestamp", Types.TIMESTAMP);
        JDBC_TYPE_FOR.put("boolean", Types.BOOLEAN);
        JDBC_TYPE_FOR.put("array", Types.ARRAY);
        JDBC_TYPE_FOR.put("xml", Types.SQLXML);

        // also mapping standard SQL names :
        JDBC_TYPE_FOR.put("bit", Types.BIT);
        JDBC_TYPE_FOR.put("tinyint", Types.TINYINT);
        JDBC_TYPE_FOR.put("smallint", Types.SMALLINT);
        JDBC_TYPE_FOR.put("bigint", Types.BIGINT);
        JDBC_TYPE_FOR.put("int", Types.INTEGER);
        JDBC_TYPE_FOR.put("double", Types.DOUBLE);
        JDBC_TYPE_FOR.put("numeric", Types.NUMERIC);
        JDBC_TYPE_FOR.put("char", Types.CHAR);
        JDBC_TYPE_FOR.put("varchar", Types.VARCHAR);
        JDBC_TYPE_FOR.put("binary", Types.BINARY);
        JDBC_TYPE_FOR.put("varbinary", Types.VARBINARY);
        //JDBC_TYPE_FOR.put("struct", Types.STRUCT);
        JDBC_TYPE_FOR.put("blob", Types.BLOB);
        JDBC_TYPE_FOR.put("clob", Types.CLOB);
        JDBC_TYPE_FOR.put("nchar", Types.NCHAR);
        JDBC_TYPE_FOR.put("nvarchar", Types.NVARCHAR);
        JDBC_TYPE_FOR.put("nclob", Types.NCLOB);
    }

    protected int jdbcTypeForAttribute(final ThreadContext context,
        final IRubyObject attribute) throws SQLException {

        final String internedType = internedTypeFor(context, attribute);
        final Integer sqlType = jdbcTypeFor(internedType);
        if ( sqlType != null ) {
            return sqlType.intValue();
        }

        return Types.OTHER; // -1 as well as 0 are used in Types
    }

    protected Integer jdbcTypeFor(final String type) {
        return JDBC_TYPE_FOR.get(type);
    }

    // ActiveRecord::Attribute#type (mostly sub-classes e.g. ActiveRecord::Attribute::WithCastValue)
    protected static IRubyObject attributeType(final ThreadContext context, final IRubyObject attribute) {
        // NOTE: a piece of (premature) optimalization - cause we can and AR 5.x does not mind
        return ((RubyBasicObject) attribute).getInstanceVariable("@type"); // attribute.callMethod(context, "type");
    }

    protected static IRubyObject attributeSQLType(final ThreadContext context, final IRubyObject attribute) {
        return attributeType(context, attribute).callMethod(context, "type");
    }

    private final CachingCallSite value_site = new FunctionalCachingCallSite("value"); // AR::Attribute#value

    protected String internedTypeFor(final ThreadContext context, final IRubyObject attribute) throws SQLException {

        final IRubyObject type = attributeSQLType(context, attribute);

        if ( type != context.nil ) return type.asJavaString();

        final IRubyObject value = value_site.call(context, attribute, attribute);

        if (value instanceof RubyInteger) {
            return "integer";
        }

        if (value instanceof RubyNumeric) {
            return "float";
        }

        if (value instanceof RubyTime) {
            return "timestamp";
        }

        if (value instanceof RubyBoolean) {
            return "boolean";
        }

        return "string";
    }

    protected final RubyTime timeInDefaultTimeZone(final ThreadContext context, final IRubyObject value) {
        return timeInDefaultTimeZone(context, toTime(context, value));
    }

    protected final RubyTime timeInDefaultTimeZone(final ThreadContext context, final RubyTime time) {
        final DateTimeZone defaultZone = getDefaultTimeZone(context);
        if (defaultZone == time.getDateTime().getZone()) return time;
        final DateTime adjustedDateTime = time.getDateTime().withZone(defaultZone);
        final RubyTime timeInDefaultTZ = new RubyTime(context.runtime, context.runtime.getTime(), adjustedDateTime);
        timeInDefaultTZ.setNSec(time.getNSec());
        return timeInDefaultTZ;
    }

    public static RubyTime toTime(final ThreadContext context, final IRubyObject value) {
        if ( ! ( value instanceof RubyTime ) ) { // unlikely
            return (RubyTime) TypeConverter.convertToTypeWithCheck(value, context.runtime.getTime(), "to_time");
        }
        return (RubyTime) value;
    }

    protected boolean isDefaultTimeZoneUTC(final ThreadContext context) {
        return "utc".equalsIgnoreCase( default_timezone(context) );
    }

    protected DateTimeZone getDefaultTimeZone(final ThreadContext context) {
        return isDefaultTimeZoneUTC(context) ? DateTimeZone.UTC : getLocalTimeZone(context.runtime); // handles ENV['TZ']
    }

    private String default_timezone(final ThreadContext context) {
        final RubyClass base = getBase(context.runtime);
        return default_timezone.call(context, base, base).asJavaString(); // :utc (or :local)
    }

    // ActiveRecord::Base.default_timezone
    private final CachingCallSite default_timezone = new FunctionalCachingCallSite("default_timezone");

    protected void setIntegerParameter(final ThreadContext context,
        final Connection connection, final PreparedStatement statement,
        final int index, final IRubyObject value,
        final IRubyObject attribute, final int type) throws SQLException {

        if ( value instanceof RubyBignum ) { // e.g. HSQLDB / H2 report JDBC type 4
            setBigIntegerParameter(context, connection, statement, index, (RubyBignum) value, attribute, type);
        }
        else if ( value instanceof RubyNumeric ) {
            statement.setLong(index, RubyNumeric.num2long(value));
        }
        else {
            statement.setLong(index, value.convertToInteger("to_i").getLongValue());
        }
    }

    protected void setBigIntegerParameter(final ThreadContext context,
        final Connection connection, final PreparedStatement statement,
        final int index, final IRubyObject value,
        final IRubyObject attribute, final int type) throws SQLException {

        if ( value instanceof RubyBignum ) {
            setLongOrDecimalParameter(statement, index, ((RubyBignum) value).getValue());
        }
        else if ( value instanceof RubyFixnum ) {
            statement.setLong(index, ((RubyFixnum) value).getLongValue());
        }
        else {
            setLongOrDecimalParameter(statement, index, value.convertToInteger("to_i").getBigIntegerValue());
        }
    }

    protected static void setLongOrDecimalParameter(final PreparedStatement statement,
        final int index, final BigInteger value) throws SQLException {

        if ( value.bitLength() <= 63 ) {
            statement.setLong(index, value.longValue());
        }
        else {
            statement.setBigDecimal(index, new BigDecimal(value));
        }
    }

    protected void setDoubleParameter(final ThreadContext context,
        final Connection connection, final PreparedStatement statement,
        final int index, final IRubyObject value,
        final IRubyObject attribute, final int type) throws SQLException {

        if ( value instanceof RubyNumeric ) {
            statement.setDouble(index, ((RubyNumeric) value).getDoubleValue());
        }
        else {
            statement.setDouble(index, value.convertToFloat().getDoubleValue());
        }
    }

    protected void setDecimalParameter(final ThreadContext context,
        final Connection connection, final PreparedStatement statement,
        final int index, final IRubyObject value,
        final IRubyObject attribute, final int type) throws SQLException {

        if (value instanceof RubyBigDecimal) {
            statement.setBigDecimal(index, ((RubyBigDecimal) value).getValue());
        }
        else if ( value instanceof RubyInteger ) {
            statement.setBigDecimal(index, new BigDecimal(((RubyInteger) value).getBigIntegerValue()));
        }
        else if ( value instanceof RubyNumeric ) {
            statement.setDouble(index, ((RubyNumeric) value).getDoubleValue());
        }
        else { // e.g. `BigDecimal '42.00000000000000000001'`
            statement.setBigDecimal(index,
                    RubyBigDecimal.newInstance(context, context.runtime.getModule("BigDecimal"), value).getValue());
        }
    }

    protected void setTimestampParameter(final ThreadContext context,
        final Connection connection, final PreparedStatement statement,
        final int index, IRubyObject value,
        final IRubyObject attribute, final int type) throws SQLException {

        final RubyTime timeValue = timeInDefaultTimeZone(context, value);
        final DateTime dateTime = timeValue.getDateTime();
        final Timestamp timestamp = new Timestamp(dateTime.getMillis());
        // 1942-11-30T01:02:03.123_456
        if (timeValue.getNSec() > 0) timestamp.setNanos((int) (timestamp.getNanos() + timeValue.getNSec()));

        statement.setTimestamp(index, timestamp, getCalendar(dateTime.getZone()));
    }

    @Deprecated
    protected static Timestamp convertToTimestamp(final RubyFloat value) {
        return DateTimeUtils.convertToTimestamp(value);
    }

    protected static Calendar getCalendar(final DateTimeZone zone) { // final java.util.Date hint
        if (DateTimeZone.UTC == zone) return getCalendarUTC();
        if (DateTimeZone.getDefault() == zone) return new GregorianCalendar();
        return getCalendarInstance( zone.getID() );
    }

    private static Calendar getCalendarInstance(final String ID) {
        return Calendar.getInstance( TimeZone.getTimeZone(ID) );
    }

    private static Calendar getCalendarUTC() {
        return getCalendarInstance("GMT");
    }

    protected void setTimeParameter(final ThreadContext context,
        final Connection connection, final PreparedStatement statement,
        final int index, IRubyObject value,
        final IRubyObject attribute, final int type) throws SQLException {

        final RubyTime timeValue = timeInDefaultTimeZone(context, value);
        final DateTime dateTime = timeValue.getDateTime();
        final Time time = new Time(dateTime.getMillis()); // has millis precision

        statement.setTime(index, time, getCalendar(dateTime.getZone()));

        //if ( value instanceof RubyString ) {
        //    statement.setString(index, value.toString()); // assume local time-zone
        //}
        //else { // DateTime ( ActiveSupport::TimeWithZone.to_time )
        //    final RubyFloat timeValue = value.convertToFloat(); // to_f
        //    final Time time = new Time((long) timeValue.getDoubleValue() * 1000);
        //    // java.sql.Time is expected to be only up to (milli) second precision
        //    statement.setTime(index, time, getCalendarUTC());
        //}
    }

    protected void setDateParameter(final ThreadContext context,
        final Connection connection, final PreparedStatement statement,
        final int index, IRubyObject value,
        final IRubyObject attribute, final int type) throws SQLException {

        if ( ! "Date".equals(value.getMetaClass().getName()) && value.respondsTo("to_date") ) {
            value = value.callMethod(context, "to_date");
        }

        // NOTE: assuming Date#to_s does right ...
        statement.setDate(index, Date.valueOf(value.toString()));
    }

    protected void setBooleanParameter(final ThreadContext context,
        final Connection connection, final PreparedStatement statement,
        final int index, final IRubyObject value,
        final IRubyObject attribute, final int type) throws SQLException {
        statement.setBoolean(index, value.isTrue());
    }

    protected void setStringParameter(final ThreadContext context,
        final Connection connection, final PreparedStatement statement,
        final int index, final IRubyObject value,
        final IRubyObject attribute, final int type) throws SQLException {

        statement.setString(index, value.asString().toString());
    }

    protected void setArrayParameter(final ThreadContext context,
        final Connection connection, final PreparedStatement statement,
        final int index, final IRubyObject value,
        final IRubyObject attribute, final int type) throws SQLException {

        final String typeName = resolveArrayBaseTypeName(context, attribute);
        final IRubyObject valueForDB = value.callMethod(context, "values");
        Array array = connection.createArrayOf(typeName, ((RubyArray) valueForDB).toArray());
        statement.setArray(index, array);
    }

    protected String resolveArrayBaseTypeName(final ThreadContext context, final IRubyObject attribute) throws SQLException {

        // This shouldn't return nil at this point because we know we have an array typed attribute
        final RubySymbol type = (RubySymbol) attributeSQLType(context, attribute);

        // For some reason the driver doesn't like "character varying" as a type
        if ( type.eql(context.runtime.newSymbol("string")) ) return "text";

        final RubyHash nativeTypes = (RubyHash) getAdapter().callMethod(context, "native_database_types");
        // e.g. `integer: { name: 'integer' }`
        final RubyHash typeInfo = (RubyHash) nativeTypes.op_aref(context, type);

        return typeInfo.op_aref(context, context.runtime.newSymbol("name")).toString();
    }

    protected void setXmlParameter(final ThreadContext context,
        final Connection connection, final PreparedStatement statement,
        final int index, final IRubyObject value,
        final IRubyObject attribute, final int type) throws SQLException {

        SQLXML xml = connection.createSQLXML();
        xml.setString(value.asString().toString());
        statement.setSQLXML(index, xml);
    }

    protected void setBlobParameter(final ThreadContext context,
        final Connection connection, final PreparedStatement statement,
        final int index, final IRubyObject value,
        final IRubyObject attribute, final int type) throws SQLException {

        if ( value instanceof RubyIO ) { // IO/File
            // JDBC 4.0: statement.setBlob(index, ((RubyIO) value).getInStream());
            statement.setBinaryStream(index, ((RubyIO) value).getInStream());
        }
        else { // should be a RubyString
            final ByteList blob = value.asString().getByteList();
            statement.setBytes(index, blob.bytes());

            // JDBC 4.0 :
            //statement.setBlob(index,
            //    new ByteArrayInputStream(bytes.unsafeBytes(), bytes.getBegin(), bytes.getRealSize())
            //);
        }
    }

    protected void setClobParameter(final ThreadContext context,
        final Connection connection, final PreparedStatement statement,
        final int index, final IRubyObject value,
        final IRubyObject attribute, final int type) throws SQLException {
        if ( value instanceof RubyIO ) { // IO/File
            statement.setClob(index, new InputStreamReader(((RubyIO) value).getInStream()));
        }
        else { // should be a RubyString
            final String clob = value.asString().decodeString();
            statement.setCharacterStream(index, new StringReader(clob), clob.length());
            // JDBC 4.0 :
            //statement.setClob(index, new StringReader(clob));
        }
    }

    protected void setObjectParameter(final ThreadContext context,
        final Connection connection, final PreparedStatement statement,
        final int index, IRubyObject value,
        final IRubyObject attribute, final int type) throws SQLException {

        statement.setObject(index, value.toJava(Object.class));
    }

    /**
     * Always returns a connection (might cause a reconnect if there's none).
     * @return connection
     * @throws <code>ActiveRecord::ConnectionNotEstablished</code>, <code>ActiveRecord::JDBCError</code>
     */
    protected Connection getConnection() throws RaiseException {
        return getConnection(false);
    }

    /**
     * @see #getConnection()
     * @param required set to true if a connection is required to exists (e.g. on commit)
     * @return connection
     * @throws <code>ActiveRecord::ConnectionNotEstablished</code> if disconnected
     * @throws <code>ActiveRecord::JDBCError</code> if not connected and connecting fails with a SQL exception
     */
    protected Connection getConnection(final boolean required) throws RaiseException {
        try {
            return getConnectionInternal(required);
        }
        catch (SQLException e) {
            throw wrapException(getRuntime().getCurrentContext(), e);
        }
    }

    private Connection getConnectionInternal(final boolean required) throws SQLException {
        Connection connection = getConnectionImpl();
        if ( connection == null ) {
            if ( required ) {
                if ( ! connected ) handleNotConnected(); // raise ConnectionNotEstablished
                synchronized (this) {
                    connection = getConnectionImpl();
                    if ( connection == null ) {
                        connectImpl( true ); // throws SQLException
                        connection = getConnectionImpl();
                    }
                }
            }
        }
        return connection;
    }

    private void handleNotConnected() {
        final Ruby runtime = getRuntime();
        final RubyClass errorClass = getConnectionNotEstablished( runtime );
        throw new RaiseException(runtime, errorClass, "no connection available", false);
    }

    /**
     * @note might return null if connection is lazy
     * @return current JDBC connection
     */
    protected final Connection getConnectionImpl() {
        return (Connection) dataGetStruct(); // synchronized
    }

    private void setConnection(final Connection connection) {
        close( getConnectionImpl() ); // close previously open connection if there is one
        dataWrapStruct(connection);
        if ( connection != null ) logDriverUsed(connection);
    }

    protected boolean isConnectionValid(final ThreadContext context, final Connection connection) {
        if ( connection == null ) return false;
        Statement statement = null;
        try {
            final String aliveSQL = getAliveSQL(context);
            final int aliveTimeout = getAliveTimeout(context);
            if ( aliveSQL != null ) { // expect a SELECT/CALL SQL statement
                statement = createStatement(context, connection);
                statement.setQueryTimeout(aliveTimeout); // 0 - no timeout
                statement.execute(aliveSQL);
                return true; // connection alive
            }
            return connection.isValid(aliveTimeout); // isValid(0) (default) means no timeout applied
        }
        catch (Exception e) {
            debugMessage(context.runtime, "connection considered not valid due: ", e);
            return false;
        }
        catch (AbstractMethodError e) { // non-JDBC 4.0 driver
            warn( context,
                "driver does not support checking if connection isValid()" +
                " please make sure you're using a JDBC 4.0 compilant driver or" +
                " set `connection_alive_sql: ...` in your database configuration" );
            debugStackTrace(context, e);
            throw e;
        }
        finally { close(statement); }
    }

    private static final String NIL_ALIVE_SQL = new String(); // no set value marker

    private transient String aliveSQL = null;

    private String getAliveSQL(final ThreadContext context) {
        if ( aliveSQL == null ) {
            final IRubyObject alive_sql = getConfigValue(context, "connection_alive_sql");
            aliveSQL = ( alive_sql == context.nil ) ? NIL_ALIVE_SQL : alive_sql.asString().toString();
        }
        return aliveSQL == NIL_ALIVE_SQL ? null : aliveSQL;
    }

    private transient int aliveTimeout = Integer.MIN_VALUE;

    /**
     * internal API do not depend on it
     */
    protected int getAliveTimeout(final ThreadContext context) {
        if ( aliveTimeout == Integer.MIN_VALUE ) {
            final IRubyObject timeout = getConfigValue(context, "connection_alive_timeout");
            return aliveTimeout = timeout == context.nil ? 0 : RubyInteger.fix2int(timeout);
        }
        return aliveTimeout;
    }

    private boolean tableExists(final ThreadContext context,
        final Connection connection, final TableName tableName) throws SQLException {
        final IRubyObject matchedTables =
            matchTables(context, connection, tableName.catalog, tableName.schema, tableName.name, getTableTypes(), true);
        // NOTE: allow implementers to ignore checkExistsOnly paramater - empty array means does not exists
        return matchedTables != null && ! matchedTables.isNil() &&
            ( ! (matchedTables instanceof RubyArray) || ! ((RubyArray) matchedTables).isEmpty() );
    }

    @Override
    @JRubyMethod
    @SuppressWarnings("unchecked")
    public IRubyObject inspect() {
        final ArrayList<Variable<String>> varList = new ArrayList<>(2);
        final Connection connection = getConnectionImpl();
        varList.add(new VariableEntry<>( "connection", connection == null ? "null" : connection.toString() ));
        //varList.add(new VariableEntry<>( "connectionFactory", connectionFactory == null ? "null" : connectionFactory.toString() ));
        return ObjectSupport.inspect(this, (List) varList);
    }

    /**
     * Match table names for given table name (pattern).
     * @param context
     * @param connection
     * @param catalog
     * @param schemaPattern
     * @param tablePattern
     * @param types table types
     * @param checkExistsOnly an optimization flag (that might be ignored by sub-classes)
     * whether the result really matters if true no need to map table names and a truth-y
     * value is sufficient (except for an empty array which is considered that the table
     * did not exists).
     * @return matched (and Ruby mapped) table names
     * @see #mapTables(ThreadContext, Connection, String, String, String, ResultSet)
     * @throws SQLException
     */
    protected IRubyObject matchTables(final ThreadContext context,
            final Connection connection,
            final String catalog, final String schemaPattern,
            final String tablePattern, final String[] types,
            final boolean checkExistsOnly) throws SQLException {

        final String _tablePattern = caseConvertIdentifierForJdbc(connection, tablePattern);
        final String _schemaPattern = caseConvertIdentifierForJdbc(connection, schemaPattern);
        final DatabaseMetaData metaData = connection.getMetaData();

        ResultSet tablesSet = null;
        try {
            tablesSet = metaData.getTables(catalog, _schemaPattern, _tablePattern, types);
            if ( checkExistsOnly ) { // only check if given table exists
                return tablesSet.next() ? context.runtime.getTrue() : null;
            }
            else {
                return mapTables(context, connection, catalog, _schemaPattern, _tablePattern, tablesSet);
            }
        }
        finally { close(tablesSet); }
    }

    @Deprecated
    protected IRubyObject matchTables(final Ruby runtime,
          final Connection connection,
          final String catalog, final String schemaPattern,
          final String tablePattern, final String[] types,
          final boolean checkExistsOnly) throws SQLException {
        return matchTables(runtime.getCurrentContext(), connection, catalog, schemaPattern, tablePattern, types, checkExistsOnly);
    }

    // NOTE java.sql.DatabaseMetaData.getTables :
    protected final static int TABLES_TABLE_CAT = 1;
    protected final static int TABLES_TABLE_SCHEM = 2;
    protected final static int TABLES_TABLE_NAME = 3;
    protected final static int TABLES_TABLE_TYPE = 4;

    protected RubyArray mapTables(final ThreadContext context, final Connection connection,
            final String catalog, final String schemaPattern, final String tablePattern,
            final ResultSet tablesSet) throws SQLException {
        final RubyArray tables = RubyArray.newArray(context.runtime);
        while ( tablesSet.next() ) {
            String name = tablesSet.getString(TABLES_TABLE_NAME);
            tables.append( cachedString(context, caseConvertIdentifierForRails(connection, name)) );
        }
        return tables;
    }

    protected static final int TABLE_NAME = 3;
    protected static final int COLUMN_NAME = 4;
    protected static final int DATA_TYPE = 5;
    protected static final int TYPE_NAME = 6;
    protected static final int COLUMN_SIZE = 7;
    protected static final int DECIMAL_DIGITS = 9;
    protected static final int COLUMN_DEF = 13;
    protected static final int IS_NULLABLE = 18;

    /**
     * Create a string which represents a SQL type usable by Rails from the
     * resultSet column meta-data
     * @param resultSet
     */
    protected String typeFromResultSet(final ResultSet resultSet) throws SQLException {
        final int precision = intFromResultSet(resultSet, COLUMN_SIZE);
        final int scale = intFromResultSet(resultSet, DECIMAL_DIGITS);

        final String type = resultSet.getString(TYPE_NAME);
        return formatTypeWithPrecisionAndScale(type, precision, scale);
    }

    protected static int intFromResultSet(
        final ResultSet resultSet, final int column) throws SQLException {
        final int precision = resultSet.getInt(column);
        return ( precision == 0 && resultSet.wasNull() ) ? -1 : precision;
    }

    protected static String formatTypeWithPrecisionAndScale(
        final String type, final int precision, final int scale) {

        if ( precision <= 0 ) return type;

        final StringBuilder typeStr = new StringBuilder().append(type);
        typeStr.append('(').append(precision); // type += "(" + precision;
        if ( scale > 0 ) typeStr.append(',').append(scale); // type += "," + scale;
        return typeStr.append(')').toString(); // type += ")";
    }

    private static IRubyObject defaultValueFromResultSet(final Ruby runtime, final ResultSet resultSet)
        throws SQLException {
        final String defaultValue = resultSet.getString(COLUMN_DEF);
        return defaultValue == null ? runtime.getNil() : RubyString.newInternalFromJavaExternal(runtime, defaultValue);
    }

    protected RubyArray mapColumnsResult(final ThreadContext context,
        final DatabaseMetaData metaData, final TableName components, final ResultSet results)
        throws SQLException {

        return mapColumnsResult(context, metaData, components, results, getJdbcColumnClass(context));
    }

    protected RubyArray mapColumnsResult(final ThreadContext context,
        final DatabaseMetaData metaData, final TableName components, final ResultSet results,
        final RubyClass Column)
        throws SQLException {

        final Ruby runtime = context.runtime;

        final RubyArray columns = RubyArray.newArray(runtime);
        while ( results.next() ) {
            final String colName = results.getString(COLUMN_NAME);
            final RubyString columnName = cachedString(context, caseConvertIdentifierForRails(metaData, colName));
            final IRubyObject defaultValue = defaultValueFromResultSet( runtime, results );
            final RubyString sqlType = cachedString(context, typeFromResultSet(results));
            final RubyBoolean nullable = runtime.newBoolean( ! results.getString(IS_NULLABLE).trim().equals("NO") );

            final String tabName = results.getString(TABLE_NAME);
            final RubyString tableName = cachedString(context, caseConvertIdentifierForRails(metaData, tabName));

            final IRubyObject type_metadata = getAdapter().callMethod(context, "fetch_type_metadata", sqlType);

            // (name, default, sql_type_metadata = nil, null = true, table_name = nil, default_function = nil, collation = nil, comment: nil)
            final IRubyObject[] args = new IRubyObject[] {
                columnName, defaultValue, type_metadata, nullable, tableName
            };
            columns.append( Column.newInstance(context, args, Block.NULL_BLOCK) );
        }
        return columns;
    }

    private static Collection<String> getPrimaryKeyNames(final DatabaseMetaData metaData,
        final TableName components) throws SQLException {
        ResultSet primaryKeys = null;
        try {
            primaryKeys = metaData.getPrimaryKeys(components.catalog, components.schema, components.name);
            final List<String> primaryKeyNames = new ArrayList<String>(4);
            while ( primaryKeys.next() ) {
                primaryKeyNames.add( primaryKeys.getString(COLUMN_NAME) );
            }
            return primaryKeyNames;
        }
        finally {
            close(primaryKeys);
        }
    }

    protected IRubyObject mapGeneratedKeys(final ThreadContext context,
            final Connection connection, final Statement statement) throws SQLException {
        if (supportsGeneratedKeys(connection)) {
            return mapQueryResult(context, connection, statement.getGeneratedKeys());
        }
        return context.nil; // Adapters should know they don't support it and override this or Adapter#last_inserted_id
    }

    protected IRubyObject mapGeneratedKeys(
        final Ruby runtime, final Connection connection,
        final Statement statement, final Boolean singleResult)
        throws SQLException {
        if ( supportsGeneratedKeys(connection) ) {
            ResultSet genKeys = null;
            try {
                genKeys = statement.getGeneratedKeys();
                // drivers might report a non-result statement without keys
                // e.g. on derby with SQL: 'SET ISOLATION = SERIALIZABLE'
                if ( genKeys == null ) return runtime.getNil();
                return doMapGeneratedKeys(runtime, genKeys, singleResult);
            }
            catch (SQLFeatureNotSupportedException e) {
                return null; // statement.getGeneratedKeys()
            }
            finally { close(genKeys); }
        }
        return null; // not supported
    }

    protected final IRubyObject doMapGeneratedKeys(final Ruby runtime,
        final ResultSet genKeys, final Boolean singleResult)
        throws SQLException {

        IRubyObject firstKey = null;
        // no generated keys - e.g. INSERT statement for a table that does
        // not have and auto-generated ID column :
        boolean next = genKeys.next() && genKeys.getMetaData().getColumnCount() > 0;
        // singleResult == null - guess if only single key returned
        if ( singleResult == null || singleResult.booleanValue() ) {
            if ( next ) {
                firstKey = mapGeneratedKey(runtime, genKeys);
                if ( singleResult != null || ! genKeys.next() ) {
                    return firstKey;
                }
                next = true; // 2nd genKeys.next() returned true
            }
            else {
                /* if ( singleResult != null ) */ return runtime.getNil();
            }
        }

        final RubyArray keys = runtime.newArray();
        if ( firstKey != null ) keys.append(firstKey); // singleResult == null
        while ( next ) {
            keys.append( mapGeneratedKey(runtime, genKeys) );
            next = genKeys.next();
        }
        return keys;
    }

    protected IRubyObject mapGeneratedKey(final Ruby runtime, final ResultSet genKeys) throws SQLException {
        return runtime.newFixnum(genKeys.getLong(1));
    }

    private transient Boolean supportsGeneratedKeys;

    protected boolean supportsGeneratedKeys(final Connection connection) throws SQLException {
        Boolean supportsGeneratedKeys = this.supportsGeneratedKeys;
        if (supportsGeneratedKeys == null) {
            supportsGeneratedKeys = this.supportsGeneratedKeys = connection.getMetaData().supportsGetGeneratedKeys();
        }
        return supportsGeneratedKeys.booleanValue();
    }

    /**
     * Converts a JDBC result set into an array (rows) of hashes (row).
     *
     * @param downCase should column names only be in lower case?
     */
    @SuppressWarnings("unchecked")
    private IRubyObject mapToRawResult(final ThreadContext context,
            final Connection connection, final ResultSet resultSet,
            final boolean downCase) throws SQLException {

        final ColumnData[] columns = extractColumns(context, connection, resultSet, downCase);

        final Ruby runtime = context.runtime;
        final RubyArray results = runtime.newArray();
        // [ { 'col1': 1, 'col2': 2 }, { 'col1': 3, 'col2': 4 } ]

        while ( resultSet.next() ) {
            results.append(mapRawRow(context, runtime, columns, resultSet, this));
        }
        return results;
    }

    private IRubyObject yieldResultRows(final ThreadContext context,
            final Connection connection, final ResultSet resultSet,
            final Block block) throws SQLException {

        final ColumnData[] columns = extractColumns(context, connection, resultSet, false);

        final Ruby runtime = context.runtime;
        final IRubyObject[] blockArgs = new IRubyObject[columns.length];
        while ( resultSet.next() ) {
            for ( int i = 0; i < columns.length; i++ ) {
                final ColumnData column = columns[i];
                blockArgs[i] = jdbcToRuby(context, runtime, column.index, column.type, resultSet);
            }
            block.call( context, blockArgs );
        }

        return context.nil; // yielded result rows
    }

    /**
     * Extract columns from result set.
     * @param context
     * @param connection
     * @param resultSet
     * @param downCase
     * @return columns data
     * @throws SQLException
     */
    protected ColumnData[] extractColumns(final ThreadContext context,
        final Connection connection, final ResultSet resultSet,
        final boolean downCase) throws SQLException {
        return setupColumns(context, connection, resultSet.getMetaData(), downCase);
    }

    /**
     * @deprecated use {@link #extractColumns(ThreadContext, Connection, ResultSet, boolean)}
     */
    @Deprecated
    protected ColumnData[] extractColumns(final Ruby runtime,
        final Connection connection, final ResultSet resultSet,
        final boolean downCase) throws SQLException {
        return extractColumns(runtime.getCurrentContext(), connection, resultSet, downCase);
    }

    protected <T> T withConnection(final ThreadContext context, final Callable<T> block)
            throws RaiseException {
        try {
            return withConnection(context, true, block);
        }
        catch (final SQLException e) {
            return handleException(context, e); // should never happen
        }
    }

    private <T> T withConnection(final ThreadContext context, final boolean handleException,
                                 final Callable<T> block) throws RaiseException, SQLException {

        Exception exception; int retry = 0; int i = 0;

        boolean reconnectOnRetry = true; boolean gotConnection = false;
        do {
            boolean autoCommit = true; // retry in-case getAutoCommit throws
            try {
                if ( retry > 0 ) { // we're retrying running the block
                    if ( reconnectOnRetry ) {
                        gotConnection = false;
                        debugMessage(context.runtime, "trying to re-connect using a new connection ...");
                        connectImpl(true); // force a new connection to be created
                    }
                    else {
                        debugMessage(context.runtime, "re-trying transient failure on same connection ...");
                    }
                }

                final Connection connection = getConnectionInternal(false); // getConnection()
                if ( connection == null ) {
                    if ( ! connected ) handleNotConnected(); // raise ConnectionNotEstablished
                    throw new NoConnectionException();
                }
                gotConnection = true;
                autoCommit = connection.getAutoCommit();
                return block.call(connection);
            }
            catch (final Exception e) { // SQLException or RuntimeException
                exception = e;

                if ( i == 0 ) retry = 1;

                if ( ! gotConnection ) { // SQLException from driver/data-source
                    reconnectOnRetry = connected;
                }
                else if ( isTransient(exception) ) {
                    reconnectOnRetry = false; // continue;
                }
                else {
                    if ( ! autoCommit ) break; // do not retry if (inside) transactions

                    if ( isConnectionValid(context, getConnectionImpl()) ) {
                        break; // connection not broken yet failed (do not retry)
                    }

                    if ( ! isRecoverable(exception) ) break;

                    reconnectOnRetry = true; // retry calling block again
                }
            }
        } while ( i++ < retry ); // i == 0, retry == 1 means we should retry once

        // (retry) loop ended and we did not return ... exception != null
        return withConnectionError(context, exception, handleException, gotConnection);
    }

    // NOTE: this is meant to be internal - seeing this from the outside is a sign smt is not right!
    private static class NoConnectionException extends RuntimeException {

        @Override
        public Throwable fillInStackTrace() { return this; }

    }

    private <T> T withConnectionError(final ThreadContext context, final Exception exception,
        final boolean handleException, final boolean gotConnection) throws SQLException {
        if ( handleException ) {
            if ( exception instanceof RaiseException ) {
                throw (RaiseException) exception;
            }
            if ( exception instanceof SQLException ) {
                if ( ! gotConnection && exception.getCause() != null ) {
                    return handleException(context, exception.getCause()); // throws
                }
                return handleException(context, exception); // throws
            }
            return handleException(context, getCause(exception)); // throws
        }
        else {
            if ( exception instanceof SQLException ) {
                throw (SQLException) exception;
            }
            if ( exception instanceof RuntimeException ) {
                throw (RuntimeException) exception;
            }
            // won't happen - our try block only throws SQL or Runtime exceptions
            throw new RuntimeException(exception);
        }
    }

    protected boolean isTransient(final Exception exception) {
        if ( exception instanceof SQLTransientException ) return true;
        return false;
    }

    protected boolean isRecoverable(final Exception exception) {
        if ( exception instanceof SQLRecoverableException) return true;
        return false; // exception instanceof SQLException; // pre JDBC 4.0 drivers?
    }

    private static Throwable getCause(Throwable exception) {
        Throwable cause = exception.getCause();
        while (cause != null && cause != exception) {
            // SQLException's cause might be DB specific (checked/unchecked) :
            if ( exception instanceof SQLException ) break;
            exception = cause; cause = exception.getCause();
        }
        return exception;
    }

    protected <T> T handleException(final ThreadContext context, Throwable exception) throws RaiseException {
        // NOTE: we shall not wrap unchecked (runtime) exceptions into AR::Error
        // if it's really a misbehavior of the driver throwing a RuntimeExcepion
        // instead of SQLException than this should be overriden for the adapter
        if ( exception instanceof RuntimeException ) {
            throw (RuntimeException) exception;
        }
        debugStackTrace(context, exception);
        throw wrapException(context, exception);
    }

    protected RaiseException wrapException(final ThreadContext context, final Throwable exception) {
        final Ruby runtime = context.runtime;
        if ( exception instanceof SQLException ) {
            return wrapException(context, (SQLException) exception, null);
        }
        if ( exception instanceof RaiseException ) {
            return (RaiseException) exception;
        }
        if ( exception instanceof RuntimeException ) {
            return RaiseException.createNativeRaiseException(runtime, exception);
        }
        // NOTE: compat - maybe makes sense or maybe not (e.g. IOException) :
        return wrapException(context, getJDBCError(runtime), exception);
    }

    public static RaiseException wrapException(final ThreadContext context,
                                               final RubyClass errorClass, final Throwable exception) {
        return wrapException(context, errorClass, exception, exception.toString());
    }

    public static RaiseException wrapException(final ThreadContext context,
                                               final RubyClass errorClass, final Throwable exception, final String message) {
        final RaiseException error = new RaiseException(context.runtime, errorClass, message, true);
        error.initCause(exception);
        return error;
    }

    protected RaiseException wrapException(final ThreadContext context, final SQLException exception, String message) {
        return wrapSQLException(context, getJDBCError(context.runtime), exception, message);
    }

    protected RaiseException wrapException(final ThreadContext context, final RubyClass errorClass, final SQLException exception) {
        return wrapSQLException(context, errorClass, exception, null);
    }

    private static RaiseException wrapSQLException(final ThreadContext context, final RubyClass errorClass,
                                                   final SQLException exception, String message) {
        final Ruby runtime = context.runtime;
        if ( message == null ) {
            message = SQLException.class == exception.getClass() ?
                    exception.getMessage() : exception.toString(); // useful to easily see type on Ruby side
        }
        final RaiseException raise = wrapException(context, errorClass, exception, message);
        final RubyException error = raise.getException(); // assuming JDBCError internals :
        error.setInstanceVariable("@jdbc_exception", JavaEmbedUtils.javaToRuby(runtime, exception));
        return raise;
    }

    protected final RaiseException newNoDatabaseError(final SQLException ex) {
        final Ruby runtime = getRuntime();
        return wrapException(runtime.getCurrentContext(), getNoDatabaseError(runtime), ex);
    }

    private IRubyObject convertJavaToRuby(final Object object) {
        return JavaUtil.convertJavaToRuby( getRuntime(), object );
    }

    /**
     * Some databases support schemas and others do not.
     * For ones which do this method should return true, aiding in decisions regarding schema vs database determination.
     */
    protected boolean databaseSupportsSchemas() {
        return false;
    }

    private static final byte[] SELECT = new byte[] { 's','e','l','e','c','t' };
    private static final byte[] WITH = new byte[] { 'w','i','t','h' };
    private static final byte[] SHOW = new byte[] { 's','h','o','w' };
    private static final byte[] CALL = new byte[]{ 'c','a','l','l' };

    @JRubyMethod(name = "select?", required = 1, meta = true, frame = false)
    public static RubyBoolean select_p(final ThreadContext context,
        final IRubyObject self, final IRubyObject sql) {
        return context.runtime.newBoolean( isSelect(sql.asString()) );
    }

    private static boolean isSelect(final RubyString sql) {
        final ByteList sqlBytes = sql.getByteList();
        return StringHelper.startsWithIgnoreCase(sqlBytes, SELECT) ||
               StringHelper.startsWithIgnoreCase(sqlBytes, WITH) ||
               StringHelper.startsWithIgnoreCase(sqlBytes, SHOW) ||
               StringHelper.startsWithIgnoreCase(sqlBytes, CALL);
    }

    private static final byte[] INSERT = new byte[] { 'i','n','s','e','r','t' };

    @JRubyMethod(name = "insert?", required = 1, meta = true, frame = false)
    public static RubyBoolean insert_p(final ThreadContext context,
        final IRubyObject self, final IRubyObject sql) {
        final ByteList sqlBytes = sql.asString().getByteList();
        return context.runtime.newBoolean( startsWithIgnoreCase(sqlBytes, INSERT) );
    }

    protected static boolean startsWithIgnoreCase(final ByteList bytes, final byte[] start) {
        return StringHelper.startsWithIgnoreCase(bytes, start);
    }

    // maps a AR::Result row
    protected static IRubyObject mapRow(final ThreadContext context, final Ruby runtime,
        final ColumnData[] columns, final ResultSet resultSet,
        final RubyJdbcConnection connection) throws SQLException {

        final IRubyObject[] row = new IRubyObject[columns.length];

        for (int i = 0; i < columns.length; i++) {
            final ColumnData column = columns[i];
            row[i] = connection.jdbcToRuby(context, runtime, column.index, column.type, resultSet);
        }

        return RubyArray.newArrayNoCopy(context.runtime, row);
    }

    private static IRubyObject mapRawRow(final ThreadContext context, final Ruby runtime,
        final ColumnData[] columns, final ResultSet resultSet,
        final RubyJdbcConnection connection) throws SQLException {

        final RubyHash row = new RubyHash(runtime, columns.length);

        for ( int i = 0; i < columns.length; i++ ) {
            final ColumnData column = columns[i];
            // NOTE: we know keys are always String so maybe we could take it even further ?!
            row.fastASetCheckString(runtime, column.getName(context),
                connection.jdbcToRuby(context, runtime, column.index, column.type, resultSet)
            );
        }

        return row;
    }

    protected static IRubyObject newResult(final ThreadContext context, ColumnData[] columns, IRubyObject rows) {
        final RubyClass Result = getResult(context.runtime);
        return Result.newInstance(context, columnsToArray(context, columns), rows, Block.NULL_BLOCK); // Result.new
    }

    private static RubyArray columnsToArray(ThreadContext context, ColumnData[] columns) {
        final IRubyObject[] cols = new IRubyObject[columns.length];

        for ( int i = 0; i < columns.length; i++ ) cols[i] = columns[i].getName(context);

        return RubyArray.newArrayNoCopy(context.runtime, cols);
    }

    protected static final class TableName {

        public final String catalog, schema, name;

        public TableName(String catalog, String schema, String table) {
            this.catalog = catalog;
            this.schema = schema;
            this.name = table;
        }

        @Override
        public String toString() {
            return getClass().getName() + "{catalog=" + catalog + ",schema=" + schema + ",name=" + name + "}";
        }

    }

    /**
     * Extract the table name components for the given name e.g. "mycat.sys.entries"
     *
     * @param connection
     * @param catalog (optional) catalog to use if table name does not contain
     *                 the catalog prefix
     * @param schema (optional) schema to use if table name does not have one
     * @param tableName the table name
     * @return (parsed) table name
     *
     * @throws IllegalArgumentException for invalid table name format
     * @throws SQLException
     */
    protected TableName extractTableName(
            final Connection connection, String catalog, String schema,
            final String tableName) throws IllegalArgumentException, SQLException {

        final List<String> nameParts = split(tableName, '.');
        final int len = nameParts.size();
        if ( len > 3 ) {
            throw new IllegalArgumentException("table name: " + tableName + " should not contain more than 2 '.'");
        }

        String name = tableName;

        if ( len == 2 ) {
            schema = nameParts.get(0); name = nameParts.get(1);
        }
        else if ( len == 3 ) {
            catalog = nameParts.get(0);
            schema = nameParts.get(1);
            name = nameParts.get(2);
        }

        if ( schema != null ) {
            schema = caseConvertIdentifierForJdbc(connection, schema);
        }
        name = caseConvertIdentifierForJdbc(connection, name);

        if ( schema != null && ! databaseSupportsSchemas() ) {
            catalog = schema;
        }
        if ( catalog == null ) catalog = connection.getCatalog();

        return new TableName(catalog, schema, name);
    }

    protected static List<String> split(final String str, final char sep) {
        ArrayList<String> split = new ArrayList<>(4);
        int s = 0;
        for ( int i = 0; i < str.length(); i++ ) {
            if ( str.charAt(i) == sep ) {
                split.add( str.substring(s, i) ); s = i + 1;
            }
        }
        if ( s < str.length() ) split.add( str.substring(s) );
        return split;
    }

    protected final TableName extractTableName(
            final Connection connection, final String schema,
            final String tableName) throws IllegalArgumentException, SQLException {
        return extractTableName(connection, null, schema, tableName);
    }

    protected IRubyObject valueForDatabase(final ThreadContext context, final IRubyObject attribute) {
        return attribute.callMethod(context, "value_for_database");
    }

    // FIXME: This should not be static and will be exposed via api in connection as instance method.
    public static final StringCache STRING_CACHE = new StringCache();

    protected static RubyString cachedString(final ThreadContext context, final String str) {
        return STRING_CACHE.get(context, str);
    }

    protected static final class ColumnData {

        @Deprecated
        public RubyString name;
        public final int index;
        public final int type;

        private final String label;

        @Deprecated
        public ColumnData(RubyString name, int type, int idx) {
            this.name = name;
            this.type = type;
            this.index = idx;

            this.label = name.toString();
        }

        public ColumnData(String label, int type, int idx) {
            this.label = label;
            this.type = type;
            this.index = idx;
        }

        // NOTE: meant temporary for others to update from accesing name
        ColumnData(ThreadContext context, String label, int type, int idx) {
            this(label, type, idx);
            name = cachedString(context, label);
        }

        public String getName() {
            return label;
        }

        RubyString getName(final ThreadContext context) {
            if ( name != null ) return name;
            return name = cachedString(context, label);
        }

        @Override
        public String toString() {
            return "'" + label + "'i" + index + "t" + type + "";
        }

    }

    private ColumnData[] setupColumns(
            final ThreadContext context,
            final Connection connection,
            final ResultSetMetaData resultMetaData,
            final boolean downCase) throws SQLException {

        final int columnCount = resultMetaData.getColumnCount();
        final ColumnData[] columns = new ColumnData[columnCount];

        for ( int i = 1; i <= columnCount; i++ ) { // metadata is one-based
            String name = resultMetaData.getColumnLabel(i);
            if ( downCase ) {
                name = name.toLowerCase();
            } else {
                name = caseConvertIdentifierForRails(connection, name);
            }

            final int columnType = resultMetaData.getColumnType(i);
            columns[i - 1] = new ColumnData(context, name, columnType, i);
        }

        return columns;
    }

    // JDBC API Helpers :

    protected static void close(final Connection connection) {
        if ( connection != null ) {
            try { connection.close(); }
            catch (final Exception e) { /* NOOP */ }
        }
    }

    public static void close(final ResultSet resultSet) {
        if (resultSet != null) {
            try { resultSet.close(); }
            catch (final Exception e) { /* NOOP */ }
        }
    }

    public static void close(final Statement statement) {
        if (statement != null) {
            try { statement.close(); }
            catch (final Exception e) { /* NOOP */ }
        }
    }

    // DEBUG-ing helpers :

    private static boolean debug = Boolean.parseBoolean( SafePropertyAccessor.getProperty("arjdbc.debug") );

    public static boolean isDebug() { return debug; }

    public static boolean isDebug(final Ruby runtime) {
        return debug || ( runtime != null && runtime.isDebug() );
    }

    public static void setDebug(boolean debug) {
        RubyJdbcConnection.debug = debug;
    }

    //public static void debugMessage(final ThreadContext context, final String msg) {
    //    if ( debug || ( context != null && context.runtime.isDebug() ) ) {
    //        final PrintStream out = context != null ? context.runtime.getOut() : System.out;
    //        out.println(msg);
    //    }
    //}

    public static void debugMessage(final Ruby runtime, final Object msg) {
        if ( isDebug(runtime) ) {
            final PrintStream out = runtime != null ? runtime.getOut() : System.out;
            out.print("ArJdbc: "); out.println(msg);
        }
    }

    public static void debugMessage(final Ruby runtime, final String msg, final Object e) {
        if ( isDebug(runtime) ) {
            final PrintStream out = runtime != null ? runtime.getOut() : System.out;
            out.print("ArJdbc: "); out.print(msg); out.println(e);
        }
    }

    protected static void debugErrorSQL(final ThreadContext context, final String sql) {
        if ( debug || ( context != null && context.runtime.isDebug() ) ) {
            final PrintStream out = context != null ? context.runtime.getOut() : System.out;
            out.print("ArJdbc: (error) SQL = "); out.println(sql);
        }
    }

    // disables full (Java) traces to be printed while DEBUG is on
    private static final Boolean debugStackTrace;
    static {
        String debugTrace = SafePropertyAccessor.getProperty("arjdbc.debug.trace");
        debugStackTrace = debugTrace == null ? null : Boolean.parseBoolean(debugTrace);
    }

    public static void debugStackTrace(final ThreadContext context, final Throwable e) {
        if ( debug || ( context != null && context.runtime.isDebug() ) ) {
            final PrintStream out = context != null ? context.runtime.getOut() : System.out;
            if ( debugStackTrace == null || debugStackTrace.booleanValue() ) {
                e.printStackTrace(out);
            }
            else {
                out.println(e);
            }
        }
    }

    protected void warn(final ThreadContext context, final String message) {
        arjdbc.ArJdbcModule.warn(context, message);
    }

    private static boolean driverUsedLogged;

    private void logDriverUsed(final Connection connection) {
        if ( isDebug() ) {
            if ( driverUsedLogged ) return;
            driverUsedLogged = true;
            try {
                final DatabaseMetaData meta = connection.getMetaData();
                debugMessage(getRuntime(), "using driver " + meta.getDriverVersion());
            }
            catch (Exception e) {
                debugMessage(getRuntime(), "failed to log driver ", e);
            }
        }
    }

}<|MERGE_RESOLUTION|>--- conflicted
+++ resolved
@@ -284,11 +284,7 @@
     public static int mapTransactionIsolationLevel(final IRubyObject isolation) {
         final Object isolationString;
         if ( isolation instanceof RubySymbol ) {
-<<<<<<< HEAD
-            isolationString = isolation.asJavaString(); // RubySymbol.asJavaString (interned)
-=======
             isolationString = ((RubySymbol) isolation).asJavaString(); // RubySymbol (interned)
->>>>>>> 45d0b2c9
         }
         else {
             isolationString = isolation.asString().toString().toLowerCase(Locale.ENGLISH).intern();
