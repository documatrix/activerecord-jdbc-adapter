--- conflicted
+++ resolved
@@ -344,7 +344,6 @@
         final String value = resultSet.getString(column);
         if ( value == null ) return context.nil;
 
-<<<<<<< HEAD
         // string_to_time
         final int len = value.length();
         if ( (len == 8 || len == 9) && value.charAt(len - 1) == 'y' ) {
@@ -354,7 +353,7 @@
             return RubyFloat.newFloat(context.runtime, RubyFloat.INFINITY);
         }
         return DateTimeUtils.parseDateTime(context, value);
-=======
+        /*
         final IRubyObject adapter = callMethod(context, "adapter"); // self.adapter
         if ( usesType(runtime) ) {
             return typeCastFromDatabase(context, adapter, runtime.newSymbol("timestamp"), strValue);
@@ -362,7 +361,7 @@
 
         if ( adapter.isNil() ) return strValue; // NOTE: we warn on init_connection
         return adapter.callMethod(context, "_string_to_timestamp", strValue);
->>>>>>> b396d4e9
+        */
     }
 
     @Override
