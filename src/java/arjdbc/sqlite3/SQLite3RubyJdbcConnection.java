/***** BEGIN LICENSE BLOCK *****
 * Copyright (c) 2012-2013 Karol Bucek <self@kares.org>
 * Copyright (c) 2006-2010 Nick Sieger <nick@nicksieger.com>
 * Copyright (c) 2006-2007 Ola Bini <ola.bini@gmail.com>
 * Copyright (c) 2008-2009 Thomas E Enebo <enebo@acm.org>
 *
 * Permission is hereby granted, free of charge, to any person obtaining
 * a copy of this software and associated documentation files (the
 * "Software"), to deal in the Software without restriction, including
 * without limitation the rights to use, copy, modify, merge, publish,
 * distribute, sublicense, and/or sell copies of the Software, and to
 * permit persons to whom the Software is furnished to do so, subject to
 * the following conditions:
 *
 * The above copyright notice and this permission notice shall be
 * included in all copies or substantial portions of the Software.
 *
 * THE SOFTWARE IS PROVIDED "AS IS", WITHOUT WARRANTY OF ANY KIND,
 * EXPRESS OR IMPLIED, INCLUDING BUT NOT LIMITED TO THE WARRANTIES OF
 * MERCHANTABILITY, FITNESS FOR A PARTICULAR PURPOSE AND
 * NONINFRINGEMENT. IN NO EVENT SHALL THE AUTHORS OR COPYRIGHT HOLDERS BE
 * LIABLE FOR ANY CLAIM, DAMAGES OR OTHER LIABILITY, WHETHER IN AN ACTION
 * OF CONTRACT, TORT OR OTHERWISE, ARISING FROM, OUT OF OR IN CONNECTION
 * WITH THE SOFTWARE OR THE USE OR OTHER DEALINGS IN THE SOFTWARE.
 ***** END LICENSE BLOCK *****/

package arjdbc.sqlite3;

import java.io.IOException;
import java.sql.Connection;
import java.sql.ResultSet;
import java.sql.ResultSetMetaData;
import java.sql.SQLException;
import java.sql.Statement;
import java.sql.DatabaseMetaData;
import java.sql.Savepoint;
import java.sql.Types;
import java.util.List;

import org.jruby.Ruby;
import org.jruby.RubyArray;
import org.jruby.RubyClass;
import org.jruby.RubyString;
import org.jruby.anno.JRubyMethod;
import org.jruby.runtime.ObjectAllocator;
import org.jruby.runtime.ThreadContext;
import org.jruby.runtime.builtin.IRubyObject;

import arjdbc.jdbc.Callable;
import arjdbc.jdbc.RubyJdbcConnection;
import arjdbc.util.StringHelper;

/**
 *
 * @author enebo
 */
@org.jruby.anno.JRubyClass(name = "ActiveRecord::ConnectionAdapters::SQLite3JdbcConnection")
public class SQLite3RubyJdbcConnection extends RubyJdbcConnection {
    private static final long serialVersionUID = -5783855018818472773L;

    public SQLite3RubyJdbcConnection(Ruby runtime, RubyClass metaClass) {
        super(runtime, metaClass);
    }

    public static RubyClass createSQLite3JdbcConnectionClass(Ruby runtime, RubyClass jdbcConnection) {
        final RubyClass clazz = getConnectionAdapters(runtime). // ActiveRecord::ConnectionAdapters
            defineClassUnder("SQLite3JdbcConnection", jdbcConnection, ALLOCATOR);
        clazz.defineAnnotatedMethods( SQLite3RubyJdbcConnection.class );
        return clazz;
    }

    public static RubyClass load(final Ruby runtime) {
        RubyClass jdbcConnection = getJdbcConnection(runtime);
        return createSQLite3JdbcConnectionClass(runtime, jdbcConnection);
    }

    protected static ObjectAllocator ALLOCATOR = new ObjectAllocator() {
        public IRubyObject allocate(Ruby runtime, RubyClass klass) {
            return new SQLite3RubyJdbcConnection(runtime, klass);
        }
    };

    @JRubyMethod(name = {"last_insert_rowid", "last_insert_id"}, alias = "last_insert_row_id")
    public IRubyObject last_insert_rowid(final ThreadContext context)
        throws SQLException {
        return withConnection(context, new Callable<IRubyObject>() {
            public IRubyObject call(final Connection connection) throws SQLException {
                Statement statement = null; ResultSet genKeys = null;
                try {
                    statement = connection.createStatement();
                    // NOTE: strangely this will work and has been used for quite some time :
                    //return mapGeneratedKeys(context.runtime, connection, statement, true);
                    // but we should assume SQLite JDBC will prefer sane API usage eventually :
                    genKeys = statement.executeQuery("SELECT last_insert_rowid()");
                    return doMapGeneratedKeys(context.runtime, genKeys, true);
                }
                catch (final SQLException e) {
                    debugMessage(context.runtime, "failed to get generated keys: ", e.getMessage());
                    throw e;
                }
                finally { close(genKeys); close(statement); }
            }
        });
    }

    // NOTE: interestingly it supports getGeneratedKeys but not executeUpdate
    // + the driver does not report it supports it via the meta-data yet does
    @Override
    protected boolean supportsGeneratedKeys(final Connection connection) throws SQLException {
        return true;
    }

    @Override
    protected Statement createStatement(final ThreadContext context, final Connection connection)
        throws SQLException {
        final Statement statement = connection.createStatement();
        IRubyObject escapeProcessing = getConfigValue(context, "statement_escape_processing");
        if ( escapeProcessing != null && ! escapeProcessing.isNil() ) {
            statement.setEscapeProcessing( escapeProcessing.isTrue() );
        }
        // else leave as is by default
        return statement;
    }

    @Override
    protected IRubyObject indexes(final ThreadContext context, String table, final String name, String schema) {
        if ( table != null ) {
            final int i = table.indexOf('.');
            if ( i > 0 && schema == null ) {
                schema = table.substring(0, i);
                table = table.substring(i + 1);
            }
        }
        final String tableName = table;
        final String schemaName = schema;
        // return super.indexes(context, tableName, name, schemaName);
        return withConnection(context, new Callable<IRubyObject>() {
            public RubyArray call(final Connection connection) throws SQLException {
                final Ruby runtime = context.runtime;
                final RubyClass indexDefinition = getIndexDefinition(runtime);

                final TableName table = extractTableName(connection, schemaName, tableName);

                final List<RubyString> primaryKeys = primaryKeys(context, connection, table);

                final DatabaseMetaData metaData = connection.getMetaData();
                ResultSet indexInfoSet = null;
                try {
                    indexInfoSet = metaData.getIndexInfo(table.catalog, table.schema, table.name, false, true);
                }
                catch (SQLException e) {
                    final String msg = e.getMessage();
                    if ( msg != null && msg.startsWith("[SQLITE_ERROR] SQL error or missing database") ) {
                        return RubyArray.newEmptyArray(runtime); // on 3.8.7 getIndexInfo fails if table has no indexes
                    }
                    throw e;
                }
                final RubyArray indexes = RubyArray.newArray(runtime, 8);
                try {
                    String currentIndex = null;

                    while ( indexInfoSet.next() ) {
                        String indexName = indexInfoSet.getString(INDEX_INFO_NAME);
                        if ( indexName == null ) continue;

                        final String columnName = indexInfoSet.getString(INDEX_INFO_COLUMN_NAME);
                        final RubyString rubyColumnName = RubyString.newUnicodeString(runtime, columnName);
                        if ( primaryKeys.contains(rubyColumnName) ) continue;

                        // We are working on a new index
                        if ( ! indexName.equals(currentIndex) ) {
                            currentIndex = indexName;

                            String indexTableName = indexInfoSet.getString(INDEX_INFO_TABLE_NAME);

                            final boolean nonUnique = indexInfoSet.getBoolean(INDEX_INFO_NON_UNIQUE);

                            IRubyObject[] args = new IRubyObject[] {
                                RubyString.newUnicodeString(runtime, indexTableName), // table_name
                                RubyString.newUnicodeString(runtime, indexName), // index_name
                                runtime.newBoolean( ! nonUnique ), // unique
                                runtime.newArray() // [] for column names, we'll add to that in just a bit
                                // orders, (since AR 3.2) where, type, using (AR 4.0)
                            };

                            indexes.append( indexDefinition.callMethod(context, "new", args) ); // IndexDefinition.new
                        }

                        // One or more columns can be associated with an index
                        IRubyObject lastIndexDef = indexes.isEmpty() ? null : indexes.entry(-1);
                        if ( lastIndexDef != null ) {
                            ( (RubyArray) lastIndexDef.callMethod(context, "columns") ).append(rubyColumnName);
                        }
                    }

                    return indexes;

                } finally { close(indexInfoSet); }
            }
        });
    }

    @Override
    protected TableName extractTableName(
            final Connection connection, String catalog, String schema,
            final String tableName) throws IllegalArgumentException, SQLException {

        final String[] nameParts = tableName.split("\\.");
        if ( nameParts.length > 3 ) {
            throw new IllegalArgumentException("table name: " + tableName + " should not contain more than 2 '.'");
        }

        String name = tableName;

        if ( nameParts.length == 2 ) {
            schema = nameParts[0];
            name = nameParts[1];
        }
        else if ( nameParts.length == 3 ) {
            catalog = nameParts[0];
            schema = nameParts[1];
            name = nameParts[2];
        }

        if ( schema != null ) {
            // NOTE: hack to work-around SQLite JDBC ignoring schema :
            return new TableName(catalog, null, schema + '.' + name);
        }
        return new TableName(catalog, schema, name);
    }

    @Override
    protected IRubyObject jdbcToRuby(final ThreadContext context,
        final Ruby runtime, final int column, int type, final ResultSet resultSet)
        throws SQLException {
        // This is rather gross, and only needed because the resultset metadata for SQLite tries to be overly
        // clever, and returns a type for the column of the "current" row, so an integer value stored in a
        // decimal column is returned as Types.INTEGER.  Therefore, if the first row of a resultset was an
        // integer value, all rows of that result set would get truncated.
        if ( resultSet instanceof ResultSetMetaData ) {
            type = ((ResultSetMetaData) resultSet).getColumnType(column);
        }
        // since JDBC 3.8 there seems to be more cleverness built-in that
        // seems (<= 3.8.7) to get things wrong ... reports DATE SQL type
        // for "datetime" columns :
        if ( type == Types.DATE ) {
            // return timestampToRuby(context, runtime, resultSet, column);
            return stringToRuby(context, runtime, resultSet, column);
        }
        return super.jdbcToRuby(context, runtime, column, type, resultSet);
    }

    @Override
    protected boolean useByteStrings() { return true; }

    @Override
    protected IRubyObject streamToRuby(final ThreadContext context,
        final Ruby runtime, final ResultSet resultSet, final int column)
        throws SQLException, IOException {
        final byte[] bytes = resultSet.getBytes(column);
        // CAST(X'' AS BLOB) since SQLite 3.8 are returned as null
        // while they were returned as byte[0] previously in 3.7.x
        if ( resultSet.wasNull() ) return context.nil;
        if ( bytes == null ) return RubyString.newEmptyString(runtime);
        return StringHelper.newString( runtime, bytes );
    }

    @Override
    protected IRubyObject stringToRuby(final ThreadContext context,
        final Ruby runtime, final ResultSet resultSet, final int column)
        throws SQLException {
        final byte[] value = resultSet.getBytes(column);
        if ( resultSet.wasNull() ) return context.nil;
        if ( value == null ) return StringHelper.newEmptyUTF8String(runtime);
        return StringHelper.newUTF8String(runtime, value);
    }

    @Override
    protected RubyArray mapTables(final ThreadContext context, final Connection connection,
            final String catalog, final String schemaPattern, final String tablePattern,
            final ResultSet tablesSet) throws SQLException {
        final RubyArray tables = RubyArray.newArray(context.runtime, 24);
        while ( tablesSet.next() ) {
            String name = tablesSet.getString(TABLES_TABLE_NAME);
            name = name.toLowerCase(); // simply lower-case for SQLite3
            tables.append( cachedString(context, name) );
        }
        return tables;
    }

    @Override
    protected String caseConvertIdentifierForRails(final Connection connection, final String value) {
        return value;
    }

    @Override
    protected String caseConvertIdentifierForJdbc(final Connection connection, final String value) {
        return value;
    }

    private static class SavepointStub implements Savepoint {

        @Override
        public int getSavepointId() throws SQLException {
            throw new UnsupportedOperationException();
        }

        @Override
        public String getSavepointName() throws SQLException {
            throw new UnsupportedOperationException();
        }

    }

    @Override
    @JRubyMethod(name = "create_savepoint", optional = 1)
    public IRubyObject create_savepoint(final ThreadContext context, final IRubyObject[] args) {
        final IRubyObject name = args.length > 0 ? args[0] : null;
        if ( name == null || name.isNil() ) {
            throw new IllegalArgumentException("create_savepoint (without name) not implemented!");
        }
        final Connection connection = getConnection();
        try {
            connection.setAutoCommit(false);
            // NOTE: JDBC driver does not support setSavepoint(String) :
            connection.createStatement().execute("SAVEPOINT " + name.toString());

            getSavepoints(context).put(name, new SavepointStub());

            return name;
        }
        catch (SQLException e) {
            return handleException(context, e);
        }
    }

    @Override
    @JRubyMethod(name = "rollback_savepoint", required = 1)
    public IRubyObject rollback_savepoint(final ThreadContext context, final IRubyObject name) {
        final Connection connection = getConnection(true);
        try {
            if ( getSavepoints(context).get(name) == null ) {
                throw context.runtime.newRuntimeError("could not rollback savepoint: '" + name + "' (not set)");
            }
            // NOTE: JDBC driver does not implement rollback(Savepoint) :
            connection.createStatement().execute("ROLLBACK TO SAVEPOINT " + name.toString());

            return context.nil;
        }
        catch (SQLException e) {
            return handleException(context, e);
        }
    }

    @Override
    @JRubyMethod(name = "release_savepoint", required = 1)
    public IRubyObject release_savepoint(final ThreadContext context, final IRubyObject name) {
        final Connection connection = getConnection(true);
        try {
<<<<<<< HEAD
            if ( getSavepoints(context).get(name) == null ) {
                throw context.runtime.newRuntimeError("could not release savepoint: '" + name + "' (not set)");
=======
            if ( getSavepoints(context).remove(name) == null ) {
                throw context.getRuntime().newRuntimeError("could not release savepoint: '" + name + "' (not set)");
>>>>>>> 2e417414
            }
            // NOTE: JDBC driver does not implement release(Savepoint) :
            connection.createStatement().execute("RELEASE SAVEPOINT " + name.toString());

            return context.nil;
        }
        catch (SQLException e) {
            return handleException(context, e);
        }
    }

}<|MERGE_RESOLUTION|>--- conflicted
+++ resolved
@@ -357,13 +357,8 @@
     public IRubyObject release_savepoint(final ThreadContext context, final IRubyObject name) {
         final Connection connection = getConnection(true);
         try {
-<<<<<<< HEAD
-            if ( getSavepoints(context).get(name) == null ) {
-                throw context.runtime.newRuntimeError("could not release savepoint: '" + name + "' (not set)");
-=======
             if ( getSavepoints(context).remove(name) == null ) {
                 throw context.getRuntime().newRuntimeError("could not release savepoint: '" + name + "' (not set)");
->>>>>>> 2e417414
             }
             // NOTE: JDBC driver does not implement release(Savepoint) :
             connection.createStatement().execute("RELEASE SAVEPOINT " + name.toString());
