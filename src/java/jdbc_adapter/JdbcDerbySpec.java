--- conflicted
+++ resolved
@@ -274,19 +274,7 @@
         }
     }
 
-<<<<<<< HEAD
-    @JRubyMethod(name = "_execute", required = 1, optional = 1)
-=======
-    @JRubyMethod(name = "add_limit_offset!", required = 2)
-    public static IRubyObject add_limit_offset(IRubyObject recv, IRubyObject sql, IRubyObject options) {
-        IRubyObject limit = rubyApi.callMethod(options, "[]", recv.getRuntime().newSymbol("limit"));
-        rubyApi.setInstanceVariable(recv, "@limit",limit);
-        IRubyObject offset = rubyApi.callMethod(options, "[]", recv.getRuntime().newSymbol("offset"));
-        return rubyApi.setInstanceVariable(recv, "@offset",offset);
-    }
-
     @JRubyMethod(name = "_execute", required = 1, optional = 2)
->>>>>>> 9761cdcc
     public static IRubyObject _execute(ThreadContext context, IRubyObject recv, IRubyObject[] args) throws SQLException, java.io.IOException {
         Ruby runtime = recv.getRuntime();
         RubyJdbcConnection conn = (RubyJdbcConnection) rubyApi.getInstanceVariable(recv, "@connection");
