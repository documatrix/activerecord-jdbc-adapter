GIT
  remote: git://github.com/rails/arel.git
<<<<<<< HEAD
  revision: 53bc8426648cc93695525e8f12102cd416b2d772
  branch: master
  specs:
    arel (6.0.0.beta1.20140817224534)

GIT
  remote: git://github.com/rails/rails.git
  revision: f020f302ad8e3be9ccd06099e59337afa1bb5000
  branch: master
  specs:
    actionmailer (4.2.0.alpha)
      actionpack (= 4.2.0.alpha)
      actionview (= 4.2.0.alpha)
      activejob (= 4.2.0.alpha)
      mail (~> 2.5, >= 2.5.4)
      rails-dom-testing (~> 1.0, >= 1.0.2)
    actionpack (4.2.0.alpha)
      actionview (= 4.2.0.alpha)
      activesupport (= 4.2.0.alpha)
      rack (~> 1.6.0.beta)
      rack-test (~> 0.6.2)
      rails-deprecated_sanitizer (~> 1.0, >= 1.0.2)
      rails-dom-testing (~> 1.0, >= 1.0.2)
    actionview (4.2.0.alpha)
      activesupport (= 4.2.0.alpha)
      builder (~> 3.1)
      erubis (~> 2.7.0)
      rails-deprecated_sanitizer (~> 1.0, >= 1.0.2)
      rails-dom-testing (~> 1.0, >= 1.0.2)
    activejob (4.2.0.alpha)
      globalid (>= 0.2.3)
    activemodel (4.2.0.alpha)
      activesupport (= 4.2.0.alpha)
      builder (~> 3.1)
    activerecord (4.2.0.alpha)
      activemodel (= 4.2.0.alpha)
      activesupport (= 4.2.0.alpha)
      arel (>= 6.0.0.beta1, < 6.1)
    activesupport (4.2.0.alpha)
=======
  revision: 9eb4a1c633894a367ad99e93e4e0000f7acf1e50
  branch: master
  specs:
    arel (6.0.0.beta2)

GIT
  remote: git://github.com/rails/rails.git
  revision: 9c195344a83c406f29738dc5ff78b322f48132c7
  branch: master
  specs:
    actionmailer (4.2.0.beta4)
      actionpack (= 4.2.0.beta4)
      actionview (= 4.2.0.beta4)
      activejob (= 4.2.0.beta4)
      mail (~> 2.5, >= 2.5.4)
      rails-dom-testing (~> 1.0, >= 1.0.4)
    actionpack (4.2.0.beta4)
      actionview (= 4.2.0.beta4)
      activesupport (= 4.2.0.beta4)
      rack (~> 1.6.0.beta)
      rack-test (~> 0.6.2)
      rails-dom-testing (~> 1.0, >= 1.0.4)
      rails-html-sanitizer (~> 1.0, >= 1.0.1)
    actionview (4.2.0.beta4)
      activesupport (= 4.2.0.beta4)
      builder (~> 3.1)
      erubis (~> 2.7.0)
      rails-dom-testing (~> 1.0, >= 1.0.4)
      rails-html-sanitizer (~> 1.0, >= 1.0.1)
    activejob (4.2.0.beta4)
      activesupport (= 4.2.0.beta4)
      globalid (>= 0.3.0)
    activemodel (4.2.0.beta4)
      activesupport (= 4.2.0.beta4)
      builder (~> 3.1)
    activerecord (4.2.0.beta4)
      activemodel (= 4.2.0.beta4)
      activesupport (= 4.2.0.beta4)
      arel (>= 6.0.0.beta2, < 6.1)
    activesupport (4.2.0.beta4)
>>>>>>> 6a989e42
      i18n (>= 0.7.0.beta1, < 0.8)
      json (~> 1.7, >= 1.7.7)
      minitest (~> 5.1)
      thread_safe (~> 0.1)
      tzinfo (~> 1.1)
<<<<<<< HEAD
    rails (4.2.0.alpha)
      actionmailer (= 4.2.0.alpha)
      actionpack (= 4.2.0.alpha)
      actionview (= 4.2.0.alpha)
      activejob (= 4.2.0.alpha)
      activemodel (= 4.2.0.alpha)
      activerecord (= 4.2.0.alpha)
      activesupport (= 4.2.0.alpha)
      bundler (>= 1.3.0, < 2.0)
      railties (= 4.2.0.alpha)
      sprockets-rails (~> 3.0.0.beta1)
    railties (4.2.0.alpha)
      actionpack (= 4.2.0.alpha)
      activesupport (= 4.2.0.alpha)
=======
    rails (4.2.0.beta4)
      actionmailer (= 4.2.0.beta4)
      actionpack (= 4.2.0.beta4)
      actionview (= 4.2.0.beta4)
      activejob (= 4.2.0.beta4)
      activemodel (= 4.2.0.beta4)
      activerecord (= 4.2.0.beta4)
      activesupport (= 4.2.0.beta4)
      bundler (>= 1.3.0, < 2.0)
      railties (= 4.2.0.beta4)
      sprockets-rails (~> 3.0.0.beta1)
    railties (4.2.0.beta4)
      actionpack (= 4.2.0.beta4)
      activesupport (= 4.2.0.beta4)
>>>>>>> 6a989e42
      rake (>= 0.8.7)
      thor (>= 0.18.1, < 2.0)

GEM
  remote: https://rubygems.org/
  specs:
    appraisal (0.5.2)
      bundler
      rake
    bcrypt-ruby (3.0.1-java)
    builder (3.2.2)
    docile (1.1.5)
    erubis (2.7.0)
<<<<<<< HEAD
    globalid (0.2.3)
=======
    globalid (0.3.0)
>>>>>>> 6a989e42
      activesupport (>= 4.1.0)
    hike (1.2.3)
    i18n (0.7.0.beta1)
    json (1.8.1-java)
    loofah (2.0.1)
      nokogiri (>= 1.5.9)
    mail (2.6.3)
      mime-types (>= 1.16, < 3)
    metaclass (0.0.4)
<<<<<<< HEAD
    mime-types (2.3)
    minitest (5.4.0)
    mocha (0.13.3)
      metaclass (~> 0.0.1)
    multi_json (1.10.1)
    nokogiri (1.6.3.1-java)
    rack (1.6.0.beta)
    rack-test (0.6.2)
      rack (>= 1.0)
    rails-deprecated_sanitizer (1.0.2)
      activesupport (>= 4.2.0.alpha)
    rails-dom-testing (1.0.2)
      activesupport
      nokogiri (~> 1.6.0)
      rails-deprecated_sanitizer (>= 1.0.1)
    rake (10.3.2)
    simplecov (0.9.0)
=======
    mime-types (2.4.3)
    minitest (5.4.2)
    mocha (0.13.3)
      metaclass (~> 0.0.1)
    multi_json (1.10.1)
    nokogiri (1.6.4-java)
    rack (1.6.0.beta)
    rack-test (0.6.2)
      rack (>= 1.0)
    rails-deprecated_sanitizer (1.0.3)
      activesupport (>= 4.2.0.alpha)
    rails-dom-testing (1.0.4)
      activesupport (>= 4.2.0.beta, < 5.0)
      nokogiri (~> 1.6.0)
      rails-deprecated_sanitizer (>= 1.0.1)
    rails-html-sanitizer (1.0.1)
      loofah (~> 2.0)
    rake (10.3.2)
    simplecov (0.9.1)
>>>>>>> 6a989e42
      docile (~> 1.1.0)
      multi_json (~> 1.0)
      simplecov-html (~> 0.8.0)
    simplecov-html (0.8.0)
    sprockets (2.12.3)
      hike (~> 1.2)
      multi_json (~> 1.0)
      rack (~> 1.0)
      tilt (~> 1.1, != 1.3.0)
    sprockets-rails (3.0.0.beta1)
      actionpack (>= 4.0)
      activesupport (>= 4.0)
      sprockets (~> 2.8)
    test-unit (2.5.5)
    test-unit-context (0.4.0)
      test-unit (>= 2.4.0)
    thor (0.19.1)
    thread_safe (0.3.4-java)
    tilt (1.4.1)
    tzinfo (1.2.2)
      thread_safe (~> 0.1)

PLATFORMS
  java

DEPENDENCIES
  activerecord!
  appraisal (~> 0.5.2)
  arel!
  bcrypt-ruby (~> 3.0.0)
  mocha (~> 0.13.1)
  mysql2
  pg
  rails!
  rake (~> 10.3.2)
  simplecov
  sqlite3
  test-unit (~> 2.5.4)
  test-unit-context (>= 0.4.0)
  thread_safe<|MERGE_RESOLUTION|>--- conflicted
+++ resolved
@@ -1,46 +1,5 @@
 GIT
   remote: git://github.com/rails/arel.git
-<<<<<<< HEAD
-  revision: 53bc8426648cc93695525e8f12102cd416b2d772
-  branch: master
-  specs:
-    arel (6.0.0.beta1.20140817224534)
-
-GIT
-  remote: git://github.com/rails/rails.git
-  revision: f020f302ad8e3be9ccd06099e59337afa1bb5000
-  branch: master
-  specs:
-    actionmailer (4.2.0.alpha)
-      actionpack (= 4.2.0.alpha)
-      actionview (= 4.2.0.alpha)
-      activejob (= 4.2.0.alpha)
-      mail (~> 2.5, >= 2.5.4)
-      rails-dom-testing (~> 1.0, >= 1.0.2)
-    actionpack (4.2.0.alpha)
-      actionview (= 4.2.0.alpha)
-      activesupport (= 4.2.0.alpha)
-      rack (~> 1.6.0.beta)
-      rack-test (~> 0.6.2)
-      rails-deprecated_sanitizer (~> 1.0, >= 1.0.2)
-      rails-dom-testing (~> 1.0, >= 1.0.2)
-    actionview (4.2.0.alpha)
-      activesupport (= 4.2.0.alpha)
-      builder (~> 3.1)
-      erubis (~> 2.7.0)
-      rails-deprecated_sanitizer (~> 1.0, >= 1.0.2)
-      rails-dom-testing (~> 1.0, >= 1.0.2)
-    activejob (4.2.0.alpha)
-      globalid (>= 0.2.3)
-    activemodel (4.2.0.alpha)
-      activesupport (= 4.2.0.alpha)
-      builder (~> 3.1)
-    activerecord (4.2.0.alpha)
-      activemodel (= 4.2.0.alpha)
-      activesupport (= 4.2.0.alpha)
-      arel (>= 6.0.0.beta1, < 6.1)
-    activesupport (4.2.0.alpha)
-=======
   revision: 9eb4a1c633894a367ad99e93e4e0000f7acf1e50
   branch: master
   specs:
@@ -81,28 +40,11 @@
       activesupport (= 4.2.0.beta4)
       arel (>= 6.0.0.beta2, < 6.1)
     activesupport (4.2.0.beta4)
->>>>>>> 6a989e42
       i18n (>= 0.7.0.beta1, < 0.8)
       json (~> 1.7, >= 1.7.7)
       minitest (~> 5.1)
       thread_safe (~> 0.1)
       tzinfo (~> 1.1)
-<<<<<<< HEAD
-    rails (4.2.0.alpha)
-      actionmailer (= 4.2.0.alpha)
-      actionpack (= 4.2.0.alpha)
-      actionview (= 4.2.0.alpha)
-      activejob (= 4.2.0.alpha)
-      activemodel (= 4.2.0.alpha)
-      activerecord (= 4.2.0.alpha)
-      activesupport (= 4.2.0.alpha)
-      bundler (>= 1.3.0, < 2.0)
-      railties (= 4.2.0.alpha)
-      sprockets-rails (~> 3.0.0.beta1)
-    railties (4.2.0.alpha)
-      actionpack (= 4.2.0.alpha)
-      activesupport (= 4.2.0.alpha)
-=======
     rails (4.2.0.beta4)
       actionmailer (= 4.2.0.beta4)
       actionpack (= 4.2.0.beta4)
@@ -117,7 +59,6 @@
     railties (4.2.0.beta4)
       actionpack (= 4.2.0.beta4)
       activesupport (= 4.2.0.beta4)
->>>>>>> 6a989e42
       rake (>= 0.8.7)
       thor (>= 0.18.1, < 2.0)
 
@@ -131,11 +72,7 @@
     builder (3.2.2)
     docile (1.1.5)
     erubis (2.7.0)
-<<<<<<< HEAD
-    globalid (0.2.3)
-=======
     globalid (0.3.0)
->>>>>>> 6a989e42
       activesupport (>= 4.1.0)
     hike (1.2.3)
     i18n (0.7.0.beta1)
@@ -145,25 +82,6 @@
     mail (2.6.3)
       mime-types (>= 1.16, < 3)
     metaclass (0.0.4)
-<<<<<<< HEAD
-    mime-types (2.3)
-    minitest (5.4.0)
-    mocha (0.13.3)
-      metaclass (~> 0.0.1)
-    multi_json (1.10.1)
-    nokogiri (1.6.3.1-java)
-    rack (1.6.0.beta)
-    rack-test (0.6.2)
-      rack (>= 1.0)
-    rails-deprecated_sanitizer (1.0.2)
-      activesupport (>= 4.2.0.alpha)
-    rails-dom-testing (1.0.2)
-      activesupport
-      nokogiri (~> 1.6.0)
-      rails-deprecated_sanitizer (>= 1.0.1)
-    rake (10.3.2)
-    simplecov (0.9.0)
-=======
     mime-types (2.4.3)
     minitest (5.4.2)
     mocha (0.13.3)
@@ -183,7 +101,6 @@
       loofah (~> 2.0)
     rake (10.3.2)
     simplecov (0.9.1)
->>>>>>> 6a989e42
       docile (~> 1.1.0)
       multi_json (~> 1.0)
       simplecov-html (~> 0.8.0)
