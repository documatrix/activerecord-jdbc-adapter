host = ENV['SQLHOST'] || 'localhost'
config = {
  :username => 'blog',
  :password => '',
<<<<<<< HEAD
  :adapter  => 'jdbc',
  :url => "jdbc:jtds:sqlserver://#{host}:1433/weblog_development",
  :driver => 'net.sourceforge.jtds.jdbc.Driver'
=======
  :adapter  => 'mssql',
  :database => 'weblog_development'
>>>>>>> 6c7fd30b
}

ActiveRecord::Base.establish_connection( config )<|MERGE_RESOLUTION|>--- conflicted
+++ resolved
@@ -2,14 +2,8 @@
 config = {
   :username => 'blog',
   :password => '',
-<<<<<<< HEAD
-  :adapter  => 'jdbc',
-  :url => "jdbc:jtds:sqlserver://#{host}:1433/weblog_development",
-  :driver => 'net.sourceforge.jtds.jdbc.Driver'
-=======
   :adapter  => 'mssql',
   :database => 'weblog_development'
->>>>>>> 6c7fd30b
 }
 
 ActiveRecord::Base.establish_connection( config )