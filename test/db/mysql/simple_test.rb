require File.expand_path('test_helper', File.dirname(__FILE__))

require 'simple'
require 'row_locking'
require 'custom_select_test_methods'
require 'xml_column_test_methods'

class MySQLSimpleTest < Test::Unit::TestCase
  include SimpleTestMethods
  include ColumnNameQuotingTests
  include DirtyAttributeTests

  include CustomSelectTestMethods
  include XmlColumnTestMethods

  # @override
  def test_execute_update
    e = Entry.create! :title => '42'; Entry.create! :title => '43'
    count = connection.execute("UPDATE entries SET title = 'updated-title' WHERE id = #{e.id}")
    assert_equal 1, count if ! mariadb_driver? && defined? JRUBY_VERSION # nil with mysql2
    assert_equal 'updated-title', e.reload.title
  end

  # MySQL does not support precision beyond seconds :
  # DATETIME or TIMESTAMP value can include a trailing fractional seconds part
  # in up to microseconds (6 digits) precision. Although this fractional part
  # is recognized, it is discarded from values stored into DATETIME or TIMESTAMP
  # columns. http://dev.mysql.com/doc/refman/5.1/en/date-and-time-literals.html
  undef :test_save_timestamp_with_usec

  # @override
  def test_time_usec_formatting_when_saved_into_string_column
    e = DbType.create!(:sample_string => '', :sample_text => '')
    t = Time.now
    value = Time.local(t.year, t.month, t.day, t.hour, t.min, t.sec, 0)
    if ActiveRecord::VERSION::MAJOR >= 3
      str = value.utc.to_s(:db)
    else # AR-2.x #quoted_date did not do TZ conversions
      str = value.to_s(:db)
    end
    e.sample_string = value
    e.sample_text = value
    e.save!; e.reload
    #assert_equal str, e.sample_string
    #assert_equal str, e.sample_text
    # '2013-08-02 15:50:47'.length == 19
    assert_match str[0, 19], e.sample_string
    assert_match str[0, 19], e.sample_text
  end

  column_quote_char "`"

<<<<<<< HEAD
=======
  def test_column_class_instantiation
    assert_nothing_raised do
      text_column = mysql_adapter_class::Column.new("title", nil, "text")
      assert text_column.is_a?(ActiveRecord::ConnectionAdapters::Column)
    end unless ar_version('4.2')
  end

>>>>>>> 366af302
  def test_string_quoting_oddity
    s = "0123456789a'a"
    assert_equal "'0123456789a\\'a'", ActiveRecord::Base.connection.quote(s)

    s2 = s[10,3]
    assert_equal "a'a", s2
    assert_equal "'a\\'a'", ActiveRecord::Base.connection.quote(s2)
  end

  def test_table_name_quoting_with_dot
    s = "#{MYSQL_CONFIG[:database]}.posts"
    assert_equal "`#{MYSQL_CONFIG[:database]}`.`posts`", ActiveRecord::Base.connection.quote_table_name(s)
  end

  def test_update_all_with_limit
    Entry.create! :title => 'test', :content => 'test 1'
    Entry.create! :title => 'test', :content => 'test 2'
    if ar_version('4.0') # update_all(hash, hash, hash) deprecated
      Entry.where(:title => "test").limit(1).update_all(:content => 'some test')
    else # assert_nothing_raised
      Entry.update_all({:title => "test"}, { :content => 'some test' }, {:limit => 1})
    end
  end

  # from rails active record tests, only meant to work in AR 3.2 and higher
  def test_update_all_with_joins_and_offset_and_order
    user_1 = User.create :login => 'user_1'
    user_2 = User.create :login => 'user_2'

    Entry.create :title => 'title_1', :content => 'content_1', :rating => 0,
    :user_id => user_1.id
    Entry.create :title => 'title_2', :content => 'content_2', :rating => 1,
    :user_id => user_2.id

    all_entries = Entry.joins(:user).where('users.id' => user_1.id).
      order('users.id', 'entries.id')
    count   = all_entries.count
    entries = all_entries.offset(1)

    assert_equal count - 1, entries.update_all(:user_id => user_2.id)
    assert_equal user_2, Entry.find_by_title('title_2').user
  end if ar_version("3.2")

  # from rails active record tests
  def test_caching_of_columns
    user = User.create :login => 'test'

    # clear cache possibly created by other tests
    user.entries.reset_column_information

    show_columns = /SHOW (FULL )?FIELDS|COLUMNS/
    assert_queries(1, show_columns) { user.entries.columns; user.entries.columns }

    ## and again to verify that reset_column_information clears the cache correctly
    user.entries.reset_column_information
    assert_queries(1, show_columns) { user.entries.columns; user.entries.columns }
  end

  # from rails active record tests
  def test_drop_index_from_table_named_values
    connection = Entry.connection
    connection.create_table :values, :force => true do |t|
      t.integer :value
    end

    assert_nothing_raised do
      connection.add_index :values, :value
      connection.remove_index :values, :column => :value
    end

    connection.drop_table :values rescue nil
  end

  # see https://github.com/jruby/activerecord-jdbc-adapter/issues/629
  def test_tables_with_refrences
    connection = Entry.connection
    connection.create_table :as do |t|
      t.integer :value
    end
    connection.create_table :bs do |t|
      t.references :b, index: true
    end

    assert_nothing_raised do
      connection.add_foreign_key :bs, :as
    end

    connection.drop_table :as rescue nil
    connection.drop_table :bs rescue nil
  end if ar_version("4.2")

  def test_find_in_other_schema_with_include
    user_1 = User.create :login => 'user1'
    user_2 = User.create :login => 'user2'
    Entry.create :title => 'title1', :content => '', :rating => 0, :user_id => user_1.id
    Entry.create :title => 'title2', :content => '', :rating => 1, :user_id => user_2.id

    old_entries_table_name = Entry.table_name
    old_users_table_name   = User.table_name
    database = MYSQL_CONFIG[:database]
    begin
      User.table_name  = "#{database}.users"
      Entry.table_name = "#{database}.entries"
      if ar_version('4.0')
        assert_not_empty Entry.includes(:user).references(:users).to_a
      else
        assert_not_empty Entry.all(:include => :user)
      end
    ensure
      Entry.table_name = old_entries_table_name
      User.table_name  = old_users_table_name
    end
  end

  include ExplainSupportTestMethods if ar_version("3.1")

  def test_reports_server_version
    assert_instance_of Array, ActiveRecord::Base.connection.send(:version)
    assert_equal 3, ActiveRecord::Base.connection.send(:version).size
  end

  def test_update_sql_public_and_returns_rows_affected
    ActiveRecord::Base.connection.update_sql "UPDATE entries SET title = NULL"

    e1 = Entry.create! :title => 'a some', :content => 'brrrr', :rating => 10.8
    e2 = Entry.create! :title => 'another', :content => 'meee', :rating => 40.2
    rows_affected = ActiveRecord::Base.connection.update_sql "UPDATE entries " +
      "SET content='updated content' WHERE rating > 10 AND title IS NOT NULL"
    assert_equal 2, rows_affected if ! mariadb_driver? && defined? JRUBY_VERSION
    assert_equal 'updated content', e1.reload.content
    assert_equal 'updated content', e2.reload.content
  end

  # NOTE: expected escape processing to be disabled by default for non-prepared statements
  def test_quoting_braces
    e = Entry.create! :title => '{'
    assert_equal "{", e.reload.title
    e = Entry.create! :title => '{}'
    assert_equal "{}", e.reload.title

    e = Entry.create! :title => "\\'{}{"
    assert_equal "\\'{}{", e.reload.title

    e = Entry.create! :title => '}{"\'}  \''
    assert_equal "}{\"'}  '", e.reload.title
  end

  def test_emulates_booleans_by_default
    assert connection.class.emulate_booleans
    assert_true ArJdbc::MySQL.emulate_booleans if defined? ArJdbc::MySQL
    assert_true mysql_adapter_class.emulate_booleans
  end if ar_version('3.0')

  def test_boolean_emulation_can_be_disabled
    db_type = DbType.create! :sample_boolean => true
    column = DbType.columns.find { |col| col.name.to_s == 'sample_boolean' }
    assert_equal :boolean, column.type
    mysql_adapter_class.emulate_booleans = false

    DbType.reset_column_information
    column = DbType.columns.find { |col| col.name.to_s == 'sample_boolean' }
    assert_equal :integer, column.type

    assert_equal 1, db_type.reload.sample_boolean
  ensure
    mysql_adapter_class.emulate_booleans = true
    DbType.reset_column_information
  end if ar_version('3.0')

  def test_pk_and_sequence_for
    assert_equal [ 'id', nil ], connection.pk_and_sequence_for('entries')
  end

  def test_mysql_indexes
    if ar_version('4.0')
      assert connection.class.const_defined?(:INDEX_TYPES)
    end
  end

  test 'sets default connection properties' do
    connection = ActiveRecord::Base.connection.jdbc_connection(true)
    if connection.java_class.name =~ /^com.mysql.jdbc/
      assert_equal 'true' , connection.properties['useUnicode']
      assert_equal 'false', connection.properties['jdbcCompliantTruncation']
    end
  end if defined? JRUBY_VERSION

  test "config :host" do
    skip unless MYSQL_CONFIG[:database] # JDBC :url defined instead
    adapter = MYSQL_CONFIG[:adapter] # mysql or mariadb
    begin
      config = { :adapter => adapter, :port => 3306 }
      config[:username] = MYSQL_CONFIG[:username]
      config[:password] = MYSQL_CONFIG[:password]
      config[:database] = MYSQL_CONFIG[:database]
      with_connection(config) do |connection|
        assert_match /^jdbc:mysql:\/\/:\d*\//, connection.config[:url]
      end
#      # ActiveRecord::Base.connection.disconnect!
#      host = [ MYSQL_CONFIG[:host] || 'localhost', '127.0.0.1' ] # fail-over
#      with_connection(config.merge :host => host, :port => nil) do |connection|
#        assert_match /^jdbc:mysql:\/\/.*?127.0.0.1\//, connection.config[:url]
#      end
    ensure
      ActiveRecord::Base.establish_connection(MYSQL_CONFIG)
    end
  end if defined? JRUBY_VERSION

  test 'bulk change table' do
    assert ActiveRecord::Base.connection.supports_bulk_alter?

    begin
      connection.create_table(:bulks, :force => true) { |t| t.string :it }

      assert_queries(1) do
        with_bulk_change_table(:bulks) do |t|
          t.column :name, :string
          t.string :qualification, :experience
          t.integer :age, :default => 0
          t.date :birthdate
          t.timestamps
        end
      end
      assert_equal 9, connection.columns(:bulks).size

      column = lambda do |name|
        indexes = connection.columns(:bulks)
        indexes.detect { |c| c.name == name.to_s }
      end

      [:qualification, :experience].each { |c| assert column.call(c) }

      assert_queries(1) do
        with_bulk_change_table('bulks') do |t|
          if ar_version('4.0')
            t.remove :qualification, :experience
          else
            t.remove :qualification; t.remove :experience
          end
          t.string :qualification_experience
        end
      end

      [:qualification, :experience].each { |c| assert ! column.call(c) }
      assert column.call(:qualification_experience)

      assert ! column.call(:name).default
      assert_equal :date, column.call(:birthdate).type

      # One query for columns (delete_me table)
      # One query for primary key (delete_me table)
      # One query to do the bulk change
      #assert_queries(3, :ignore_none => true) do
        with_bulk_change_table('bulks') do |t|
          t.change :name, :string, :default => 'NONAME'
          t.change :birthdate, :datetime
        end
      #end

      assert_equal 'NONAME', column.call(:name).default
      assert_equal :datetime, column.call(:birthdate).type

      # test_adding_indexes
      with_bulk_change_table(:bulks) do |t|
        t.string :username # t.string :name t.integer :age
      end

      index = lambda do |name|
        indexes = connection.indexes(:bulks)
        indexes.detect { |i| i.name == name.to_s }
      end

      # AR 4.2 :
      #  SHOW TABLES LIKE 'bulks'
      #  SHOW KEYS FROM `bulks`
      #  SHOW TABLES LIKE 'bulks'
      #  SHOW KEYS FROM `bulks`
      #  ALTER TABLE `bulks` ADD UNIQUE INDEX awesome_username_index (`username`), ADD  INDEX index_bulks_on_name_and_age (`name`, `age`)

      # Adding an index fires a query every time to check if an index already exists or not
      expected_query_count = 3
      if ar_version('4.2')
        expected_query_count = 5 # MRI
        # no SHOW TABLES LIKE 'bulks' in JRuby since we do table_exists? with JDBC APIs
        expected_query_count -= 2 if defined? JRUBY_VERSION
      end
      assert_queries( expected_query_count ) do
        with_bulk_change_table(:bulks) do |t|
          t.index :username, :unique => true, :name => :awesome_username_index
          t.index [:name, :age]
        end
      end

      assert_equal 2, connection.indexes(:bulks).size

      assert name_age_index = index.call(:index_bulks_on_name_and_age)
      assert_equal ['name', 'age'].sort, name_age_index.columns.sort
      assert ! name_age_index.unique

      assert index.call(:awesome_username_index).unique

      # test_removing_index
      with_bulk_change_table('bulks') do |t|
        t.string :name2; t.index :name2
      end

      assert index.call(:index_bulks_on_name2)

      # AR 4.2 :
      #  SHOW KEYS FROM `bulks`
      #  SHOW TABLES LIKE 'bulks'
      #  SHOW KEYS FROM `bulks`
      #  ALTER TABLE `bulks` DROP INDEX index_bulks_on_name2, ADD UNIQUE INDEX new_name2_index (`name2`)
      expected_query_count = 3
      if ar_version('4.2')
        expected_query_count = 4 # MRI
        # no SHOW TABLES LIKE 'bulks' in JRuby since we do table_exists? with JDBC APIs
        expected_query_count -= 1 if defined? JRUBY_VERSION
      end
      assert_queries( expected_query_count ) do
        with_bulk_change_table('bulks') do |t|
          t.remove_index :name2
          t.index :name2, :name => :new_name2_index, :unique => true
        end
      end

      assert ! index.call(:index_bulks_on_name2)

      new_name_index = index.call(:new_name2_index)
      assert new_name_index.unique

    ensure
      connection.drop_table(:bulks) rescue nil
    end
  end if ar_version('3.2')

  protected

  def with_bulk_change_table(table)
    connection.change_table(table, :bulk => true) do |t|
      yield t
    end
  end

end

require 'has_many_through_test_methods'

class MySQLHasManyThroughTest < Test::Unit::TestCase
  include HasManyThroughTestMethods
end<|MERGE_RESOLUTION|>--- conflicted
+++ resolved
@@ -50,8 +50,6 @@
 
   column_quote_char "`"
 
-<<<<<<< HEAD
-=======
   def test_column_class_instantiation
     assert_nothing_raised do
       text_column = mysql_adapter_class::Column.new("title", nil, "text")
@@ -59,7 +57,6 @@
     end unless ar_version('4.2')
   end
 
->>>>>>> 366af302
   def test_string_quoting_oddity
     s = "0123456789a'a"
     assert_equal "'0123456789a\\'a'", ActiveRecord::Base.connection.quote(s)
