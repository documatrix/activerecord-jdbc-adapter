--- conflicted
+++ resolved
@@ -403,14 +403,10 @@
 
 end
 
-<<<<<<< HEAD
 require 'has_many_through_test_methods'
 
 class MySQLHasManyThroughTest < Test::Unit::TestCase
   include HasManyThroughTestMethods
-=======
-class MySQLHasManyThroughTest < Test::Unit::TestCase
-  include HasManyThroughMethods
 end
 
 class MySQLForeignKeyTest < Test::Unit::TestCase
@@ -438,5 +434,4 @@
     assert_equal 'db_types', connection.foreign_keys('db_posts')[0].to_table
   end if ar_version('4.2')
 
->>>>>>> 26fbd964
 end