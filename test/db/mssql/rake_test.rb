--- conflicted
+++ resolved
@@ -33,18 +33,13 @@
 
   test 'rake db:drop (non-existing database)' do
     drop_rake_test_database(:silence)
-<<<<<<< HEAD
 
     # Im assuming this test is here to check that we
     # blow up when droping non-existent db
-    assert_raises ActiveRecord::JDBCError do
-      Rake::Task["db:drop"].invoke
-=======
     begin
       Rake::Task["db:drop"].invoke
     rescue => e
       raise e unless e.message =~ /Cannot open database "#{Regexp.quote(db_name)}" requested by the login/
->>>>>>> f0ce25db
     end
   end
 
@@ -143,10 +138,7 @@
 
   def databases
     select = "SELECT name FROM sys.sysdatabases"
-<<<<<<< HEAD
-=======
 
->>>>>>> f0ce25db
     ActiveRecord::Base.connection.select_rows(select).flatten
   end
 
