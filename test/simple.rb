# -*- coding: utf-8 -*-
ActiveRecord::Schema.verbose = false
ActiveRecord::Base.time_zone_aware_attributes = true if ActiveRecord::Base.respond_to?(:time_zone_aware_attributes)
ActiveRecord::Base.default_timezone = :utc
#just a random zone, unlikely to be local, and not utc
Time.zone = 'Moscow' if Time.respond_to?(:zone)

module MigrationSetup
  def setup
    DbTypeMigration.up
    CreateStringIds.up
    CreateEntries.up
    CreateAutoIds.up
    CreateValidatesUniquenessOf.up

    @connection = ActiveRecord::Base.connection
  end

  def teardown
    DbTypeMigration.down
    CreateStringIds.down
    CreateEntries.down
    CreateAutoIds.down
    CreateValidatesUniquenessOf.down
    ActiveRecord::Base.clear_active_connections!
  end
end

module FixtureSetup
  include MigrationSetup
  def setup
    super
    @title = "First post!"
    @content = "Hello from JRuby on Rails!"
    @new_title = "First post updated title"
    @rating = 205.76
    @entry = Entry.create :title => @title, :content => @content, :rating => @rating
    DbType.create
  end
end

module SimpleTestMethods
  include FixtureSetup

  def test_entries_created
    assert ActiveRecord::Base.connection.tables.find{|t| t =~ /^entries$/i}, "entries not created"
  end

  def test_entries_empty
    Entry.delete_all
    assert_equal 0, Entry.count
  end

  def test_find_with_string_slug
    new_entry = Entry.create(:title => "Blah")
    entry = Entry.find(new_entry.to_param)
    assert_equal new_entry.id, entry.id
  end

  def test_insert_returns_id
    unless ActiveRecord::Base.connection.adapter_name =~ /oracle/i
      value = ActiveRecord::Base.connection.insert("INSERT INTO entries (title, content, rating) VALUES('insert_title', 'some content', 1)")
      assert !value.nil?
      entry = Entry.find_by_title('insert_title')
      assert_equal value, entry.id
    end
  end

  def test_create_new_entry
    Entry.delete_all

    post = Entry.new
    post.title = @title
    post.content = @content
    post.rating = @rating
    post.save

    assert_equal 1, Entry.count
  end

  def test_create_partial_new_entry
    new_entry = Entry.create(:title => "Blah")
    new_entry2 = Entry.create(:title => "Bloh")
  end

  def test_find_and_update_entry
    post = Entry.find(:first)
    assert_equal @title, post.title
    assert_equal @content, post.content
    assert_equal @rating, post.rating

    post.title = @new_title
    post.save

    post = Entry.find(:first)
    assert_equal @new_title, post.title
  end

  def test_destroy_entry
    prev_count = Entry.count
    post = Entry.find(:first)
    post.destroy

    assert_equal prev_count - 1, Entry.count
  end

  if Time.respond_to?(:zone)
    def test_save_time
      t = Time.now
      #precision will only be expected to the second.
      time = Time.local(t.year, t.month, t.day, t.hour, t.min, t.sec)
      e = DbType.find(:first)
      e.sample_datetime = time
      e.save!
      e = DbType.find(:first)
      assert_equal time.in_time_zone, e.sample_datetime
    end

    def test_save_date_time
      t = Time.now
      #precision will only be expected to the second.
      time = Time.local(t.year, t.month, t.day, t.hour, t.min, t.sec)
      datetime = time.to_datetime
      e = DbType.find(:first)
      e.sample_datetime = datetime
      e.save!
      e = DbType.find(:first)
      assert_equal time, e.sample_datetime.localtime
    end

    def test_save_time_with_zone
      t = Time.now
      #precision will only be expected to the second.
      original_time = Time.local(t.year, t.month, t.day, t.hour, t.min, t.sec)
      time = original_time.in_time_zone
      e = DbType.find(:first)
      e.sample_datetime = time
      e.save!
      e = DbType.find(:first)
      assert_equal time, e.sample_datetime
    end
  end

  def test_save_float
    e = DbType.find(:first)
    e.sample_float = 12.0
    e.save!

    e = DbType.find(:first)
    assert_equal(12.0, e.sample_float)
  end

  def test_save_date
    date = Date.new(2007)
    e = DbType.find(:first)
    e.sample_date = date
    e.save!
    e = DbType.find(:first)
    assert_equal date, e.sample_date
  end

  def test_boolean
    # An unset boolean should default to nil
    e = DbType.find(:first)
    assert_equal(nil, e.sample_boolean)

    e.sample_boolean = true
    e.save!

    e = DbType.find(:first)
    assert_equal(true, e.sample_boolean)
  end

  def test_integer
    # An unset boolean should default to nil
    e = DbType.find(:first)
    assert_equal(nil, e.sample_integer)

    e.sample_integer = 10
    e.save!

    e = DbType.find(:first)
    assert_equal(10, e.sample_integer)
  end

  def test_text
    # An unset boolean should default to nil
    e = DbType.find(:first)

    # Oracle adapter initializes all CLOB fields with empty_clob() function,
    # so they all have a initial value of an empty string ''
    assert_equal(nil, e.sample_text) unless ActiveRecord::Base.connection.adapter_name =~ /oracle/i

    e.sample_text = "ooop"
    e.save!

    e = DbType.find(:first)
    assert_equal("ooop", e.sample_text)
  end

  def test_string
    e = DbType.find(:first)

    # An empty string is treated as a null value in Oracle: http://www.techonthenet.com/oracle/questions/empty_null.php
    assert_equal('', e.sample_string) unless ActiveRecord::Base.connection.adapter_name =~ /oracle/i
    e.sample_string = "ooop"
    e.save!

    e = DbType.find(:first)
    assert_equal("ooop", e.sample_string)
  end

  def test_save_binary
    #string is 60_000 bytes
    binary_string = "\000ABCDEFGHIJKLMNOPQRSTUVWXYZ'\001\003"*1#2_000
    e = DbType.find(:first)
    e.sample_binary = binary_string
    e.send(:write_attribute, :binary, binary_string)
    e.save!
    e = DbType.find(:first)
    assert_equal binary_string, e.sample_binary
  end

  def test_indexes
    # Only test indexes if we have implemented it for the particular adapter
    if @connection.respond_to?(:indexes)
      indexes = @connection.indexes(:entries)
      assert_equal(0, indexes.size)

      index_name = "entries_index"
      @connection.add_index(:entries, :updated_on, :name => index_name)

      indexes = @connection.indexes(:entries)
      assert_equal(1, indexes.size)
      assert_equal "entries", indexes.first.table.to_s
      assert_equal index_name, indexes.first.name
      assert !indexes.first.unique
      assert_equal ["updated_on"], indexes.first.columns
    end
  end

  def test_dumping_schema
    require 'active_record/schema_dumper'
    @connection.add_index :entries, :title
    StringIO.open do |io|
      ActiveRecord::SchemaDumper.dump(ActiveRecord::Base.connection, io)
      assert_match(/add_index "entries",/, io.string)
    end
    @connection.remove_index :entries, :title

  end

  def test_nil_values
    test = AutoId.create('value' => '')
    assert_nil AutoId.find(test.id).value
  end

  def test_invalid
    e = Entry.new(:title => @title, :content => @content, :rating => ' ')
    assert e.valid?
  end

  def test_reconnect
    assert_equal 1, Entry.count
    @connection.reconnect!
    assert_equal 1, Entry.count
  end

  if jruby?
    def test_connection_valid
      assert_raises(ActiveRecord::ActiveRecordError) do
        @connection.raw_connection.with_connection_retry_guard do |c|
          begin
            stmt = c.createStatement
            stmt.execute "bogus sql"
          ensure
            stmt.close rescue nil
          end
        end
      end
    end

    class Animal < ActiveRecord::Base; end

    # ENEBO: Is this really ar-jdbc-specific or a bug in our adapter?
    def test_fetching_columns_for_nonexistent_table_should_raise
      assert_raises(ActiveRecord::ActiveRecordError) do
        Animal.columns
      end
    end
  end

  def test_disconnect
    assert_equal 1, Entry.count
    ActiveRecord::Base.clear_active_connections!
    ActiveRecord::Base.connection_pool.disconnect! if ActiveRecord::Base.respond_to?(:connection_pool)
    assert !ActiveRecord::Base.connected?
    assert_equal 1, Entry.count
    assert ActiveRecord::Base.connected?
  end

  def test_add_not_null_column_to_table
    AddNotNullColumnToTable.up
    AddNotNullColumnToTable.down
  end

  def test_validates_uniqueness_of_strings_case_sensitive
<<<<<<< HEAD
    # MySQL and MSSQL string cmps are case-insensitive by default, so skip this test
    config = ActiveRecord::Base.connection.config
    return if config[:adapter] =~ /mysql/ || config[:url] =~ /sqlserver/
=======
    # In MySQL and MsSQL, string cmps are case-insensitive by default, so skip this test
    return if ActiveRecord::Base.connection.config[:adapter] =~ /m[sy]sql/
>>>>>>> 6c7fd30b

    name_lower = ValidatesUniquenessOfString.new(:cs_string => "name", :ci_string => '1')
    name_lower.save!

    name_upper = ValidatesUniquenessOfString.new(:cs_string => "NAME", :ci_string => '2')
    assert_nothing_raised do
      name_upper.save!
    end

    name_lower_collision = ValidatesUniquenessOfString.new(:cs_string => "name", :ci_string => '3')
    assert_raise ActiveRecord::RecordInvalid do
      name_lower_collision.save!
    end

    name_upper_collision = ValidatesUniquenessOfString.new(:cs_string => "NAME", :ci_string => '4')
    assert_raise ActiveRecord::RecordInvalid do
      name_upper_collision.save!
    end
  end

  def test_validates_uniqueness_of_strings_case_insensitive
    name_lower = ValidatesUniquenessOfString.new(:cs_string => '1', :ci_string => "name")
    name_lower.save!

    name_upper = ValidatesUniquenessOfString.new(:cs_string => '2', :ci_string => "NAME")
    assert_raise ActiveRecord::RecordInvalid do
      name_upper.save!
    end

    name_lower_collision = ValidatesUniquenessOfString.new(:cs_string => '3', :ci_string => "name")
    assert_raise ActiveRecord::RecordInvalid do
      name_lower_collision.save!
    end

    alternate_name_upper = ValidatesUniquenessOfString.new(:cs_string => '4', :ci_string => "ALTERNATE_NAME")
    assert_nothing_raised do
      alternate_name_upper.save!
    end

    alternate_name_upper_collision = ValidatesUniquenessOfString.new(:cs_string => '5', :ci_string => "ALTERNATE_NAME")
    assert_raise ActiveRecord::RecordInvalid do
      alternate_name_upper_collision.save!
    end

    alternate_name_lower = ValidatesUniquenessOfString.new(:cs_string => '6', :ci_string => "alternate_name")
    assert_raise ActiveRecord::RecordInvalid do
      alternate_name_lower.save!
    end
  end

  class ChangeEntriesTable < ActiveRecord::Migration
    def self.up
      change_table :entries do |t|
        t.string :author
      end if respond_to?(:change_table)
    end
    def self.down
      change_table :entries do |t|
        t.remove :author
      end if respond_to?(:change_table)
    end
  end
  def test_change_table
    ChangeEntriesTable.up
    ChangeEntriesTable.down
  end

  def test_string_id
    f = StringId.new
    f.id = "some_string"
    f.save
    f = StringId.first #reload is essential
    assert_equal "some_string", f.id
  end
end

module MultibyteTestMethods
  include MigrationSetup

  if defined?(JRUBY_VERSION)
    def setup
      super
      config = ActiveRecord::Base.connection.config
      jdbc_driver = ActiveRecord::ConnectionAdapters::JdbcDriver.new(config[:driver])
      jdbc_driver.load
      @java_con = jdbc_driver.connection(config[:url], config[:username], config[:password])
      @java_con.setAutoCommit(true)
    end

    def teardown
      @java_con.close
      super
    end

    def test_select_multibyte_string
      @java_con.createStatement().execute("insert into entries (id, title, content) values (1, 'テスト', '本文')")
      entry = Entry.find(:first)
      assert_equal "テスト", entry.title
      assert_equal "本文", entry.content
      assert_equal entry, Entry.find_by_title("テスト")
    end

    def test_update_multibyte_string
      Entry.create!(:title => "テスト", :content => "本文")
      rs = @java_con.createStatement().executeQuery("select title, content from entries")
      assert rs.next
      assert_equal "テスト", rs.getString(1)
      assert_equal "本文", rs.getString(2)
    end
  end

  def test_multibyte_aliasing
    str = "テスト"
    quoted_alias = Entry.connection.quote_column_name(str)
    sql = "SELECT title AS #{quoted_alias} from entries"
    records = Entry.connection.select_all(sql)
    records.each do |rec|
      rec.keys.each do |key|
        assert_equal str, key
      end
    end
  end

  def test_chinese_word
    chinese_word = '中文'
    new_entry = Entry.create(:title => chinese_word)
    new_entry.reload
    assert_equal chinese_word, new_entry.title
  end
end

module NonUTF8EncodingMethods
  def setup
    @connection = ActiveRecord::Base.remove_connection
    latin2_connection = @connection.dup
    latin2_connection[:encoding] = 'latin2'
    latin2_connection.delete(:url) # pre-gen url gets stashed; remove to re-gen
    ActiveRecord::Base.establish_connection latin2_connection
    CreateEntries.up
  end

  def teardown
    CreateEntries.down
    ActiveRecord::Base.establish_connection @connection
  end

  def test_nonutf8_encoding_in_entry
    prague_district = 'hradčany'
    new_entry = Entry.create :title => prague_district
    new_entry.reload
    assert_equal prague_district, new_entry.title
  end
end

module ActiveRecord3TestMethods
  def self.included(base)
    base.send :include, Tests if ActiveRecord::VERSION::MAJOR == 3
  end

  module Tests
    def test_where
      entries = Entry.where(:title => @entry.title)
      assert_equal @entry, entries.first
    end
  end
end<|MERGE_RESOLUTION|>--- conflicted
+++ resolved
@@ -305,14 +305,8 @@
   end
 
   def test_validates_uniqueness_of_strings_case_sensitive
-<<<<<<< HEAD
-    # MySQL and MSSQL string cmps are case-insensitive by default, so skip this test
-    config = ActiveRecord::Base.connection.config
-    return if config[:adapter] =~ /mysql/ || config[:url] =~ /sqlserver/
-=======
     # In MySQL and MsSQL, string cmps are case-insensitive by default, so skip this test
     return if ActiveRecord::Base.connection.config[:adapter] =~ /m[sy]sql/
->>>>>>> 6c7fd30b
 
     name_lower = ValidatesUniquenessOfString.new(:cs_string => "name", :ci_string => '1')
     name_lower.save!
