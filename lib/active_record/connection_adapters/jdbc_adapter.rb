--- conflicted
+++ resolved
@@ -11,15 +11,6 @@
 
 module JdbcSpec
   module ActiveRecordExtensions
-<<<<<<< HEAD
-=======
-    # Specific adapters can override this class if they need their own
-    # implementation of a JdbcConnection.
-    def jdbc_connection_class
-      ::ActiveRecord::ConnectionAdapters::JdbcConnection
-    end
-
->>>>>>> 81e6c21c
     def jdbc_connection(config)
       connection_class = config[:jdbc_connection_class] || 
         ::ActiveRecord::ConnectionAdapters::JdbcConnection
