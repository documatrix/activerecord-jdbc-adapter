--- conflicted
+++ resolved
@@ -72,12 +72,7 @@
       Arel::Visitors::SQLite.new(self)
     end
 
-<<<<<<< HEAD
-    # DIFFERENCE: we remove connection_options because we are not using it.
-    def initialize(connection, logger, config)
-=======
     def initialize(connection, logger, connection_options, config)
->>>>>>> a49ac47f
       super(connection, logger, config)
 
       @active     = nil
