# frozen_string_literal: true

module ArJdbc
  module Abstract

    # This provides the basic interface for interacting with the
    # database for JDBC based adapters
    module DatabaseStatements

      NO_BINDS = [].freeze

      def exec_insert(sql, name = nil, binds = NO_BINDS, pk = nil, sequence_name = nil)
        if without_prepared_statement?(binds)
          log(sql, name) { @connection.execute_insert(sql) }
        else
          log(sql, name, binds) do
            @connection.execute_insert(sql, binds)
          end
        end
      end

      # It appears that at this point (AR 5.0) "prepare" should only ever be true
      # if prepared statements are enabled
      def exec_query(sql, name = nil, binds = NO_BINDS, prepare: false)
        if without_prepared_statement?(binds)
          log(sql, name) { @connection.execute_query(sql) }
        else
          log(sql, name, binds) do
<<<<<<< HEAD
            # It seems that #supports_statement_cache? is defined but isn't checked before setting "prepare" (AR 5.0)
=======
            # this is different from normal AR that always caches
>>>>>>> 803ef41d
            cached_statement = fetch_cached_statement(sql) if prepare && @jdbc_statement_cache_enabled
            @connection.execute_prepared_query(sql, binds, cached_statement)
          end
        end
      end

      def exec_update(sql, name = nil, binds = NO_BINDS)
        if without_prepared_statement?(binds)
          log(sql, name) { @connection.execute_update(sql) }
        else
          log(sql, name, binds) { @connection.execute_prepared_update(sql, binds) }
        end
      end
      alias :exec_delete :exec_update

      # overridden to support legacy binds
      def insert(arel, name = nil, pk = nil, id_value = nil, sequence_name = nil, binds = [])
        binds = convert_legacy_binds_to_attributes(binds) if binds.first.is_a?(Array)
        super
      end
      alias create insert

      # overridden to support legacy binds
      def update(arel, name = nil, binds = [])
        binds = convert_legacy_binds_to_attributes(binds) if binds.first.is_a?(Array)
        super
      end

      # overridden to support legacy binds
      def delete(arel, name = nil, binds = [])
        binds = convert_legacy_binds_to_attributes(binds) if binds.first.is_a?(Array)
        super
      end

      def execute(sql, name = nil)
        log(sql, name) { @connection.execute(sql) }
      end

      # overridden to support legacy binds
      def select_all(arel, name = nil, binds = NO_BINDS, preparable: nil)
        binds = convert_legacy_binds_to_attributes(binds) if binds.first.is_a?(Array)
        super
      end

      private

      def convert_legacy_binds_to_attributes(binds)
        binds.map do |column, value|
          ActiveRecord::Relation::QueryAttribute.new(nil, type_cast(value, column), ActiveModel::Type::Value.new)
        end
      end

    end
  end
end<|MERGE_RESOLUTION|>--- conflicted
+++ resolved
@@ -26,11 +26,7 @@
           log(sql, name) { @connection.execute_query(sql) }
         else
           log(sql, name, binds) do
-<<<<<<< HEAD
-            # It seems that #supports_statement_cache? is defined but isn't checked before setting "prepare" (AR 5.0)
-=======
             # this is different from normal AR that always caches
->>>>>>> 803ef41d
             cached_statement = fetch_cached_statement(sql) if prepare && @jdbc_statement_cache_enabled
             @connection.execute_prepared_query(sql, binds, cached_statement)
           end
