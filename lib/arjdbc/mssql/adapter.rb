# frozen_string_literal: false

ArJdbc.load_java_part :MSSQL

require 'arel'
require 'arel/visitors/bind_visitor'
require 'arel/visitors/sqlserver'
require 'active_record/connection_adapters/abstract_adapter'

<<<<<<< HEAD
=======
require 'arjdbc/mssql/extensions/attribute_methods'
require 'arjdbc/mssql/extensions/calculations'

>>>>>>> b51196d9
require 'arjdbc/abstract/core'
require 'arjdbc/abstract/connection_management'
require 'arjdbc/abstract/database_statements'
require 'arjdbc/abstract/statement_cache'
require 'arjdbc/abstract/transaction_support'

require 'arjdbc/mssql/column'
require 'arjdbc/mssql/types'
require 'arjdbc/mssql/quoting'
require 'arjdbc/mssql/schema_definitions'
require 'arjdbc/mssql/schema_statements'
<<<<<<< HEAD
require 'arjdbc/mssql/database_statements'
require 'arjdbc/mssql/explain_support'
require 'arjdbc/mssql/extensions'
=======
require 'arjdbc/mssql/schema_dumper'
require 'arjdbc/mssql/database_statements'
require 'arjdbc/mssql/explain_support'
>>>>>>> b51196d9
require 'arjdbc/mssql/transaction'
require 'arjdbc/mssql/errors'
require 'arjdbc/mssql/schema_creation'

module ActiveRecord
  module ConnectionAdapters
    # MSSQL (SQLServer) adapter class definition
    class MSSQLAdapter < AbstractAdapter
      ADAPTER_NAME = 'MSSQL'.freeze

      MSSQL_VERSION_YEAR = {
        8 => '2000',
        9 => '2005',
        10 => '2008',
        11 => '2012',
        12 => '2014',
        13 => '2016',
        14 => '2017',
        15 => '2019'
      }.freeze

      include Jdbc::ConnectionPoolCallbacks
      include ArJdbc::Abstract::Core
      include ArJdbc::Abstract::ConnectionManagement
      include ArJdbc::Abstract::DatabaseStatements
      include ArJdbc::Abstract::StatementCache
      include ArJdbc::Abstract::TransactionSupport

      include MSSQL::Quoting
      include MSSQL::SchemaStatements
<<<<<<< HEAD
=======
      include MSSQL::ColumnDumper
>>>>>>> b51196d9
      include MSSQL::DatabaseStatements
      include MSSQL::ExplainSupport

      @cs_equality_operator = 'COLLATE Latin1_General_CS_AS_WS'

      class << self
        attr_accessor :cs_equality_operator
      end

      def initialize(connection, logger, _connection_parameters, config = {})
        # configure_connection happens in super
        super(connection, logger, config)

        unless mssql_major_version >= 11
          raise "Your MSSQL #{mssql_version_year} is too old. This adapter supports MSSQL >= 2012."
        end
      end

      # Returns the (JDBC) connection class to be used for this adapter.
      # The class is defined in the java part
      def jdbc_connection_class(_spec)
        ::ActiveRecord::ConnectionAdapters::MSSQLJdbcConnection
      end

      # Returns the (JDBC) `ActiveRecord` column class for this adapter.
      # Used in the java part.
      def jdbc_column_class
        ::ActiveRecord::ConnectionAdapters::MSSQLColumn
      end

<<<<<<< HEAD
      # Can this adapter determine the primary key for tables not attached
      # to an Active Record class, such as join tables?
      def supports_primary_key?
        true
      end

      # Does this adapter support creating foreign key constraints?
      def supports_foreign_keys?
        true
      end

      # Does this adapter support migrations?
      def supports_migrations?
        true
      end

      # Does this adapter support setting the isolation level for a transaction?
      def supports_transaction_isolation?
        true
      end

      # The MSSQL datetime type doe have precision.
      def supports_datetime_with_precision?
=======
      # Does this adapter support creating foreign key constraints?
      def supports_foreign_keys?
        true
      end

      # Does this adapter support setting the isolation level for a transaction?
      def supports_transaction_isolation?
        true
      end

      # The MSSQL datetime type doe have precision.
      def supports_datetime_with_precision?
        true
      end

      # Does this adapter support views?
      def supports_views?
>>>>>>> b51196d9
        true
      end

      # Overrides abstract method which always returns false
      def valid_type?(type)
        !native_database_types[type].nil?
      end

      # FIXME: to be reviewed.
      def clear_cache!
        reload_type_map
        super
      end

      def disable_referential_integrity
        tables = tables_with_referential_integrity

        tables.each do |table_name|
          execute "ALTER TABLE #{table_name} NOCHECK CONSTRAINT ALL"
        end
        yield
      ensure
        tables.each do |table_name|
          execute "ALTER TABLE #{table_name} CHECK CONSTRAINT ALL"
        end
      end

      # Overrides the method in abstract adapter to set the limit and offset
      # in the right order. (SQLServer specific)
      # Called by bound_attributes
      def combine_bind_parameters(
        from_clause: [],
        join_clause: [],
        where_clause: [],
        having_clause: [],
        limit: nil,
        offset: nil
      )

        result = from_clause + join_clause + where_clause + having_clause
        result << offset if offset
        result << limit if limit
        result
      end

      def arel_visitor # :nodoc:
        ::Arel::Visitors::SQLServer.new(self)
      end

      def schema_creation # :nodoc:
        MSSQL::SchemaCreation.new(self)
      end

      def create_table_definition(*args) # :nodoc:
        MSSQL::TableDefinition.new(*args)
      end

      def update_table_definition(table_name, base) #:nodoc:
        MSSQL::Table.new(table_name, base)
      end

      # Returns the name of the current security context
      def current_user
        @current_user ||= select_value('SELECT CURRENT_USER')
      end

      # Returns the default schema (to be used for table resolution)
      # used for the {#current_user}.
      def default_schema
        @default_schema ||= select_value('SELECT default_schema_name FROM sys.database_principals WHERE name = CURRENT_USER')
      end

      alias_method :current_schema, :default_schema

      # Allows for changing of the default schema.
      # (to be used during unqualified table name resolution).
      def default_schema=(default_schema)
        execute("ALTER #{current_user} WITH DEFAULT_SCHEMA=#{default_schema}")
        @default_schema = nil if defined?(@default_schema)
      end

      alias_method :current_schema=, :default_schema=

      # Overrides method in abstract adapter
<<<<<<< HEAD
      def case_sensitive_comparison(table, attribute, column, value)
        if value.nil?
          table[attribute].eq(value)
        elsif value.acts_like?(:string)
          table[attribute].eq(Arel::Nodes::Bin.new(Arel::Nodes::BindParam.new))
=======
      # FIXME: This needs to be fixed the we find a way how to
      # get the collation per column basis. At the moment we only use
      # the global database collation
      def case_sensitive_comparison(table, attribute, column, value)
        if value.nil?
          table[attribute].eq(value)
        elsif [:string, :text].include?(column.type) && collation && !collation.match(/_CS/)
          table[attribute].eq(Arel::Nodes::Bin.new(Arel::Nodes::BindParam.new))
        # elsif value.acts_like?(:string)
        #   table[attribute].eq(Arel::Nodes::Bin.new(Arel::Nodes::BindParam.new))
>>>>>>> b51196d9
        else
          table[attribute].eq(Arel::Nodes::BindParam.new)
        end
      end

      def configure_connection
        execute("SET LOCK_TIMEOUT #{lock_timeout}")

        set_session_transaction_isolation
      end

      def lock_timeout
        timeout = config[:lock_timeout].to_i

        if timeout.positive?
          timeout
        else
          5_000
        end
      end

      def set_session_transaction_isolation
        isolation_level = config[:transaction_isolation]

        self.transaction_isolation = isolation_level if isolation_level
      end

      def mssql?
        true
      end

      def mssql_major_version
        return @mssql_major_version if defined? @mssql_major_version

        @mssql_major_version = @connection.database_major_version
      end

      def mssql_version_year
        MSSQL_VERSION_YEAR[mssql_major_version.to_i]
      end

      def tables_with_referential_integrity
        schema_and_tables_sql = %(
          SELECT s.name, o.name
          FROM sys.foreign_keys i
          INNER JOIN sys.objects o ON i.parent_object_id = o.OBJECT_ID
          INNER JOIN sys.schemas s ON o.schema_id = s.schema_id
        ).squish

        schemas_and_tables = select_rows(schema_and_tables_sql)

        schemas_and_tables.map do |schema_table|
          schema, table = schema_table
          "#{quote_name_part(schema)}.#{quote_name_part(table)}"
        end
      end

<<<<<<< HEAD
      protected

      def translate_exception(e, message)
=======
      private

      def translate_exception(exception, message)
>>>>>>> b51196d9
        case message
        when /(cannot insert duplicate key .* with unique index) | (violation of unique key constraint)/i
          RecordNotUnique.new(message)
        when /Lock request time out period exceeded/i
          LockTimeout.new(message)
        when /The .* statement conflicted with the FOREIGN KEY constraint/
          ActiveRecord::InvalidForeignKey.new(message)
        when /(String or binary data would be truncated)/i
          ActiveRecord::ValueTooLong.new(message)
<<<<<<< HEAD
=======
        when /Cannot insert the value NULL into column .* does not allow nulls/
          ActiveRecord::NotNullViolation.new(message)
        when /Arithmetic overflow error converting expression/
          ActiveRecord::RangeError.new(message)
>>>>>>> b51196d9
        else
          super
        end
      end

      # This method is called indirectly by the abstract method
      # 'fetch_type_metadata' which then it is called by the java part when
      # calculating a table's columns.
      def initialize_type_map(map)
        # Build the type mapping from SQL Server to ActiveRecord

        # Integer types.
        map.register_type 'int',      MSSQL::Type::Integer.new(limit: 4)
        map.register_type 'tinyint',  MSSQL::Type::TinyInteger.new(limit: 1)
        map.register_type 'smallint', MSSQL::Type::SmallInteger.new(limit: 2)
        map.register_type 'bigint',   MSSQL::Type::BigInteger.new(limit: 8)

        # Exact Numeric types.
        map.register_type %r{\Adecimal}i do |sql_type|
          scale = extract_scale(sql_type)
          precision = extract_precision(sql_type)
          if scale == 0
            MSSQL::Type::DecimalWithoutScale.new(precision: precision)
          else
            MSSQL::Type::Decimal.new(precision: precision, scale: scale)
          end
        end
        map.register_type %r{\Amoney\z}i,      MSSQL::Type::Money.new
        map.register_type %r{\Asmallmoney\z}i, MSSQL::Type::SmallMoney.new

        # Approximate Numeric types.
        map.register_type %r{\Afloat\z}i,    MSSQL::Type::Float.new
        map.register_type %r{\Areal\z}i,     MSSQL::Type::Real.new

        # Character strings CHAR and VARCHAR (it can become Unicode UTF-8)
        map.register_type 'varchar(max)', MSSQL::Type::VarcharMax.new
        map.register_type %r{\Avarchar\(\d+\)} do |sql_type|
          limit = extract_limit(sql_type)
          MSSQL::Type::Varchar.new(limit: limit)
        end
        map.register_type %r{\Achar\(\d+\)} do |sql_type|
          limit = extract_limit(sql_type)
          MSSQL::Type::Char.new(limit: limit)
        end

        # Character strings NCHAR and NVARCHAR (by default Unicode UTF-16)
        map.register_type %r{\Anvarchar\(\d+\)} do |sql_type|
          limit = extract_limit(sql_type)
          MSSQL::Type::Nvarchar.new(limit: limit)
        end
        map.register_type %r{\Anchar\(\d+\)} do |sql_type|
          limit = extract_limit(sql_type)
          MSSQL::Type::Nchar.new(limit: limit)
        end
        map.register_type 'nvarchar(max)', MSSQL::Type::NvarcharMax.new
        map.register_type 'nvarchar(4000)', MSSQL::Type::Nvarchar.new

        # Binary data types.
        map.register_type              'varbinary(max)',       MSSQL::Type::VarbinaryMax.new
        register_class_with_limit map, %r{\Abinary\(\d+\)},    MSSQL::Type::BinaryBasic
        register_class_with_limit map, %r{\Avarbinary\(\d+\)}, MSSQL::Type::Varbinary

        # Miscellaneous types, Boolean, XML, UUID
        # FIXME The xml data needs to be reviewed and fixed
        map.register_type 'bit',                     MSSQL::Type::Boolean.new
        map.register_type %r{\Auniqueidentifier\z}i, MSSQL::Type::UUID.new
        map.register_type %r{\Axml\z}i,              MSSQL::Type::XML.new

        # Date and time types
        map.register_type 'date',          MSSQL::Type::Date.new
        map.register_type 'datetime',      MSSQL::Type::DateTime.new
        map.register_type 'smalldatetime', MSSQL::Type::SmallDateTime.new
        register_class_with_precision map, %r{\Atime\(\d+\)}i, MSSQL::Type::Time
        map.register_type 'time(7)',       MSSQL::Type::Time.new
        register_class_with_precision map, %r{\Adatetime2\(\d+\)}i, MSSQL::Type::DateTime2
        map.register_type 'datetime2(7)',  MSSQL::Type::DateTime2.new

        # aliases
        map.alias_type 'int identity',    'int'
        map.alias_type 'bigint identity', 'bigint'
        map.alias_type 'integer',         'int'
        map.alias_type 'integer',         'int'
        map.alias_type 'INTEGER',         'int'
        map.alias_type 'TINYINT',         'tinyint'
        map.alias_type 'SMALLINT',        'smallint'
        map.alias_type 'BIGINT',          'bigint'
        map.alias_type %r{\Anumeric}i,    'decimal'
        map.alias_type %r{\Anumber}i,     'decimal'
        map.alias_type %r{\Adouble\z}i,   'float'
        map.alias_type 'string',          'nvarchar(4000)'
        map.alias_type %r{\Aboolean\z}i,  'bit'
        map.alias_type 'DATE',            'date'
        map.alias_type 'DATETIME',        'datetime'
        map.alias_type 'SMALLDATETIME',   'smalldatetime'
        map.alias_type %r{\Atime\z}i,     'time(7)'
        map.alias_type %r{\Abinary\z}i,   'varbinary(max)'
        map.alias_type %r{\Ablob\z}i,     'varbinary(max)'
        map.alias_type %r{\Adatetime2\z}i, 'datetime2(7)'

        # Deprecated SQL Server types.
        map.register_type 'text',  MSSQL::Type::Text.new
        map.register_type 'ntext', MSSQL::Type::Ntext.new
        map.register_type 'image', MSSQL::Type::Image.new
      end
    end
  end
end

# FIXME: this is not used by the adapter anymore, it is here because
# it is a dependency of old tests that needs to be reviewed
module ArJdbc
  module MSSQL
    require 'arjdbc/mssql/utils'
    require 'arjdbc/mssql/limit_helpers'
    require 'arjdbc/mssql/lock_methods'

    include LimitHelpers
    include Utils
  end
end<|MERGE_RESOLUTION|>--- conflicted
+++ resolved
@@ -7,12 +7,9 @@
 require 'arel/visitors/sqlserver'
 require 'active_record/connection_adapters/abstract_adapter'
 
-<<<<<<< HEAD
-=======
 require 'arjdbc/mssql/extensions/attribute_methods'
 require 'arjdbc/mssql/extensions/calculations'
 
->>>>>>> b51196d9
 require 'arjdbc/abstract/core'
 require 'arjdbc/abstract/connection_management'
 require 'arjdbc/abstract/database_statements'
@@ -24,15 +21,9 @@
 require 'arjdbc/mssql/quoting'
 require 'arjdbc/mssql/schema_definitions'
 require 'arjdbc/mssql/schema_statements'
-<<<<<<< HEAD
-require 'arjdbc/mssql/database_statements'
-require 'arjdbc/mssql/explain_support'
-require 'arjdbc/mssql/extensions'
-=======
 require 'arjdbc/mssql/schema_dumper'
 require 'arjdbc/mssql/database_statements'
 require 'arjdbc/mssql/explain_support'
->>>>>>> b51196d9
 require 'arjdbc/mssql/transaction'
 require 'arjdbc/mssql/errors'
 require 'arjdbc/mssql/schema_creation'
@@ -63,10 +54,7 @@
 
       include MSSQL::Quoting
       include MSSQL::SchemaStatements
-<<<<<<< HEAD
-=======
       include MSSQL::ColumnDumper
->>>>>>> b51196d9
       include MSSQL::DatabaseStatements
       include MSSQL::ExplainSupport
 
@@ -97,23 +85,11 @@
         ::ActiveRecord::ConnectionAdapters::MSSQLColumn
       end
 
-<<<<<<< HEAD
-      # Can this adapter determine the primary key for tables not attached
-      # to an Active Record class, such as join tables?
-      def supports_primary_key?
-        true
-      end
-
       # Does this adapter support creating foreign key constraints?
       def supports_foreign_keys?
         true
       end
 
-      # Does this adapter support migrations?
-      def supports_migrations?
-        true
-      end
-
       # Does this adapter support setting the isolation level for a transaction?
       def supports_transaction_isolation?
         true
@@ -121,25 +97,11 @@
 
       # The MSSQL datetime type doe have precision.
       def supports_datetime_with_precision?
-=======
-      # Does this adapter support creating foreign key constraints?
-      def supports_foreign_keys?
-        true
-      end
-
-      # Does this adapter support setting the isolation level for a transaction?
-      def supports_transaction_isolation?
-        true
-      end
-
-      # The MSSQL datetime type doe have precision.
-      def supports_datetime_with_precision?
         true
       end
 
       # Does this adapter support views?
       def supports_views?
->>>>>>> b51196d9
         true
       end
 
@@ -224,13 +186,6 @@
       alias_method :current_schema=, :default_schema=
 
       # Overrides method in abstract adapter
-<<<<<<< HEAD
-      def case_sensitive_comparison(table, attribute, column, value)
-        if value.nil?
-          table[attribute].eq(value)
-        elsif value.acts_like?(:string)
-          table[attribute].eq(Arel::Nodes::Bin.new(Arel::Nodes::BindParam.new))
-=======
       # FIXME: This needs to be fixed the we find a way how to
       # get the collation per column basis. At the moment we only use
       # the global database collation
@@ -241,7 +196,6 @@
           table[attribute].eq(Arel::Nodes::Bin.new(Arel::Nodes::BindParam.new))
         # elsif value.acts_like?(:string)
         #   table[attribute].eq(Arel::Nodes::Bin.new(Arel::Nodes::BindParam.new))
->>>>>>> b51196d9
         else
           table[attribute].eq(Arel::Nodes::BindParam.new)
         end
@@ -299,15 +253,9 @@
         end
       end
 
-<<<<<<< HEAD
-      protected
-
-      def translate_exception(e, message)
-=======
       private
 
       def translate_exception(exception, message)
->>>>>>> b51196d9
         case message
         when /(cannot insert duplicate key .* with unique index) | (violation of unique key constraint)/i
           RecordNotUnique.new(message)
@@ -317,13 +265,10 @@
           ActiveRecord::InvalidForeignKey.new(message)
         when /(String or binary data would be truncated)/i
           ActiveRecord::ValueTooLong.new(message)
-<<<<<<< HEAD
-=======
         when /Cannot insert the value NULL into column .* does not allow nulls/
           ActiveRecord::NotNullViolation.new(message)
         when /Arithmetic overflow error converting expression/
           ActiveRecord::RangeError.new(message)
->>>>>>> b51196d9
         else
           super
         end
