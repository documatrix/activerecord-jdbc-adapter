--- conflicted
+++ resolved
@@ -125,22 +125,6 @@
 
       #
 
-<<<<<<< HEAD
-      def exec_insert(sql, name = nil, binds = [], pk = nil, sequence_name = nil)
-        last_id = if without_prepared_statement?(binds)
-                    log(sql, name) { @connection.execute_insert(sql) }
-                  else
-                    log(sql, name, binds) { @connection.execute_insert(sql, binds) }
-                  end
-        # FIXME: execute_insert and executeUpdate mapping key results is very varied and I am wondering
-        # if AR is now much more consistent.  I worked around by manually making a result here.
-        ::ActiveRecord::Result.new(['last_id'], [[last_id]])
-      end
-      alias insert_sql exec_insert
-      deprecate insert_sql: :insert
-
-=======
->>>>>>> c7103528
       private
 
       # e.g. "5.7.20-0ubuntu0.16.04.1"
