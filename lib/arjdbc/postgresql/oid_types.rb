--- conflicted
+++ resolved
@@ -90,11 +90,7 @@
 
       def get_oid_type(oid, fmod, column_name, sql_type = '') # :nodoc:
         if !type_map.key?(oid)
-<<<<<<< HEAD
           load_additional_types([oid])
-=======
-          load_additional_types(type_map, oid)
->>>>>>> 1e20602f
         end
 
         type_map.fetch(oid, fmod, sql_type) {
@@ -185,13 +181,6 @@
           end
         end
 
-<<<<<<< HEAD
-        load_additional_types
-      end
-
-      def load_additional_types(oids = nil) # :nodoc:
-        initializer = OID::TypeMapInitializer.new(type_map)
-=======
         load_additional_types(m)
 
         # pgjdbc returns these if the column is auto-incrmenting
@@ -201,7 +190,6 @@
 
       def load_additional_types(type_map, oid = nil) # :nodoc:
         initializer = ArjdbcTypeMapInitializer.new(type_map)
->>>>>>> 1e20602f
 
         if supports_ranges?
           query = <<-SQL
