# frozen_string_literal: false
ArJdbc.load_java_part :PostgreSQL

require 'ipaddr'
require 'active_record/connection_adapters/abstract_adapter'
require 'active_record/connection_adapters/postgresql/column'
require 'active_record/connection_adapters/postgresql/explain_pretty_printer'
require 'active_record/connection_adapters/postgresql/quoting'
require 'active_record/connection_adapters/postgresql/referential_integrity'
require 'active_record/connection_adapters/postgresql/schema_creation'
require 'active_record/connection_adapters/postgresql/schema_dumper'
require 'active_record/connection_adapters/postgresql/schema_statements'
require 'active_record/connection_adapters/postgresql/type_metadata'
require 'active_record/connection_adapters/postgresql/utils'
require 'arjdbc/abstract/core'
require 'arjdbc/abstract/connection_management'
require 'arjdbc/abstract/database_statements'
require 'arjdbc/abstract/statement_cache'
require 'arjdbc/abstract/transaction_support'
require 'arjdbc/postgresql/base/array_decoder'
require 'arjdbc/postgresql/base/array_encoder'
require 'arjdbc/postgresql/name'

module ArJdbc
  # Strives to provide Rails built-in PostgreSQL adapter (API) compatibility.
  module PostgreSQL

    require 'arjdbc/postgresql/column'
    require 'arel/visitors/postgresql_jdbc'
    # @private
    IndexDefinition = ::ActiveRecord::ConnectionAdapters::IndexDefinition

    # @private
    ForeignKeyDefinition = ::ActiveRecord::ConnectionAdapters::ForeignKeyDefinition

    # @private
    Type = ::ActiveRecord::Type

    # @see ActiveRecord::ConnectionAdapters::JdbcAdapter#jdbc_connection_class
    def self.jdbc_connection_class
      ::ActiveRecord::ConnectionAdapters::PostgreSQLJdbcConnection
    end

    # @see ActiveRecord::ConnectionAdapters::JdbcAdapter#jdbc_column_class
    def jdbc_column_class; ::ActiveRecord::ConnectionAdapters::PostgreSQLColumn end

    ADAPTER_NAME = 'PostgreSQL'.freeze

    def adapter_name
      ADAPTER_NAME
    end

    # TODO: Update this to pull info from the DatabaseMetaData object?
    def postgresql_version
      @postgresql_version ||=
        begin
          version = @connection.database_product
          if version =~ /PostgreSQL (\d+)\.(\d+)\.(\d+)/
            ($1.to_i * 10000) + ($2.to_i * 100) + $3.to_i
          else
            0
          end
        end
    end

    def redshift?
      # SELECT version() :
      #  PostgreSQL 8.0.2 on i686-pc-linux-gnu, compiled by GCC gcc (GCC) 3.4.2 20041017 (Red Hat 3.4.2-6.fc3), Redshift 1.0.647
      if ( redshift = config[:redshift] ).nil?
        redshift = !! (@connection.database_product || '').index('Redshift')
      end
      redshift
    end
    private :redshift?

    def use_insert_returning?
      if @use_insert_returning.nil?
        @use_insert_returning = supports_insert_with_returning?
      end
      @use_insert_returning
    end

    def set_client_encoding(encoding)
      ActiveRecord::Base.logger.warn "client_encoding is set by the driver and should not be altered, ('#{encoding}' ignored)"
      ActiveRecord::Base.logger.debug "Set the 'allowEncodingChanges' driver property (e.g. using config[:properties]) if you need to override the client encoding when doing a copy."
    end

    # Configures the encoding, verbosity, schema search path, and time zone of the connection.
    # This is called on `connection.connect` and should not be called manually.
    def configure_connection
      #if encoding = config[:encoding]
        # The client_encoding setting is set by the driver and should not be altered.
        # If the driver detects a change it will abort the connection.
        # see http://jdbc.postgresql.org/documentation/91/connect.html
        # self.set_client_encoding(encoding)
      #end
      self.client_min_messages = config[:min_messages] || 'warning'
      self.schema_search_path = config[:schema_search_path] || config[:schema_order]

      # Use standard-conforming strings if available so we don't have to do the E'...' dance.
      set_standard_conforming_strings

      # If using Active Record's time zone support configure the connection to return
      # TIMESTAMP WITH ZONE types in UTC.
      # (SET TIME ZONE does not use an equals sign like other SET variables)
      if ActiveRecord::Base.default_timezone == :utc
        execute("SET time zone 'UTC'", 'SCHEMA')
      elsif tz = local_tz
        execute("SET time zone '#{tz}'", 'SCHEMA')
      end unless redshift?

      # SET statements from :variables config hash
      # http://www.postgresql.org/docs/8.3/static/sql-set.html
      (config[:variables] || {}).map do |k, v|
        if v == ':default' || v == :default
          # Sets the value to the global or compile default
          execute("SET SESSION #{k} TO DEFAULT", 'SCHEMA')
        elsif ! v.nil?
          execute("SET SESSION #{k} TO #{quote(v)}", 'SCHEMA')
        end
      end
    end

    # @private
    ActiveRecordError = ::ActiveRecord::ActiveRecordError

    NATIVE_DATABASE_TYPES = {
      primary_key:  'bigserial primary key',
      bigint:       { name: 'bigint' },
      binary:       { name: 'bytea' },
      bit:          { name: 'bit' },
      bit_varying:  { name: 'bit varying' },
      boolean:      { name: 'boolean' },
      box:          { name: 'box' },
      char:         { name: 'char' },
      cidr:         { name: 'cidr' },
      circle:       { name: 'circle' },
      citext:       { name: 'citext' },
      date:         { name: 'date' },
      daterange:    { name: 'daterange' },
      datetime:     { name: 'timestamp' },
      decimal:      { name: 'decimal' }, # :limit => 1000
      float:        { name: 'float' },
      hstore:       { name: 'hstore' },
      inet:         { name: 'inet' },
      int4range:    { name: 'int4range' },
      int8range:    { name: 'int8range' },
      integer:      { name: 'integer' },
      interval:     { name: 'interval' }, # This doesn't get added to AR's postgres adapter until 5.1 but it fixes broken tests in 5.0 ...
      json:         { name: 'json' },
      jsonb:        { name: 'jsonb' },
      line:         { name: 'line' },
      lseg:         { name: 'lseg' },
      ltree:        { name: 'ltree' },
      macaddr:      { name: 'macaddr' },
      money:        { name: 'money' },
      numeric:      { name: 'numeric' },
      numrange:     { name: 'numrange' },
      oid:          { name: 'oid' },
      path:         { name: 'path' },
      point:        { name: 'point' },
      polygon:      { name: 'polygon' },
      string:       { name: 'character varying' },
      text:         { name: 'text' },
      time:         { name: 'time' },
      timestamp:    { name: 'timestamp' },
      tsrange:      { name: 'tsrange' },
      tstzrange:    { name: 'tstzrange' },
      tsvector:     { name: 'tsvector' },
      uuid:         { name: 'uuid' },
      xml:          { name: 'xml' }
    }

    def native_database_types
      NATIVE_DATABASE_TYPES
    end

    def valid_type?(type)
      !native_database_types[type].nil?
    end

    # Enable standard-conforming strings if available.
    def set_standard_conforming_strings
      self.standard_conforming_strings=(true)
    end

    # Enable standard-conforming strings if available.
    def standard_conforming_strings=(enable)
      client_min_messages = self.client_min_messages
      begin
        self.client_min_messages = 'panic'
        value = enable ? "on" : "off"
        execute("SET standard_conforming_strings = #{value}", 'SCHEMA')
        @standard_conforming_strings = ( value == "on" )
      rescue
        @standard_conforming_strings = :unsupported
      ensure
        self.client_min_messages = client_min_messages
      end
    end

    def standard_conforming_strings?
      if @standard_conforming_strings.nil?
        client_min_messages = self.client_min_messages
        begin
          self.client_min_messages = 'panic'
          value = select_one('SHOW standard_conforming_strings', 'SCHEMA')['standard_conforming_strings']
          @standard_conforming_strings = ( value == "on" )
        rescue
          @standard_conforming_strings = :unsupported
        ensure
          self.client_min_messages = client_min_messages
        end
      end
      @standard_conforming_strings == true # return false if :unsupported
    end

    def supports_ddl_transactions?; true end

    def supports_explain?; true end

    def supports_expression_index?; true end

    def supports_foreign_keys?; true end

    def supports_index_sort_order?; true end

    def supports_partial_index?; true end

    def supports_savepoints?; true end

    def supports_transaction_isolation?; true end

    def supports_views?; true end

    # Does PostgreSQL support standard conforming strings?
    def supports_standard_conforming_strings?
      standard_conforming_strings?
      @standard_conforming_strings != :unsupported
    end

    def supports_hex_escaped_bytea?
      postgresql_version >= 90000
    end

    def supports_insert_with_returning?
      postgresql_version >= 80200
    end

    def supports_pgcrypto_uuid?
      postgresql_version >= 90400
    end

    # Range data-types weren't introduced until PostgreSQL 9.2.
    def supports_ranges?
      postgresql_version >= 90200
    end

    def supports_extensions?
      postgresql_version >= 90200
    end

    # From AR 5.1 postgres_adapter.rb
    def default_index_type?(index) # :nodoc:
      index.using == :btree || super
    end

    def enable_extension(name)
      execute("CREATE EXTENSION IF NOT EXISTS \"#{name}\"")
    end

    def disable_extension(name)
      execute("DROP EXTENSION IF EXISTS \"#{name}\" CASCADE")
    end

    def extension_enabled?(name)
      if supports_extensions?
        rows = select_rows("SELECT EXISTS(SELECT * FROM pg_available_extensions WHERE name = '#{name}' AND installed_version IS NOT NULL)", 'SCHEMA')
        available = rows.first.first # true/false or 't'/'f'
        available == true || available == 't'
      end
    end

    def extensions
      if supports_extensions?
        rows = select_rows "SELECT extname from pg_extension", "SCHEMA"
        rows.map { |row| row.first }
      else
        []
      end
    end

    def max_identifier_length
      @max_identifier_length ||= query_value("SHOW max_identifier_length", "SCHEMA").to_i
    end
    alias table_alias_length max_identifier_length
    alias index_name_length max_identifier_length

    def index_algorithms
      { :concurrently => 'CONCURRENTLY' }
    end

    # Set the authorized user for this session.
    def session_auth=(user)
      clear_cache!
      execute "SET SESSION AUTHORIZATION #{user}"
    end

    # Came from postgres_adapter
    def get_advisory_lock(lock_id) # :nodoc:
      unless lock_id.is_a?(Integer) && lock_id.bit_length <= 63
        raise(ArgumentError, "Postgres requires advisory lock ids to be a signed 64 bit integer")
      end
      select_value("SELECT pg_try_advisory_lock(#{lock_id});")
    end

    # Came from postgres_adapter
    def release_advisory_lock(lock_id) # :nodoc:
      unless lock_id.is_a?(Integer) && lock_id.bit_length <= 63
        raise(ArgumentError, "Postgres requires advisory lock ids to be a signed 64 bit integer")
      end
      select_value("SELECT pg_advisory_unlock(#{lock_id})")
    end
<<<<<<< HEAD
    
    # Returns the configured supported identifier length supported by PostgreSQL,
    # or report the default of 63 on PostgreSQL 7.x.
=======

    # Returns the configured supported identifier length supported by PostgreSQL
>>>>>>> 546615fa
    def max_identifier_length
      @max_identifier_length ||= select_one('SHOW max_identifier_length', 'SCHEMA'.freeze)['max_identifier_length'].to_i
    end
    alias table_alias_length max_identifier_length
    alias index_name_length max_identifier_length

    def exec_insert(sql, name, binds, pk = nil, sequence_name = nil)
      val = super
      if !use_insert_returning? && pk
        unless sequence_name
          table_ref = extract_table_ref_from_insert_sql(sql)
          sequence_name = default_sequence_name(table_ref, pk)
          return val unless sequence_name
        end
        last_insert_id_result(sequence_name)
      else
        val
      end
    end

    def explain(arel, binds = [])
      sql = "EXPLAIN #{to_sql(arel, binds)}"
      ActiveRecord::ConnectionAdapters::PostgreSQL::ExplainPrettyPrinter.new.pp(exec_query(sql, 'EXPLAIN', binds))
    end

    # @note Only for "better" AR 4.0 compatibility.
    # @private
    def query(sql, name = nil)
      log(sql, name) do
        result = []
        @connection.execute_query_raw(sql, []) do |*values|
          # We need to use #deep_dup here because it appears that
          # the java method is reusing an object in some cases
          # which makes all of the entries in the "result"
          # array end up with the same values as the last row
          result << values.deep_dup
        end
        result
      end
    end

<<<<<<< HEAD
    def clear_cache!
      super
      # Make sure all query plans are *really* gone
      @connection.execute 'DEALLOCATE ALL' if active?
=======
    # We need to make sure to deallocate all the prepared statements
    # since apparently calling close on the statement object
    # doesn't always free the server resources and calling
    # 'DISCARD ALL' fails if we are inside a transaction
    def clear_cache!
      super
      @connection.execute 'DEALLOCATE ALL' if supports_statement_cache? && @connection.active?
>>>>>>> 546615fa
    end

    def reset!
      clear_cache!
      reset_transaction
      @connection.rollback # Have to deal with rollbacks differently than the AR adapter
      @connection.execute 'DISCARD ALL'
      @connection.configure_connection
    end

    def last_insert_id_result(sequence_name)
      exec_query("SELECT currval('#{sequence_name}')", 'SQL')
    end

    def all_schemas
      select('SELECT nspname FROM pg_namespace').map { |row| row["nspname"] }
    end

    # Returns the current client message level.
    def client_min_messages
      return nil if redshift? # not supported on Redshift
      # Need to use #execute so we don't try to access the type map before it is initialized
      execute('SHOW client_min_messages', 'SCHEMA').values.first.first
    end

    # Set the client message level.
    def client_min_messages=(level)
      # NOTE: for now simply ignore the writer (no warn on Redshift) so that
      # the AR copy-pasted PpstgreSQL parts stay the same as much as possible
      return nil if redshift? # not supported on Redshift
      execute("SET client_min_messages TO '#{level}'", 'SCHEMA')
    end

    # ORDER BY clause for the passed order option.
    #
    # PostgreSQL does not allow arbitrary ordering when using DISTINCT ON,
    # so we work around this by wrapping the SQL as a sub-select and ordering
    # in that query.
    def add_order_by_for_association_limiting!(sql, options)
      return sql if options[:order].blank?

      order = options[:order].split(',').collect { |s| s.strip }.reject(&:blank?)
      order.map! { |s| 'DESC' if s =~ /\bdesc$/i }
      order = order.zip((0...order.size).to_a).map { |s,i| "id_list.alias_#{i} #{s}" }.join(', ')

      sql.replace "SELECT * FROM (#{sql}) AS id_list ORDER BY #{order}"
    end

    # @note #quote_string implemented as native

    def escape_bytea(string)
      return unless string
      if supports_hex_escaped_bytea?
        "\\x#{string.unpack("H*")[0]}"
      else
        result = ''
        string.each_byte { |c| result << sprintf('\\\\%03o', c) }
        result
      end
    end

    # @override
    def quote_table_name(name)
      schema, name_part = extract_pg_identifier_from_name(name.to_s)

      unless name_part
        quote_column_name(schema)
      else
        table_name, name_part = extract_pg_identifier_from_name(name_part)
        "#{quote_column_name(schema)}.#{quote_column_name(table_name)}"
      end
    end

    # @note #quote_column_name implemented as native
    alias_method :quote_schema_name, :quote_column_name

<<<<<<< HEAD
    def remove_index!(table_name, index_name)
      execute "DROP INDEX #{quote_table_name(index_name)}"
    end

    # @override
    def supports_foreign_keys?; true end

=======
    # Need to clear the cache even though the AR adapter doesn't for some reason
    def remove_column(table_name, column_name, type = nil, options = {})
      super
      clear_cache!
    end

>>>>>>> 546615fa
    # @private
    def column_for(table_name, column_name)
      column_name = column_name.to_s
      for column in columns(table_name)
        return column if column.name == column_name
      end
      nil
    end

    # Returns the list of a table's column names, data types, and default values.
    #
    # If the table name is not prefixed with a schema, the database will
    # take the first match from the schema search path.
    #
    # Query implementation notes:
    #  - format_type includes the column size constraint, e.g. varchar(50)
    #  - ::regclass is a function that gives the id for a table name
    def column_definitions(table_name)
      select_rows(<<-end_sql, 'SCHEMA')
        SELECT a.attname, format_type(a.atttypid, a.atttypmod),
               pg_get_expr(d.adbin, d.adrelid), a.attnotnull, a.atttypid, a.atttypmod,
               (SELECT c.collname FROM pg_collation c, pg_type t
                 WHERE c.oid = a.attcollation AND t.oid = a.atttypid
                  AND a.attcollation <> t.typcollation),
               col_description(a.attrelid, a.attnum) AS comment
          FROM pg_attribute a
          LEFT JOIN pg_attrdef d ON a.attrelid = d.adrelid AND a.attnum = d.adnum
         WHERE a.attrelid = #{quote(quote_table_name(table_name))}::regclass
           AND a.attnum > 0 AND NOT a.attisdropped
         ORDER BY a.attnum
      end_sql
    end
    private :column_definitions

    def truncate(table_name, name = nil)
      execute "TRUNCATE TABLE #{quote_table_name(table_name)}", name
    end

    # Returns an array of indexes for the given table.
    def indexes(table_name, name = nil)
      if name
        ActiveSupport::Deprecation.warn(<<-MSG.squish)
              Passing name to #indexes is deprecated without replacement.
        MSG
      end

      # FIXME: AR version => table = Utils.extract_schema_qualified_name(table_name.to_s)
      schema, table = extract_schema_and_table(table_name.to_s)

      result = query(<<-SQL, 'SCHEMA')
            SELECT distinct i.relname, d.indisunique, d.indkey, pg_get_indexdef(d.indexrelid), t.oid,
                            pg_catalog.obj_description(i.oid, 'pg_class') AS comment,
            (SELECT COUNT(*) FROM pg_opclass o
               JOIN (SELECT unnest(string_to_array(d.indclass::text, ' '))::int oid) c
                 ON o.oid = c.oid WHERE o.opcdefault = 'f')
            FROM pg_class t
            INNER JOIN pg_index d ON t.oid = d.indrelid
            INNER JOIN pg_class i ON d.indexrelid = i.oid
            LEFT JOIN pg_namespace n ON n.oid = i.relnamespace
            WHERE i.relkind = 'i'
              AND d.indisprimary = 'f'
              AND t.relname = '#{table}'
              AND n.nspname = #{schema ? "'#{schema}'" : 'ANY (current_schemas(false))'}
            ORDER BY i.relname
      SQL

      result.map do |row|
        index_name = row[0]
        # FIXME: These values [1,2] are returned in a different format than AR expects, maybe we could update it on the Java side to be more accurate
        unique = row[1].is_a?(String) ? row[1] == 't' : row[1] # JDBC gets us a boolean
        indkey = row[2].is_a?(Java::OrgPostgresqlUtil::PGobject) ? row[2].value : row[2]
        indkey = indkey.split(" ").map(&:to_i)
        inddef = row[3]
        oid = row[4]
        comment = row[5]
        opclass = row[6]

        using, expressions, where = inddef.scan(/ USING (\w+?) \((.+?)\)(?: WHERE (.+))?\z/).flatten

        if indkey.include?(0) || opclass > 0
          columns = expressions
        else
          columns = Hash[query(<<-SQL.strip_heredoc, "SCHEMA")].values_at(*indkey).compact
                SELECT a.attnum, a.attname
                FROM pg_attribute a
                WHERE a.attrelid = #{oid}
                AND a.attnum IN (#{indkey.join(",")})
          SQL

          # add info on sort order for columns (only desc order is explicitly specified, asc is the default)
          orders = Hash[
              expressions.scan(/(\w+) DESC/).flatten.map { |order_column| [order_column, :desc] }
          ]
        end

        IndexDefinition.new(table_name, index_name, unique, columns, [], orders, where, nil, using.to_sym, comment.presence)
      end.compact
    end

    # @private
    def column_name_for_operation(operation, node)
      case operation
      when 'maximum' then 'max'
      when 'minimum' then 'min'
      when 'average' then 'avg'
      else operation.downcase
      end
    end

    private

    # Pulled from ActiveRecord's Postgres adapter and modified to use execute
    def can_perform_case_insensitive_comparison_for?(column)
      @case_insensitive_cache ||= {}
      @case_insensitive_cache[column.sql_type] ||= begin
        sql = <<-end_sql
              SELECT exists(
                SELECT * FROM pg_proc
                WHERE proname = 'lower'
                  AND proargtypes = ARRAY[#{quote column.sql_type}::regtype]::oidvector
              ) OR exists(
                SELECT * FROM pg_proc
                INNER JOIN pg_cast
                  ON ARRAY[casttarget]::oidvector = proargtypes
                WHERE proname = 'lower'
                  AND castsource = #{quote column.sql_type}::regtype
              )
        end_sql
        select_value(sql, 'SCHEMA')
      end
    end

    def translate_exception(exception, message)
      # TODO: Can we base these on an error code of some kind?
      case exception.message
      when /duplicate key value violates unique constraint/
        ::ActiveRecord::RecordNotUnique.new(message)
      when /violates not-null constraint/
        ::ActiveRecord::NotNullViolation.new(message)
      when /violates foreign key constraint/
        ::ActiveRecord::InvalidForeignKey.new(message)
      when /value too long/
        ::ActiveRecord::ValueTooLong.new(message)
      when /out of range/
        ::ActiveRecord::RangeError.new(message)
      when /could not serialize/
        ::ActiveRecord::SerializationFailure.new(message)
      when /deadlock detected/
        ::ActiveRecord::Deadlocked.new(message)
      else
        super
      end
    end

    # @private `Utils.extract_schema_and_table` from AR
    def extract_schema_and_table(name)
      result = name.scan(/[^".\s]+|"[^"]*"/)[0, 2]
      result.each { |m| m.gsub!(/(^"|"$)/, '') }
      result.unshift(nil) if result.size == 1 # schema == nil
      result # [schema, table]
    end

    def extract_pg_identifier_from_name(name)
      match_data = name[0, 1] == '"' ? name.match(/\"([^\"]+)\"/) : name.match(/([^\.]+)/)

      if match_data
        rest = name[match_data[0].length..-1]
        rest = rest[1..-1] if rest[0, 1] == "."
        [match_data[1], (rest.length > 0 ? rest : nil)]
      end
    end

    def extract_table_ref_from_insert_sql(sql)
      sql[/into\s("[A-Za-z0-9_."\[\]\s]+"|[A-Za-z0-9_."\[\]]+)\s*/im]
      $1.strip if $1
    end

    def local_tz
      @local_tz ||= execute('SHOW TIME ZONE', 'SCHEMA').first["TimeZone"]
    end

  end
end

require 'arjdbc/util/quoted_cache'

module ActiveRecord::ConnectionAdapters

  # NOTE: seems needed on 4.x due loading of '.../postgresql/oid' which
  # assumes: class PostgreSQLAdapter < AbstractAdapter
  remove_const(:PostgreSQLAdapter) if const_defined?(:PostgreSQLAdapter)

  class PostgreSQLAdapter < AbstractAdapter

    # Try to use as much of the built in postgres logic as possible
    # maybe someday we can extend the actual adapter
    include ActiveRecord::ConnectionAdapters::PostgreSQL::ColumnDumper
    include ActiveRecord::ConnectionAdapters::PostgreSQL::ReferentialIntegrity
    include ActiveRecord::ConnectionAdapters::PostgreSQL::SchemaStatements
    include ActiveRecord::ConnectionAdapters::PostgreSQL::Quoting

    include Jdbc::ConnectionPoolCallbacks

    include ArJdbc::Abstract::Core
    include ArJdbc::Abstract::ConnectionManagement
    include ArJdbc::Abstract::DatabaseStatements
    include ArJdbc::Abstract::StatementCache
    include ArJdbc::Abstract::TransactionSupport
    include ArJdbc::PostgreSQL

    require 'arjdbc/postgresql/oid_types'
    include ::ArJdbc::PostgreSQL::OIDTypes

    include ::ArJdbc::PostgreSQL::ColumnHelpers

    include ::ArJdbc::Util::QuotedCache

    # AR expects OID to be available on the adapter
    OID = ActiveRecord::ConnectionAdapters::PostgreSQL::OID

    def initialize(connection, logger = nil, config = {})
      # @local_tz is initialized as nil to avoid warnings when connect tries to use it
      @local_tz = nil
      @max_identifier_length = nil

      super # configure_connection happens in super

      initialize_type_map(@type_map = Type::HashLookupTypeMap.new)

      @use_insert_returning = @config.key?(:insert_returning) ?
        self.class.type_cast_config_to_boolean(@config[:insert_returning]) : nil
    end

    def arel_visitor # :nodoc:
      Arel::Visitors::PostgreSQL.new(self)
    end

    require 'active_record/connection_adapters/postgresql/schema_definitions'

    ColumnMethods = ActiveRecord::ConnectionAdapters::PostgreSQL::ColumnMethods
    TableDefinition = ActiveRecord::ConnectionAdapters::PostgreSQL::TableDefinition
    Table = ActiveRecord::ConnectionAdapters::PostgreSQL::Table

    def create_table_definition(*args) # :nodoc:
      TableDefinition.new(*args)
    end

    def exec_query(sql, name = nil, binds = [], prepare: false)
      super
    rescue ActiveRecord::StatementInvalid => e
      raise unless e.cause.message.include?('cached plan must not change result type'.freeze)

      if open_transactions > 0
        # In a transaction, have to fail it - See AR code for details
        raise ActiveRecord::PreparedStatementCacheExpired.new(e.cause.message)
      else
        # Not in a transaction, clear the prepared statement and try again
        delete_cached_statement(sql)
        retry
      end
    end

    public :sql_for_insert

    def schema_creation # :nodoc:
      PostgreSQL::SchemaCreation.new self
    end

    def update_table_definition(table_name, base)
      Table.new(table_name, base)
    end

    def jdbc_connection_class(spec)
      ::ArJdbc::PostgreSQL.jdbc_connection_class
    end

    private

    # Prepared statements aren't schema aware so we need to make sure we
    # store different PreparedStatement objects for different schemas
    def cached_statement_key(sql)
      "#{schema_search_path}-#{sql}"
    end

  end
end<|MERGE_RESOLUTION|>--- conflicted
+++ resolved
@@ -321,14 +321,8 @@
       end
       select_value("SELECT pg_advisory_unlock(#{lock_id})")
     end
-<<<<<<< HEAD
-    
-    # Returns the configured supported identifier length supported by PostgreSQL,
-    # or report the default of 63 on PostgreSQL 7.x.
-=======
-
-    # Returns the configured supported identifier length supported by PostgreSQL
->>>>>>> 546615fa
+
+    # Returns the max identifier length supported by PostgreSQL
     def max_identifier_length
       @max_identifier_length ||= select_one('SHOW max_identifier_length', 'SCHEMA'.freeze)['max_identifier_length'].to_i
     end
@@ -370,20 +364,14 @@
       end
     end
 
-<<<<<<< HEAD
-    def clear_cache!
-      super
-      # Make sure all query plans are *really* gone
-      @connection.execute 'DEALLOCATE ALL' if active?
-=======
     # We need to make sure to deallocate all the prepared statements
     # since apparently calling close on the statement object
     # doesn't always free the server resources and calling
     # 'DISCARD ALL' fails if we are inside a transaction
     def clear_cache!
       super
-      @connection.execute 'DEALLOCATE ALL' if supports_statement_cache? && @connection.active?
->>>>>>> 546615fa
+      # Make sure all query plans are *really* gone
+      @connection.execute 'DEALLOCATE ALL' if active?
     end
 
     def reset!
@@ -460,22 +448,12 @@
     # @note #quote_column_name implemented as native
     alias_method :quote_schema_name, :quote_column_name
 
-<<<<<<< HEAD
-    def remove_index!(table_name, index_name)
-      execute "DROP INDEX #{quote_table_name(index_name)}"
-    end
-
-    # @override
-    def supports_foreign_keys?; true end
-
-=======
     # Need to clear the cache even though the AR adapter doesn't for some reason
     def remove_column(table_name, column_name, type = nil, options = {})
       super
       clear_cache!
     end
 
->>>>>>> 546615fa
     # @private
     def column_for(table_name, column_name)
       column_name = column_name.to_s
