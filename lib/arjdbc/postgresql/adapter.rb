# frozen_string_literal: false
ArJdbc.load_java_part :PostgreSQL

require 'ipaddr'
require 'active_record/connection_adapters/abstract_adapter'
require 'active_record/connection_adapters/postgresql/column'
require 'active_record/connection_adapters/postgresql/explain_pretty_printer'
require 'active_record/connection_adapters/postgresql/quoting'
require 'active_record/connection_adapters/postgresql/referential_integrity'
require 'active_record/connection_adapters/postgresql/schema_creation'
require 'active_record/connection_adapters/postgresql/schema_definitions'
require 'active_record/connection_adapters/postgresql/schema_dumper'
require 'active_record/connection_adapters/postgresql/schema_statements'
require 'active_record/connection_adapters/postgresql/type_metadata'
require 'active_record/connection_adapters/postgresql/utils'
require 'arjdbc/abstract/core'
require 'arjdbc/abstract/connection_management'
require 'arjdbc/abstract/database_statements'
require 'arjdbc/abstract/statement_cache'
require 'arjdbc/abstract/transaction_support'
require 'arjdbc/postgresql/base/array_decoder'
require 'arjdbc/postgresql/base/array_encoder'
require 'arjdbc/postgresql/name'

module ArJdbc
  # Strives to provide Rails built-in PostgreSQL adapter (API) compatibility.
  module PostgreSQL

    require 'arjdbc/postgresql/column'
    require 'arel/visitors/postgresql_jdbc'
    # @private
    IndexDefinition = ::ActiveRecord::ConnectionAdapters::IndexDefinition

    # @private
    Type = ::ActiveRecord::Type

    # @see ActiveRecord::ConnectionAdapters::JdbcAdapter#jdbc_connection_class
    def self.jdbc_connection_class
      ::ActiveRecord::ConnectionAdapters::PostgreSQLJdbcConnection
    end

    # @see ActiveRecord::ConnectionAdapters::JdbcAdapter#jdbc_column_class
    def jdbc_column_class; ::ActiveRecord::ConnectionAdapters::PostgreSQLColumn end

    ADAPTER_NAME = 'PostgreSQL'.freeze

    def adapter_name
      ADAPTER_NAME
    end

    def postgresql_version
      @postgresql_version ||=
        begin
          version = @connection.database_product
          if match = version.match(/([\d\.]*\d).*?/)
            version = match[1].split('.').map(&:to_i)
            # PostgreSQL version representation does not have more than 4 digits
            # From version 10 onwards, PG has changed its versioning policy to
            # limit it to only 2 digits. i.e. in 10.x, 10 being the major
            # version and x representing the patch release
            # Refer to:
            #   https://www.postgresql.org/support/versioning/
            #   https://www.postgresql.org/docs/10/static/libpq-status.html -> PQserverVersion()
            # for more info

            if version.size >= 3
              (version[0] * 100 + version[1]) * 100 + version[2]
            elsif version.size == 2
              if version[0] >= 10
                version[0] * 100 * 100 + version[1]
              else
                (version[0] * 100 + version[1]) * 100
              end
            elsif version.size == 1
              version[0] * 100 * 100
            else
              0
            end
          else
            0
          end
        end
    end

    def redshift?
      # SELECT version() :
      #  PostgreSQL 8.0.2 on i686-pc-linux-gnu, compiled by GCC gcc (GCC) 3.4.2 20041017 (Red Hat 3.4.2-6.fc3), Redshift 1.0.647
      if ( redshift = config[:redshift] ).nil?
        redshift = !! (@connection.database_product || '').index('Redshift')
      end
      redshift
    end
    private :redshift?

    def use_insert_returning?
      if @use_insert_returning.nil?
        @use_insert_returning = supports_insert_with_returning?
      end
      @use_insert_returning
    end

    def set_client_encoding(encoding)
      ActiveRecord::Base.logger.warn "client_encoding is set by the driver and should not be altered, ('#{encoding}' ignored)"
      ActiveRecord::Base.logger.debug "Set the 'allowEncodingChanges' driver property (e.g. using config[:properties]) if you need to override the client encoding when doing a copy."
    end

    # Configures the encoding, verbosity, schema search path, and time zone of the connection.
    # This is called on `connection.connect` and should not be called manually.
    def configure_connection
      #if encoding = config[:encoding]
        # The client_encoding setting is set by the driver and should not be altered.
        # If the driver detects a change it will abort the connection.
        # see http://jdbc.postgresql.org/documentation/91/connect.html
        # self.set_client_encoding(encoding)
      #end
      self.client_min_messages = config[:min_messages] || 'warning'
      self.schema_search_path = config[:schema_search_path] || config[:schema_order]

      # Use standard-conforming strings if available so we don't have to do the E'...' dance.
      set_standard_conforming_strings

      # If using Active Record's time zone support configure the connection to return
      # TIMESTAMP WITH ZONE types in UTC.
      # (SET TIME ZONE does not use an equals sign like other SET variables)
      if ActiveRecord::Base.default_timezone == :utc
        execute("SET time zone 'UTC'", 'SCHEMA')
      elsif tz = local_tz
        execute("SET time zone '#{tz}'", 'SCHEMA')
      end unless redshift?

      # SET statements from :variables config hash
      # http://www.postgresql.org/docs/8.3/static/sql-set.html
      (config[:variables] || {}).map do |k, v|
        if v == ':default' || v == :default
          # Sets the value to the global or compile default
          execute("SET SESSION #{k} TO DEFAULT", 'SCHEMA')
        elsif ! v.nil?
          execute("SET SESSION #{k} TO #{quote(v)}", 'SCHEMA')
        end
      end
    end

    # @private
    ActiveRecordError = ::ActiveRecord::ActiveRecordError

    NATIVE_DATABASE_TYPES = {
      primary_key:  'bigserial primary key',
      bigint:       { name: 'bigint' },
      binary:       { name: 'bytea' },
      bit:          { name: 'bit' },
      bit_varying:  { name: 'bit varying' },
      boolean:      { name: 'boolean' },
      box:          { name: 'box' },
      char:         { name: 'char' },
      cidr:         { name: 'cidr' },
      circle:       { name: 'circle' },
      citext:       { name: 'citext' },
      date:         { name: 'date' },
      daterange:    { name: 'daterange' },
      datetime:     { name: 'timestamp' },
      decimal:      { name: 'decimal' }, # :limit => 1000
      float:        { name: 'float' },
      hstore:       { name: 'hstore' },
      inet:         { name: 'inet' },
      int4range:    { name: 'int4range' },
      int8range:    { name: 'int8range' },
      integer:      { name: 'integer' },
      interval:     { name: 'interval' }, # This doesn't get added to AR's postgres adapter until 5.1 but it fixes broken tests in 5.0 ...
      json:         { name: 'json' },
      jsonb:        { name: 'jsonb' },
      line:         { name: 'line' },
      lseg:         { name: 'lseg' },
      ltree:        { name: 'ltree' },
      macaddr:      { name: 'macaddr' },
      money:        { name: 'money' },
      numeric:      { name: 'numeric' },
      numrange:     { name: 'numrange' },
      oid:          { name: 'oid' },
      path:         { name: 'path' },
      point:        { name: 'point' },
      polygon:      { name: 'polygon' },
      string:       { name: 'character varying' },
      text:         { name: 'text' },
      time:         { name: 'time' },
      timestamp:    { name: 'timestamp' },
      tsrange:      { name: 'tsrange' },
      tstzrange:    { name: 'tstzrange' },
      tsvector:     { name: 'tsvector' },
      uuid:         { name: 'uuid' },
      xml:          { name: 'xml' }
    }

    def native_database_types
      NATIVE_DATABASE_TYPES
    end

    def valid_type?(type)
      !native_database_types[type].nil?
    end

    # Enable standard-conforming strings if available.
    def set_standard_conforming_strings
      self.standard_conforming_strings=(true)
    end

    # Enable standard-conforming strings if available.
    def standard_conforming_strings=(enable)
      client_min_messages = self.client_min_messages
      begin
        self.client_min_messages = 'panic'
        value = enable ? "on" : "off"
        execute("SET standard_conforming_strings = #{value}", 'SCHEMA')
        @standard_conforming_strings = ( value == "on" )
      rescue
        @standard_conforming_strings = :unsupported
      ensure
        self.client_min_messages = client_min_messages
      end
    end

    def standard_conforming_strings?
      if @standard_conforming_strings.nil?
        client_min_messages = self.client_min_messages
        begin
          self.client_min_messages = 'panic'
          value = select_one('SHOW standard_conforming_strings', 'SCHEMA')['standard_conforming_strings']
          @standard_conforming_strings = ( value == "on" )
        rescue
          @standard_conforming_strings = :unsupported
        ensure
          self.client_min_messages = client_min_messages
        end
      end
      @standard_conforming_strings == true # return false if :unsupported
    end

    def supports_ddl_transactions?; true end

    def supports_advisory_locks?; true end

    def supports_explain?; true end

    def supports_expression_index?; true end

    def supports_foreign_keys?; true end

    def supports_validate_constraints?; true end

    def supports_index_sort_order?; true end

    def supports_partial_index?; true end

    def supports_savepoints?; true end

    def supports_transaction_isolation?; true end

    def supports_views?; true end

    def supports_bulk_alter?; true end    

    def supports_datetime_with_precision?; true end

    def supports_comments?; true end

    # Does PostgreSQL support standard conforming strings?
    def supports_standard_conforming_strings?
      standard_conforming_strings?
      @standard_conforming_strings != :unsupported
    end

    def supports_foreign_tables? # we don't really support this yet, its a reminder :)
      postgresql_version >= 90300
    end

    def supports_hex_escaped_bytea?
      postgresql_version >= 90000
    end

    def supports_materialized_views?
      postgresql_version >= 90300
    end

    def supports_json?
      postgresql_version >= 90200
    end

    def supports_insert_with_returning?
      postgresql_version >= 80200
    end

    def supports_pgcrypto_uuid?
      postgresql_version >= 90400
    end

    # Range data-types weren't introduced until PostgreSQL 9.2.
    def supports_ranges?
      postgresql_version >= 90200
    end

    def supports_extensions?
      postgresql_version >= 90200
    end

    # From AR 5.1 postgres_adapter.rb
    def default_index_type?(index) # :nodoc:
      index.using == :btree || super
    end

    def enable_extension(name)
      execute("CREATE EXTENSION IF NOT EXISTS \"#{name}\"")
    end

    def disable_extension(name)
      execute("DROP EXTENSION IF EXISTS \"#{name}\" CASCADE")
    end

    def extension_enabled?(name)
      if supports_extensions?
        rows = select_rows("SELECT EXISTS(SELECT * FROM pg_available_extensions WHERE name = '#{name}' AND installed_version IS NOT NULL)", 'SCHEMA')
        available = rows.first.first # true/false or 't'/'f'
        available == true || available == 't'
      end
    end

    def extensions
      if supports_extensions?
        rows = select_rows "SELECT extname from pg_extension", "SCHEMA"
        rows.map { |row| row.first }
      else
        []
      end
    end

    def index_algorithms
      { :concurrently => 'CONCURRENTLY' }
    end

    # Set the authorized user for this session.
    def session_auth=(user)
      clear_cache!
      execute "SET SESSION AUTHORIZATION #{user}"
    end

    # Came from postgres_adapter
    def get_advisory_lock(lock_id) # :nodoc:
      unless lock_id.is_a?(Integer) && lock_id.bit_length <= 63
        raise(ArgumentError, "Postgres requires advisory lock ids to be a signed 64 bit integer")
      end
      select_value("SELECT pg_try_advisory_lock(#{lock_id});")
    end

    # Came from postgres_adapter
    def release_advisory_lock(lock_id) # :nodoc:
      unless lock_id.is_a?(Integer) && lock_id.bit_length <= 63
        raise(ArgumentError, "Postgres requires advisory lock ids to be a signed 64 bit integer")
      end
      select_value("SELECT pg_advisory_unlock(#{lock_id})")
    end

    # Returns the max identifier length supported by PostgreSQL
    def max_identifier_length
      @max_identifier_length ||= select_one('SHOW max_identifier_length', 'SCHEMA'.freeze)['max_identifier_length'].to_i
    end
    alias table_alias_length max_identifier_length
    alias index_name_length max_identifier_length

    def exec_insert(sql, name, binds, pk = nil, sequence_name = nil)
      val = super
      if !use_insert_returning? && pk
        unless sequence_name
          table_ref = extract_table_ref_from_insert_sql(sql)
          sequence_name = default_sequence_name(table_ref, pk)
          return val unless sequence_name
        end
        last_insert_id_result(sequence_name)
      else
        val
      end
    end

    def explain(arel, binds = [])
      sql, binds = to_sql_and_binds(arel, binds)
      ActiveRecord::ConnectionAdapters::PostgreSQL::ExplainPrettyPrinter.new.pp(exec_query("EXPLAIN #{sql}", 'EXPLAIN', binds))
    end

    # @note Only for "better" AR 4.0 compatibility.
    # @private
    def query(sql, name = nil)
      log(sql, name) do
        result = []
        @connection.execute_query_raw(sql, []) do |*values|
          # We need to use #deep_dup here because it appears that
          # the java method is reusing an object in some cases
          # which makes all of the entries in the "result"
          # array end up with the same values as the last row
          result << values.deep_dup
        end
        result
      end
    end

    # We need to make sure to deallocate all the prepared statements
    # since apparently calling close on the statement object
    # doesn't always free the server resources and calling
    # 'DISCARD ALL' fails if we are inside a transaction
    def clear_cache!
      super
      # Make sure all query plans are *really* gone
      @connection.execute 'DEALLOCATE ALL' if active?
    end

    def reset!
      clear_cache!
      reset_transaction
      @connection.rollback # Have to deal with rollbacks differently than the AR adapter
      @connection.execute 'DISCARD ALL'
      @connection.configure_connection
    end

    def default_sequence_name(table_name, pk = "id") #:nodoc:
      serial_sequence(table_name, pk)
    rescue ActiveRecord::StatementInvalid
      %Q("#{table_name}_#{pk}_seq")
    end

    def last_insert_id_result(sequence_name)
      exec_query("SELECT currval('#{sequence_name}')", 'SQL')
    end

    def all_schemas
      select('SELECT nspname FROM pg_namespace').map { |row| row["nspname"] }
    end

    # Returns the current client message level.
    def client_min_messages
      return nil if redshift? # not supported on Redshift
      # Need to use #execute so we don't try to access the type map before it is initialized
      execute('SHOW client_min_messages', 'SCHEMA').values.first.first
    end

    # Set the client message level.
    def client_min_messages=(level)
      # Not supported on Redshift
      redshift? ? nil : super
    end

    # ORDER BY clause for the passed order option.
    #
    # PostgreSQL does not allow arbitrary ordering when using DISTINCT ON,
    # so we work around this by wrapping the SQL as a sub-select and ordering
    # in that query.
    def add_order_by_for_association_limiting!(sql, options)
      return sql if options[:order].blank?

      order = options[:order].split(',').collect { |s| s.strip }.reject(&:blank?)
      order.map! { |s| 'DESC' if s =~ /\bdesc$/i }
      order = order.zip((0...order.size).to_a).map { |s,i| "id_list.alias_#{i} #{s}" }.join(', ')

      sql.replace "SELECT * FROM (#{sql}) AS id_list ORDER BY #{order}"
    end

    # @note #quote_string implemented as native

    def escape_bytea(string)
      return unless string
      if supports_hex_escaped_bytea?
        "\\x#{string.unpack("H*")[0]}"
      else
        result = ''
        string.each_byte { |c| result << sprintf('\\\\%03o', c) }
        result
      end
    end

    # @override
    def quote_table_name(name)
      schema, name_part = extract_pg_identifier_from_name(name.to_s)

      unless name_part
        quote_column_name(schema)
      else
        table_name, name_part = extract_pg_identifier_from_name(name_part)
        "#{quote_column_name(schema)}.#{quote_column_name(table_name)}"
      end
    end

    # @note #quote_column_name implemented as native
    alias_method :quote_schema_name, :quote_column_name

    # Need to clear the cache even though the AR adapter doesn't for some reason
    def remove_column(table_name, column_name, type = nil, options = {})
      super
      clear_cache!
    end

    # @private
    def column_for(table_name, column_name)
      column_name = column_name.to_s
      for column in columns(table_name)
        return column if column.name == column_name
      end
      nil
    end

    # Returns the list of a table's column names, data types, and default values.
    #
    # If the table name is not prefixed with a schema, the database will
    # take the first match from the schema search path.
    #
    # Query implementation notes:
    #  - format_type includes the column size constraint, e.g. varchar(50)
    #  - ::regclass is a function that gives the id for a table name
    def column_definitions(table_name)
      select_rows(<<-end_sql, 'SCHEMA')
        SELECT a.attname, format_type(a.atttypid, a.atttypmod),
               pg_get_expr(d.adbin, d.adrelid), a.attnotnull, a.atttypid, a.atttypmod,
               (SELECT c.collname FROM pg_collation c, pg_type t
                 WHERE c.oid = a.attcollation AND t.oid = a.atttypid
                  AND a.attcollation <> t.typcollation),
               col_description(a.attrelid, a.attnum) AS comment
          FROM pg_attribute a
          LEFT JOIN pg_attrdef d ON a.attrelid = d.adrelid AND a.attnum = d.adnum
         WHERE a.attrelid = #{quote(quote_table_name(table_name))}::regclass
           AND a.attnum > 0 AND NOT a.attisdropped
         ORDER BY a.attnum
      end_sql
    end
    private :column_definitions

    def truncate(table_name, name = nil)
      execute "TRUNCATE TABLE #{quote_table_name(table_name)}", name
    end

<<<<<<< HEAD
    # Returns an array of indexes for the given table.
    def indexes(table_name)

      # FIXME: AR version => table = Utils.extract_schema_qualified_name(table_name.to_s)
      schema, table = extract_schema_and_table(table_name.to_s)

      result = query(<<-SQL, 'SCHEMA')
            SELECT distinct i.relname, d.indisunique, d.indkey, pg_get_indexdef(d.indexrelid), t.oid,
                            pg_catalog.obj_description(i.oid, 'pg_class') AS comment
            FROM pg_class t
            INNER JOIN pg_index d ON t.oid = d.indrelid
            INNER JOIN pg_class i ON d.indexrelid = i.oid
            LEFT JOIN pg_namespace n ON n.oid = i.relnamespace
            WHERE i.relkind = 'i'
              AND d.indisprimary = 'f'
              AND t.relname = '#{table}'
              AND n.nspname = #{schema ? "'#{schema}'" : 'ANY (current_schemas(false))'}
            ORDER BY i.relname
      SQL

      result.map do |row|
        index_name = row[0]
        # FIXME: These values [1,2] are returned in a different format than AR expects, maybe we could update it on the Java side to be more accurate
        unique = row[1].is_a?(String) ? row[1] == 't' : row[1] # JDBC gets us a boolean
        indkey = row[2].is_a?(Java::OrgPostgresqlUtil::PGobject) ? row[2].value : row[2]
        indkey = indkey.split(" ").map(&:to_i)
        inddef = row[3]
        oid = row[4]
        comment = row[5]

        using, expressions, where = inddef.scan(/ USING (\w+?) \((.+?)\)(?: WHERE (.+))?\z/m).flatten

        orders = {}
        opclasses = {}

        if indkey.include?(0)
          columns = expressions
        else
          columns = Hash[query(<<-SQL.strip_heredoc, "SCHEMA")].values_at(*indkey).compact
                SELECT a.attnum, a.attname
                FROM pg_attribute a
                WHERE a.attrelid = #{oid}
                AND a.attnum IN (#{indkey.join(",")})
          SQL

          # add info on sort order (only desc order is explicitly specified, asc is the default)
          # and non-default opclasses
          expressions.scan(/(?<column>\w+)\s?(?<opclass>\w+_ops)?\s?(?<desc>DESC)?\s?(?<nulls>NULLS (?:FIRST|LAST))?/).each do |column, opclass, desc, nulls|
            opclasses[column] = opclass.to_sym if opclass
            if nulls
              orders[column] = [desc, nulls].compact.join(' ')
            elsif desc
              orders[column] = :desc
            end
          end
        end

        IndexDefinition.new(
            table_name,
            index_name,
            unique,
            columns,
            orders: orders,
            opclasses: opclasses,
            where: where,
            using: using.to_sym,
            comment: comment.presence
        )
      end
    end

=======
>>>>>>> e6346ec9
    # @private
    def column_name_for_operation(operation, node)
      case operation
      when 'maximum' then 'max'
      when 'minimum' then 'min'
      when 'average' then 'avg'
      else operation.downcase
      end
    end

    private

    # Pulled from ActiveRecord's Postgres adapter and modified to use execute
    def can_perform_case_insensitive_comparison_for?(column)
      @case_insensitive_cache ||= {}
      @case_insensitive_cache[column.sql_type] ||= begin
        sql = <<-end_sql
              SELECT exists(
                SELECT * FROM pg_proc
                WHERE proname = 'lower'
                  AND proargtypes = ARRAY[#{quote column.sql_type}::regtype]::oidvector
              ) OR exists(
                SELECT * FROM pg_proc
                INNER JOIN pg_cast
                  ON ARRAY[casttarget]::oidvector = proargtypes
                WHERE proname = 'lower'
                  AND castsource = #{quote column.sql_type}::regtype
              )
        end_sql
        select_value(sql, 'SCHEMA')
      end
    end

    def translate_exception(exception, message)
      return super unless exception.is_a?(ActiveRecord::JDBCError)

      # TODO: Can we base these on an error code of some kind?
      case exception.message
      when /duplicate key value violates unique constraint/
        ::ActiveRecord::RecordNotUnique.new(message)
      when /violates not-null constraint/
        ::ActiveRecord::NotNullViolation.new(message)
      when /violates foreign key constraint/
        ::ActiveRecord::InvalidForeignKey.new(message)
      when /value too long/
        ::ActiveRecord::ValueTooLong.new(message)
      when /out of range/
        ::ActiveRecord::RangeError.new(message)
      when /could not serialize/
        ::ActiveRecord::SerializationFailure.new(message)
      when /deadlock detected/
        ::ActiveRecord::Deadlocked.new(message)
      when /lock timeout/
        ::ActiveRecord::LockWaitTimeout.new(message)
      when /canceling statement/ # This needs to come after lock timeout because the lock timeout message also contains "canceling statement"
        ::ActiveRecord::QueryCanceled.new(message)
      else
        super
      end
    end

    # @private `Utils.extract_schema_and_table` from AR
    def extract_schema_and_table(name)
      result = name.scan(/[^".\s]+|"[^"]*"/)[0, 2]
      result.each { |m| m.gsub!(/(^"|"$)/, '') }
      result.unshift(nil) if result.size == 1 # schema == nil
      result # [schema, table]
    end

    def extract_pg_identifier_from_name(name)
      match_data = name[0, 1] == '"' ? name.match(/\"([^\"]+)\"/) : name.match(/([^\.]+)/)

      if match_data
        rest = name[match_data[0].length..-1]
        rest = rest[1..-1] if rest[0, 1] == "."
        [match_data[1], (rest.length > 0 ? rest : nil)]
      end
    end

    def extract_table_ref_from_insert_sql(sql)
      sql[/into\s("[A-Za-z0-9_."\[\]\s]+"|[A-Za-z0-9_."\[\]]+)\s*/im]
      $1.strip if $1
    end

    def local_tz
      @local_tz ||= execute('SHOW TIME ZONE', 'SCHEMA').first["TimeZone"]
    end

    def bind_params_length
      32767
    end

  end
end

require 'arjdbc/util/quoted_cache'

module ActiveRecord::ConnectionAdapters

  # NOTE: seems needed on 4.x due loading of '.../postgresql/oid' which
  # assumes: class PostgreSQLAdapter < AbstractAdapter
  remove_const(:PostgreSQLAdapter) if const_defined?(:PostgreSQLAdapter)

  class PostgreSQLAdapter < AbstractAdapter

    # Try to use as much of the built in postgres logic as possible
    # maybe someday we can extend the actual adapter
    include ActiveRecord::ConnectionAdapters::PostgreSQL::ReferentialIntegrity
    include ActiveRecord::ConnectionAdapters::PostgreSQL::SchemaStatements
    include ActiveRecord::ConnectionAdapters::PostgreSQL::Quoting

    include Jdbc::ConnectionPoolCallbacks

    include ArJdbc::Abstract::Core
    include ArJdbc::Abstract::ConnectionManagement
    include ArJdbc::Abstract::DatabaseStatements
    include ArJdbc::Abstract::StatementCache
    include ArJdbc::Abstract::TransactionSupport
    include ArJdbc::PostgreSQL

    require 'arjdbc/postgresql/oid_types'
    include ::ArJdbc::PostgreSQL::OIDTypes

    include ::ArJdbc::PostgreSQL::ColumnHelpers

    include ::ArJdbc::Util::QuotedCache

    # AR expects OID to be available on the adapter
    OID = ActiveRecord::ConnectionAdapters::PostgreSQL::OID

    def initialize(connection, logger = nil, connection_parameters = nil, config = {})
      # @local_tz is initialized as nil to avoid warnings when connect tries to use it
      @local_tz = nil
      @max_identifier_length = nil

      super(connection, logger, config) # configure_connection happens in super

      @type_map = Type::HashLookupTypeMap.new
      initialize_type_map

      @use_insert_returning = @config.key?(:insert_returning) ?
        self.class.type_cast_config_to_boolean(@config[:insert_returning]) : nil
    end

    def arel_visitor # :nodoc:
      Arel::Visitors::PostgreSQL.new(self)
    end

    require 'active_record/connection_adapters/postgresql/schema_definitions'

    ColumnMethods = ActiveRecord::ConnectionAdapters::PostgreSQL::ColumnMethods
    TableDefinition = ActiveRecord::ConnectionAdapters::PostgreSQL::TableDefinition
    Table = ActiveRecord::ConnectionAdapters::PostgreSQL::Table

    def create_table_definition(*args) # :nodoc:
      TableDefinition.new(*args)
    end

    public :sql_for_insert

    def jdbc_connection_class(spec)
      ::ArJdbc::PostgreSQL.jdbc_connection_class
    end

    private

    # Prepared statements aren't schema aware so we need to make sure we
    # store different PreparedStatement objects for different schemas
    def sql_key(sql)
      "#{schema_search_path}-#{sql}"
    end

  end
end<|MERGE_RESOLUTION|>--- conflicted
+++ resolved
@@ -531,80 +531,6 @@
       execute "TRUNCATE TABLE #{quote_table_name(table_name)}", name
     end
 
-<<<<<<< HEAD
-    # Returns an array of indexes for the given table.
-    def indexes(table_name)
-
-      # FIXME: AR version => table = Utils.extract_schema_qualified_name(table_name.to_s)
-      schema, table = extract_schema_and_table(table_name.to_s)
-
-      result = query(<<-SQL, 'SCHEMA')
-            SELECT distinct i.relname, d.indisunique, d.indkey, pg_get_indexdef(d.indexrelid), t.oid,
-                            pg_catalog.obj_description(i.oid, 'pg_class') AS comment
-            FROM pg_class t
-            INNER JOIN pg_index d ON t.oid = d.indrelid
-            INNER JOIN pg_class i ON d.indexrelid = i.oid
-            LEFT JOIN pg_namespace n ON n.oid = i.relnamespace
-            WHERE i.relkind = 'i'
-              AND d.indisprimary = 'f'
-              AND t.relname = '#{table}'
-              AND n.nspname = #{schema ? "'#{schema}'" : 'ANY (current_schemas(false))'}
-            ORDER BY i.relname
-      SQL
-
-      result.map do |row|
-        index_name = row[0]
-        # FIXME: These values [1,2] are returned in a different format than AR expects, maybe we could update it on the Java side to be more accurate
-        unique = row[1].is_a?(String) ? row[1] == 't' : row[1] # JDBC gets us a boolean
-        indkey = row[2].is_a?(Java::OrgPostgresqlUtil::PGobject) ? row[2].value : row[2]
-        indkey = indkey.split(" ").map(&:to_i)
-        inddef = row[3]
-        oid = row[4]
-        comment = row[5]
-
-        using, expressions, where = inddef.scan(/ USING (\w+?) \((.+?)\)(?: WHERE (.+))?\z/m).flatten
-
-        orders = {}
-        opclasses = {}
-
-        if indkey.include?(0)
-          columns = expressions
-        else
-          columns = Hash[query(<<-SQL.strip_heredoc, "SCHEMA")].values_at(*indkey).compact
-                SELECT a.attnum, a.attname
-                FROM pg_attribute a
-                WHERE a.attrelid = #{oid}
-                AND a.attnum IN (#{indkey.join(",")})
-          SQL
-
-          # add info on sort order (only desc order is explicitly specified, asc is the default)
-          # and non-default opclasses
-          expressions.scan(/(?<column>\w+)\s?(?<opclass>\w+_ops)?\s?(?<desc>DESC)?\s?(?<nulls>NULLS (?:FIRST|LAST))?/).each do |column, opclass, desc, nulls|
-            opclasses[column] = opclass.to_sym if opclass
-            if nulls
-              orders[column] = [desc, nulls].compact.join(' ')
-            elsif desc
-              orders[column] = :desc
-            end
-          end
-        end
-
-        IndexDefinition.new(
-            table_name,
-            index_name,
-            unique,
-            columns,
-            orders: orders,
-            opclasses: opclasses,
-            where: where,
-            using: using.to_sym,
-            comment: comment.presence
-        )
-      end
-    end
-
-=======
->>>>>>> e6346ec9
     # @private
     def column_name_for_operation(operation, node)
       case operation
