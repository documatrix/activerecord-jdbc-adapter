ArJdbc.load_java_part :PostgreSQL

require 'ipaddr'

module ArJdbc
  # Strives to provide Rails built-in PostgreSQL adapter (API) compatibility.
  module PostgreSQL

    # @private
    AR4_COMPAT = ::ActiveRecord::VERSION::MAJOR > 3 unless const_defined?(:AR4_COMPAT)
    # @private
    AR42_COMPAT = ::ActiveRecord::VERSION::MAJOR > 4 ||
      ( ::ActiveRecord::VERSION::MAJOR == 4 && ::ActiveRecord::VERSION::MINOR >= 2 )

    require 'arjdbc/postgresql/column'
    require 'arjdbc/postgresql/explain_support'
    require 'arjdbc/postgresql/schema_creation' # AR 4.x

<<<<<<< HEAD
    JdbcConnection = ::ActiveRecord::ConnectionAdapters::PostgreSQLJdbcConnection
=======
    # @private
    IndexDefinition = ::ActiveRecord::ConnectionAdapters::IndexDefinition

    # @private
    Type = ::ActiveRecord::Type if AR42_COMPAT

    # @see ActiveRecord::ConnectionAdapters::JdbcAdapter#jdbc_connection_class
    def self.jdbc_connection_class
      ::ActiveRecord::ConnectionAdapters::PostgreSQLJdbcConnection
    end

    # @see ActiveRecord::ConnectionAdapters::JdbcAdapter#jdbc_column_class
    def jdbc_column_class; ::ActiveRecord::ConnectionAdapters::PostgreSQLColumn end
>>>>>>> 366af302

    # @deprecated
    # @see ActiveRecord::ConnectionAdapters::JdbcAdapter#jdbc_connection_class
    def self.jdbc_connection_class; JdbcConnection end

    def self.arel_visitor_type(config = nil)
      ::Arel::Visitors::PostgreSQL
    end

    # @see ActiveRecord::ConnectionAdapters::JdbcAdapter#bind_substitution
    # @private
    class BindSubstitution < ::Arel::Visitors::PostgreSQL
      include ::Arel::Visitors::BindVisitor
    end if defined? ::Arel::Visitors::BindVisitor

    ADAPTER_NAME = 'PostgreSQL'.freeze

    def adapter_name
      ADAPTER_NAME
    end

    def postgresql_version
      @postgresql_version ||=
        begin
          version = select_version
          if version =~ /PostgreSQL (\d+)\.(\d+)\.(\d+)/
            ($1.to_i * 10000) + ($2.to_i * 100) + $3.to_i
          else
            0
          end
        end
    end

    def select_version
      @_version ||= select_value('SELECT version()')
    end
    private :select_version

    def redshift?
      # SELECT version() :
      #  PostgreSQL 8.0.2 on i686-pc-linux-gnu, compiled by GCC gcc (GCC) 3.4.2 20041017 (Red Hat 3.4.2-6.fc3), Redshift 1.0.647
      if ( redshift = config[:redshift] ).nil?
        redshift = !! (select_version || '').index('Redshift')
      end
      redshift
    end
    private :redshift?

    def use_insert_returning?
      if @use_insert_returning.nil?
        @use_insert_returning = supports_insert_with_returning?
      end
      @use_insert_returning
    end

    def set_client_encoding(encoding)
      ActiveRecord::Base.logger.warn "client_encoding is set by the driver and should not be altered, ('#{encoding}' ignored)"
      ActiveRecord::Base.logger.debug "Set the 'allowEncodingChanges' driver property (e.g. using config[:properties]) if you need to override the client encoding when doing a copy."
    end

    # Configures the encoding, verbosity, schema search path, and time zone of the connection.
    # This is called on `connection.connect` and should not be called manually.
    def configure_connection
      #if encoding = config[:encoding]
        # The client_encoding setting is set by the driver and should not be altered.
        # If the driver detects a change it will abort the connection.
        # see http://jdbc.postgresql.org/documentation/91/connect.html
        # self.set_client_encoding(encoding)
      #end
      self.client_min_messages = config[:min_messages] || 'warning'
      self.schema_search_path = config[:schema_search_path] || config[:schema_order]

      # Use standard-conforming strings if available so we don't have to do the E'...' dance.
      set_standard_conforming_strings

      # If using Active Record's time zone support configure the connection to return
      # TIMESTAMP WITH ZONE types in UTC.
      # (SET TIME ZONE does not use an equals sign like other SET variables)
      if ActiveRecord::Base.default_timezone == :utc
        execute("SET time zone 'UTC'", 'SCHEMA')
      elsif tz = local_tz
        execute("SET time zone '#{tz}'", 'SCHEMA')
      end unless redshift?

      # SET statements from :variables config hash
      # http://www.postgresql.org/docs/8.3/static/sql-set.html
      (config[:variables] || {}).map do |k, v|
        if v == ':default' || v == :default
          # Sets the value to the global or compile default
          execute("SET SESSION #{k} TO DEFAULT", 'SCHEMA')
        elsif ! v.nil?
          execute("SET SESSION #{k} TO #{quote(v)}", 'SCHEMA')
        end
      end
    end

    # @private
    ActiveRecordError = ::ActiveRecord::ActiveRecordError

    # Maps logical Rails types to PostgreSQL-specific data types.
    def type_to_sql(type, limit = nil, precision = nil, scale = nil)
      case type.to_sym
      when :'binary'
        # PostgreSQL doesn't support limits on binary (bytea) columns.
        # The hard limit is 1Gb, because of a 32-bit size field, and TOAST.
        case limit
        when nil, 0..0x3fffffff; super(type, nil, nil, nil)
        else raise(ActiveRecordError, "No binary type has byte size #{limit}.")
        end
      when :'text'
        # PostgreSQL doesn't support limits on text columns.
        # The hard limit is 1Gb, according to section 8.3 in the manual.
        case limit
        when nil, 0..0x3fffffff; super(type, nil, nil, nil)
        else raise(ActiveRecordError, "The limit on text can be at most 1GB - 1byte.")
        end
      when :'integer'
        return 'integer' unless limit

        case limit
          when 1, 2; 'smallint'
          when 3, 4; 'integer'
          when 5..8; 'bigint'
          else raise(ActiveRecordError, "No integer type has byte size #{limit}. Use a numeric with precision 0 instead.")
        end
      when :'datetime'
        return super unless precision

        case precision
          when 0..6; "timestamp(#{precision})"
          else raise(ActiveRecordError, "No timestamp type has precision of #{precision}. The allowed range of precision is from 0 to 6")
        end
      else
        super
      end
    end

    def type_cast(value, column, array_member = false)
      return super(value, nil) unless column

      case value
      when String
        return super(value, column) unless 'bytea' == column.sql_type
        value # { :value => value, :format => 1 }
      when Array
        case column.sql_type
        when 'point'
<<<<<<< HEAD
          Column.point_to_string(value)
        when 'json'
          Column.json_to_string(value)
=======
          jdbc_column_class.point_to_string(value)
        when 'json', 'jsonb'
          jdbc_column_class.json_to_string(value)
>>>>>>> 366af302
        else
          return super(value, column) unless column.array?
          Column.array_to_string(value, column, self)
        end
      when NilClass
        if column.array? && array_member
          'NULL'
        elsif column.array?
          value
        else
          super(value, column)
        end
      when Hash
        case column.sql_type
        when 'hstore'
<<<<<<< HEAD
          Column.hstore_to_string(value)
        when 'json'
          Column.json_to_string(value)
=======
          jdbc_column_class.hstore_to_string(value)
        when 'json', 'jsonb'
          jdbc_column_class.json_to_string(value)
>>>>>>> 366af302
        else super(value, column)
        end
      when IPAddr
        return super unless column.sql_type == 'inet' || column.sql_type == 'cidr'
        Column.cidr_to_string(value)
      when Range
        return super(value, column) unless /range$/ =~ column.sql_type
        Column.range_to_string(value)
      else
        super(value, column)
      end
    end if AR4_COMPAT && ! AR42_COMPAT

    # @private
    def _type_cast(value)
      case value
      when Type::Binary::Data
        # Return a bind param hash with format as binary.
        # See http://deveiate.org/code/pg/PGconn.html#method-i-exec_prepared-doc
        # for more information
        { value: value.to_s, format: 1 }
      when OID::Xml::Data, OID::Bit::Data
        value.to_s
      else
        super
      end
    end if AR42_COMPAT
    private :_type_cast if AR42_COMPAT

    NATIVE_DATABASE_TYPES = {
      :primary_key => "serial primary key",
      :string => { :name => "character varying", :limit => 255 },
      :text => { :name => "text" },
      :integer => { :name => "integer" },
      :float => { :name => "float" },
      :numeric => { :name => "numeric" },
      :decimal => { :name => "decimal" }, # :limit => 1000
      :datetime => { :name => "timestamp" },
      :timestamp => { :name => "timestamp" },
      :time => { :name => "time" },
      :date => { :name => "date" },
      :binary => { :name => "bytea" },
      :boolean => { :name => "boolean" },
      :xml => { :name => "xml" },
      # AR-JDBC added :
      #:timestamptz => { :name => "timestamptz" },
      #:timetz => { :name => "timetz" },
      :money => { :name=>"money" },
      :char => { :name => "char" },
      :serial => { :name => "serial" }, # auto-inc integer, bigserial, smallserial
    }

    NATIVE_DATABASE_TYPES.update({
      :tsvector => { :name => "tsvector" },
      :hstore => { :name => "hstore" },
      :inet => { :name => "inet" },
      :cidr => { :name => "cidr" },
      :macaddr => { :name => "macaddr" },
      :uuid => { :name => "uuid" },
      :json => { :name => "json" },
      :jsonb => { :name => "jsonb" },
      :ltree => { :name => "ltree" },
      # ranges :
      :daterange => { :name => "daterange" },
      :numrange => { :name => "numrange" },
      :tsrange => { :name => "tsrange" },
      :tstzrange => { :name => "tstzrange" },
      :int4range => { :name => "int4range" },
      :int8range => { :name => "int8range" },
    }) if AR4_COMPAT

    NATIVE_DATABASE_TYPES.update(
      :bigserial => "bigserial",
      :bigint => { :name => "bigint" },
      :bit => { :name => "bit" },
      :bit_varying => { :name => "bit varying" }
    ) if AR42_COMPAT

    def native_database_types
      NATIVE_DATABASE_TYPES
    end

    # Adds `:array` option to the default set provided by the `AbstractAdapter`.
    # @override
    def prepare_column_options(column, types)
      spec = super
      spec[:array] = 'true' if column.respond_to?(:array) && column.array
      spec[:default] = "\"#{column.default_function}\"" if column.default_function
      spec
    end if AR4_COMPAT

    # Adds `:array` as a valid migration key.
    # @override
    def migration_keys
      super + [:array]
    end if AR4_COMPAT

    # Enable standard-conforming strings if available.
    def set_standard_conforming_strings
      self.standard_conforming_strings=(true)
    end

    # Does PostgreSQL support migrations?
    def supports_migrations?
      true
    end

    # Does PostgreSQL support finding primary key on non-Active Record tables?
    def supports_primary_key?
      true
    end

    def supports_hex_escaped_bytea?
      postgresql_version >= 90000
    end

    def supports_insert_with_returning?
      postgresql_version >= 80200
    end

    def supports_ddl_transactions?; true end

    def supports_transaction_isolation?; true end

    def supports_index_sort_order?; true end

    def supports_partial_index?; true end if AR4_COMPAT

    # Range data-types weren't introduced until PostgreSQL 9.2.
    def supports_ranges?
      postgresql_version >= 90200
    end if AR4_COMPAT

    def supports_transaction_isolation?(level = nil)
      true
    end

    # @override
    def supports_views?; true end

    # NOTE: handled by JdbcAdapter we override only to have save-point in logs :

    # @override
    def supports_savepoints?; true end

    # @override
    def create_savepoint(name = current_savepoint_name(true))
      log("SAVEPOINT #{name}", 'Savepoint') { super }
    end

    # @override
    def rollback_to_savepoint(name = current_savepoint_name)
      log("ROLLBACK TO SAVEPOINT #{name}", 'Savepoint') { super }
    end

    # @override
    def release_savepoint(name = current_savepoint_name)
      log("RELEASE SAVEPOINT #{name}", 'Savepoint') { super }
    end

    def supports_extensions?
      postgresql_version >= 90200
    end # NOTE: only since AR-4.0 but should not hurt on other versions

    def enable_extension(name)
      execute("CREATE EXTENSION IF NOT EXISTS \"#{name}\"")
    end

    def disable_extension(name)
      execute("DROP EXTENSION IF EXISTS \"#{name}\" CASCADE")
    end

    def extension_enabled?(name)
      if supports_extensions?
        rows = select_rows("SELECT EXISTS(SELECT * FROM pg_available_extensions WHERE name = '#{name}' AND installed_version IS NOT NULL)", 'SCHEMA')
        available = rows.first.first # true/false or 't'/'f'
        available == true || available == 't'
      end
    end

    def extensions
      if supports_extensions?
        rows = select_rows "SELECT extname from pg_extension", "SCHEMA"
        rows.map { |row| row.first }
      else
        []
      end
    end

    def index_algorithms
      { :concurrently => 'CONCURRENTLY' }
    end

    # Set the authorized user for this session.
    def session_auth=(user)
      execute "SET SESSION AUTHORIZATION #{user}"
    end

    # Returns the configured supported identifier length supported by PostgreSQL,
    # or report the default of 63 on PostgreSQL 7.x.
    def table_alias_length
      @table_alias_length ||= (
        postgresql_version >= 80000 ?
          select_one('SHOW max_identifier_length')['max_identifier_length'].to_i :
            63
      )
    end

    def default_sequence_name(table_name, pk = nil)
      default_pk, default_seq = pk_and_sequence_for(table_name)
      default_seq || "#{table_name}_#{pk || default_pk || 'id'}_seq"
    end

    # Resets sequence to the max value of the table's primary key if present.
    def reset_pk_sequence!(table, pk = nil, sequence = nil)
      if ! pk || ! sequence
        default_pk, default_sequence = pk_and_sequence_for(table)
        pk ||= default_pk; sequence ||= default_sequence
      end
      if pk && sequence
        quoted_sequence = quote_column_name(sequence)

        select_value <<-end_sql, 'Reset Sequence'
          SELECT setval('#{quoted_sequence}', (SELECT COALESCE(MAX(#{quote_column_name pk})+(SELECT increment_by FROM #{quoted_sequence}), (SELECT min_value FROM #{quoted_sequence})) FROM #{quote_table_name(table)}), false)
        end_sql
      end
    end

    # Find a table's primary key and sequence.
    def pk_and_sequence_for(table)
      # try looking for a seq with a dependency on the table's primary key :
      result = select(<<-end_sql, 'PK and Serial Sequence')[0]
          SELECT attr.attname, seq.relname
          FROM pg_class      seq,
               pg_attribute  attr,
               pg_depend     dep,
               pg_constraint cons
          WHERE seq.oid           = dep.objid
            AND seq.relkind       = 'S'
            AND attr.attrelid     = dep.refobjid
            AND attr.attnum       = dep.refobjsubid
            AND attr.attrelid     = cons.conrelid
            AND attr.attnum       = cons.conkey[1]
            AND cons.contype      = 'p'
            AND dep.refobjid      = '#{quote_table_name(table)}'::regclass
        end_sql

      if result.nil? || result.empty?
        # if that fails, try parsing the primary key's default value :
        result = select(<<-end_sql, 'PK and Custom Sequence')[0]
            SELECT attr.attname,
              CASE
                WHEN pg_get_expr(def.adbin, def.adrelid) !~* 'nextval' THEN NULL
                WHEN split_part(pg_get_expr(def.adbin, def.adrelid), '''', 2) ~ '.' THEN
                  substr(split_part(pg_get_expr(def.adbin, def.adrelid), '''', 2),
                    strpos(split_part(pg_get_expr(def.adbin, def.adrelid), '''', 2), '.')+1)
                ELSE split_part(pg_get_expr(def.adbin, def.adrelid), '''', 2)
              END as relname
            FROM pg_class       t
            JOIN pg_attribute   attr ON (t.oid = attrelid)
            JOIN pg_attrdef     def  ON (adrelid = attrelid AND adnum = attnum)
            JOIN pg_constraint  cons ON (conrelid = adrelid AND adnum = conkey[1])
            WHERE t.oid = '#{quote_table_name(table)}'::regclass
              AND cons.contype = 'p'
              AND pg_get_expr(def.adbin, def.adrelid) ~* 'nextval|uuid_generate'
          end_sql
      end

      [ result['attname'], result['relname'] ]
    rescue
      nil
    end

    def primary_key(table)
      result = select(<<-end_sql, 'SCHEMA').first
        SELECT attr.attname
        FROM pg_attribute attr
        INNER JOIN pg_constraint cons ON attr.attrelid = cons.conrelid AND attr.attnum = cons.conkey[1]
        WHERE cons.contype = 'p'
          AND cons.conrelid = '#{quote_table_name(table)}'::regclass
      end_sql

      result && result['attname']
      # pk_and_sequence = pk_and_sequence_for(table)
      # pk_and_sequence && pk_and_sequence.first
    end

    def insert_sql(sql, name = nil, pk = nil, id_value = nil, sequence_name = nil, binds = [])
      unless pk
        # Extract the table from the insert sql. Yuck.
        table_ref = extract_table_ref_from_insert_sql(sql)
        pk = primary_key(table_ref) if table_ref
      end

      if pk && use_insert_returning? # && id_value.nil?
        select_value("#{to_sql(sql, binds)} RETURNING #{quote_column_name(pk)}")
      else
        execute(sql, name, binds) # super
        unless id_value
          table_ref ||= extract_table_ref_from_insert_sql(sql)
          # If neither PK nor sequence name is given, look them up.
          if table_ref && ! ( pk ||= primary_key(table_ref) ) && ! sequence_name
            pk, sequence_name = pk_and_sequence_for(table_ref)
          end
          # If a PK is given, fallback to default sequence name.
          # Don't fetch last insert id for a table without a PK.
          if pk && sequence_name ||= default_sequence_name(table_ref, pk)
            id_value = last_insert_id(table_ref, sequence_name)
          end
        end
        id_value
      end
    end

    # @override
    def sql_for_insert(sql, pk, id_value, sequence_name, binds)
      unless pk
        # Extract the table from the insert sql. Yuck.
        table_ref = extract_table_ref_from_insert_sql(sql)
        pk = primary_key(table_ref) if table_ref
      end

      if pk && use_insert_returning?
        sql = "#{sql} RETURNING #{quote_column_name(pk)}"
      end

      [ sql, binds ]
    end

    # @override due RETURNING clause
    def exec_insert(sql, name, binds, pk = nil, sequence_name = nil)
      # NOTE: 3.2 does not pass the PK on #insert (passed only into #sql_for_insert) :
      #   sql, binds = sql_for_insert(to_sql(arel, binds), pk, id_value, sequence_name, binds)
      # 3.2 :
      #  value = exec_insert(sql, name, binds)
      # 4.x :
      #  value = exec_insert(sql, name, binds, pk, sequence_name)
      if use_insert_returning? && ( pk || (sql.is_a?(String) && sql =~ /RETURNING "?\S+"?$/) )
        exec_query(sql, name, binds) # due RETURNING clause returns a result set
      else
        result = super
        if pk
          unless sequence_name
            table_ref = extract_table_ref_from_insert_sql(sql)
            sequence_name = default_sequence_name(table_ref, pk)
            return result unless sequence_name
          end
          last_insert_id_result(sequence_name)
        else
          result
        end
      end
    end

    # @note Only for "better" AR 4.0 compatibility.
    # @private
    def query(sql, name = nil)
      log(sql, name) do
        result = []
        @connection.execute_query_raw(sql, nil) do |*values|
          result << values
        end
        result
      end
    end

    # Returns an array of schema names.
    def schema_names
      select_values(
        "SELECT nspname FROM pg_namespace" <<
        " WHERE nspname !~ '^pg_.*' AND nspname NOT IN ('information_schema')" <<
        " ORDER by nspname;",
      'SCHEMA')
    end

    # Returns true if schema exists.
    def schema_exists?(name)
      select_value("SELECT COUNT(*) FROM pg_namespace WHERE nspname = '#{name}'", 'SCHEMA').to_i > 0
    end

    # Returns the current schema name.
    def current_schema
      select_value('SELECT current_schema', 'SCHEMA')
    end

    # current database name
    def current_database
      select_value('SELECT current_database()', 'SCHEMA')
    end

    # Returns the current database encoding format.
    def encoding
      select_value(
        "SELECT pg_encoding_to_char(pg_database.encoding)" <<
        " FROM pg_database" <<
        " WHERE pg_database.datname LIKE '#{current_database}'",
      'SCHEMA')
    end

    # Returns the current database collation.
    def collation
      select_value(
        "SELECT pg_database.datcollate" <<
        " FROM pg_database" <<
        " WHERE pg_database.datname LIKE '#{current_database}'",
      'SCHEMA')
    end

    # Returns the current database ctype.
    def ctype
      select_value(
        "SELECT pg_database.datctype FROM pg_database WHERE pg_database.datname LIKE '#{current_database}'",
      'SCHEMA')
    end

    # Returns the active schema search path.
    def schema_search_path
      @schema_search_path ||= select_value('SHOW search_path', 'SCHEMA')
    end

    # Sets the schema search path to a string of comma-separated schema names.
    # Names beginning with $ have to be quoted (e.g. $user => '$user').
    # See: http://www.postgresql.org/docs/current/static/ddl-schemas.html
    #
    # This should be not be called manually but set in database.yml.
    def schema_search_path=(schema_csv)
      if schema_csv
        execute "SET search_path TO #{schema_csv}"
        @schema_search_path = schema_csv
      end
    end

    # Take an id from the result of an INSERT query.
    # @return [Integer, NilClass]
    def last_inserted_id(result)
      return nil if result.nil?
      return result if result.is_a? Integer
      # <ActiveRecord::Result @hash_rows=nil, @columns=["id"], @rows=[[3]]>
      # but it will work with [{ 'id' => 1 }] Hash wrapped results as well
      result.first.first[1] # .first = { "id"=>1 } .first = [ "id", 1 ]
    end

    def last_insert_id(table, sequence_name = nil)
      sequence_name = table if sequence_name.nil? # AR-4.0 1 argument
      last_insert_id_result(sequence_name)
    end

    def last_insert_id_result(sequence_name)
      select_value("SELECT currval('#{sequence_name}')", 'SQL')
    end

    def recreate_database(name, options = {})
      drop_database(name)
      create_database(name, options)
    end

    # Create a new PostgreSQL database. Options include <tt>:owner</tt>, <tt>:template</tt>,
    # <tt>:encoding</tt>, <tt>:collation</tt>, <tt>:ctype</tt>,
    # <tt>:tablespace</tt>, and <tt>:connection_limit</tt> (note that MySQL uses
    # <tt>:charset</tt> while PostgreSQL uses <tt>:encoding</tt>).
    #
    # Example:
    # create_database config[:database], config
    # create_database 'foo_development', encoding: 'unicode'
    def create_database(name, options = {})
      options = { :encoding => 'utf8' }.merge!(options.symbolize_keys)

      option_string = options.sum do |key, value|
        case key
        when :owner
          " OWNER = \"#{value}\""
        when :template
          " TEMPLATE = \"#{value}\""
        when :encoding
          " ENCODING = '#{value}'"
        when :collation
          " LC_COLLATE = '#{value}'"
        when :ctype
          " LC_CTYPE = '#{value}'"
        when :tablespace
          " TABLESPACE = \"#{value}\""
        when :connection_limit
          " CONNECTION LIMIT = #{value}"
        else
          ""
        end
      end

      execute "CREATE DATABASE #{quote_table_name(name)}#{option_string}"
    end

    def drop_database(name)
      execute "DROP DATABASE IF EXISTS #{quote_table_name(name)}"
    end

    # Creates a schema for the given schema name.
    def create_schema(schema_name, pg_username = nil)
      if pg_username.nil? # AR 4.0 compatibility - accepts only single argument
        execute "CREATE SCHEMA #{schema_name}"
      else
        execute("CREATE SCHEMA \"#{schema_name}\" AUTHORIZATION \"#{pg_username}\"")
      end
    end

    # Drops the schema for the given schema name.
    def drop_schema schema_name
      execute "DROP SCHEMA #{schema_name} CASCADE"
    end

    def all_schemas
      select('SELECT nspname FROM pg_namespace').map { |row| row["nspname"] }
    end

    # Returns the current client message level.
    def client_min_messages
      return nil if redshift? # not supported on Redshift
      select_value('SHOW client_min_messages', 'SCHEMA')
    end

    # Set the client message level.
    def client_min_messages=(level)
      # NOTE: for now simply ignore the writer (no warn on Redshift) so that
      # the AR copy-pasted PpstgreSQL parts stay the same as much as possible
      return nil if redshift? # not supported on Redshift
      execute("SET client_min_messages TO '#{level}'", 'SCHEMA')
    end

    # Gets the maximum number columns postgres has, default 32
    def multi_column_index_limit
      @multi_column_index_limit ||= 32
    end

    # Sets the maximum number columns postgres has, default 32
    def multi_column_index_limit=(limit)
      @multi_column_index_limit = limit
    end

    # @override
    def distinct(columns, orders)
      "DISTINCT #{columns_for_distinct(columns, orders)}"
    end

    # PostgreSQL requires the ORDER BY columns in the select list for distinct
    # queries, and requires that the ORDER BY include the distinct column.
    # @override Since AR 4.0 (on 4.1 {#distinct} is gone and won't be called).
    def columns_for_distinct(columns, orders)
      if orders.is_a?(String)
        orders = orders.split(','); orders.each(&:strip!)
      end

      order_columns = orders.reject(&:blank?).map! do |column|
        column = column.is_a?(String) ? column.dup : column.to_sql # AREL node
        column.gsub!(/\s+(?:ASC|DESC)\s*/i, '') # remove any ASC/DESC modifiers
        column.gsub!(/\s*NULLS\s+(?:FIRST|LAST)?\s*/i, '')
        column
      end
      order_columns.reject!(&:empty?)
      i = -1; order_columns.map! { |column| "#{column} AS alias_#{i += 1}" }

      columns = [ columns ]; columns.flatten!
      columns.push( *order_columns ).join(', ')
    end

    # ORDER BY clause for the passed order option.
    #
    # PostgreSQL does not allow arbitrary ordering when using DISTINCT ON,
    # so we work around this by wrapping the SQL as a sub-select and ordering
    # in that query.
    def add_order_by_for_association_limiting!(sql, options)
      return sql if options[:order].blank?

      order = options[:order].split(',').collect { |s| s.strip }.reject(&:blank?)
      order.map! { |s| 'DESC' if s =~ /\bdesc$/i }
      order = order.zip((0...order.size).to_a).map { |s,i| "id_list.alias_#{i} #{s}" }.join(', ')

      sql.replace "SELECT * FROM (#{sql}) AS id_list ORDER BY #{order}"
    end

    # @return [String]
    # @override
    def quote(value, column = nil)
      return super unless column && column.type
      return value if sql_literal?(value)

      case value
      when Float
        if value.infinite? && ( column.type == :datetime || column.type == :timestamp )
          "'#{value.to_s.downcase}'"
        elsif value.infinite? || value.nan?
          "'#{value.to_s}'"
        else super
        end
      when Numeric
        if column.respond_to?(:sql_type) && column.sql_type == 'money'
          "'#{value}'"
        elsif column.type == :string || column.type == :text
          "'#{value}'"
        else super
        end
      when String
        return "E'#{escape_bytea(value)}'::bytea" if column.type == :binary
        return "xml '#{quote_string(value)}'" if column.type == :xml
        sql_type = column.respond_to?(:sql_type) && column.sql_type
        sql_type && sql_type.start_with?('bit') ? quote_bit(value) : super
      when Array
        if AR4_COMPAT && column.array? # will be always falsy in AR < 4.0
          "'#{Column.array_to_string(value, column, self).gsub(/'/, "''")}'"
        elsif column.type == :json # only in AR-4.0
<<<<<<< HEAD
          super(Column.json_to_string(value), column)
=======
          super(jdbc_column_class.json_to_string(value), column)
        elsif column.type == :jsonb # only in AR-4.0
          super(jdbc_column_class.json_to_string(value), column)
>>>>>>> 366af302
        elsif column.type == :point # only in AR-4.0
          super(Column.point_to_string(value), column)
        else super
        end
      when Hash
        if column.type == :hstore # only in AR-4.0
          super(Column.hstore_to_string(value), column)
        elsif column.type == :json # only in AR-4.0
<<<<<<< HEAD
          super(Column.json_to_string(value), column)
=======
          super(jdbc_column_class.json_to_string(value), column)
        elsif column.type == :jsonb # only in AR-4.0
          super(jdbc_column_class.json_to_string(value), column)
>>>>>>> 366af302
        else super
        end
      when Range
        sql_type = column.respond_to?(:sql_type) && column.sql_type
        if sql_type && sql_type.end_with?('range') && AR4_COMPAT
          escaped = quote_string(Column.range_to_string(value))
          "'#{escaped}'::#{sql_type}"
        else super
        end
      when IPAddr
        if column.type == :inet || column.type == :cidr # only in AR-4.0
          super(Column.cidr_to_string(value), column)
        else super
        end
      else
        super
      end
    end unless AR42_COMPAT

    # @private
    def _quote(value)
      case value
      when Type::Binary::Data
        "'#{escape_bytea(value.to_s)}'"
      when OID::Xml::Data
        "xml '#{quote_string(value.to_s)}'"
      when OID::Bit::Data
        if value.binary?
          "B'#{value}'"
        elsif value.hex?
          "X'#{value}'"
        end
      when Float
        if value.infinite? || value.nan?
          "'#{value}'"
        else
          super
        end
      else
        super
      end
    end if AR42_COMPAT
    private :_quote if AR42_COMPAT

    # @return [String]
    def quote_bit(value)
      case value
      # NOTE: as reported with #60 this is not quite "right" :
      #  "0103" will be treated as hexadecimal string
      #  "0102" will be treated as hexadecimal string
      #  "0101" will be treated as binary string
      #  "0100" will be treated as binary string
      # ... but is kept due Rails compatibility
      when /\A[01]*\Z/ then "B'#{value}'" # Bit-string notation
      when /\A[0-9A-F]*\Z/i then "X'#{value}'" # Hexadecimal notation
      end
    end

    def quote_bit(value)
      "B'#{value}'"
    end if AR4_COMPAT

    def escape_bytea(string)
      return unless string
      if supports_hex_escaped_bytea?
        "\\\\x#{string.unpack("H*")[0]}"
      else
        result = ''
        string.each_byte { |c| result << sprintf('\\\\%03o', c) }
        result
      end
    end

    # @override
    def quote_table_name(name)
      schema, name_part = extract_pg_identifier_from_name(name.to_s)

      unless name_part
        quote_column_name(schema)
      else
        table_name, name_part = extract_pg_identifier_from_name(name_part)
        "#{quote_column_name(schema)}.#{quote_column_name(table_name)}"
      end
    end

    # @override
    def quote_table_name_for_assignment(table, attr)
      quote_column_name(attr)
    end if AR4_COMPAT

    # @private
    def quote_default_value(value, column)
      # Do not quote function default values for UUID columns
      if column.type == :uuid && value =~ /\(\)/
        value
      else
        quote(value, column)
      end
    end

    # Quote date/time values for use in SQL input.
    # Includes microseconds if the value is a Time responding to `usec`.
    # @override
    def quoted_date(value)
      result = super
      if value.acts_like?(:time) && value.respond_to?(:usec)
        result = "#{result}.#{sprintf("%06d", value.usec)}"
      end
      result = "#{result.sub(/^-/, '')} BC" if value.year < 0
      result
    end if ::ActiveRecord::VERSION::MAJOR >= 3

    # @override
    def supports_disable_referential_integrity?
      true
    end

    def disable_referential_integrity
      if supports_disable_referential_integrity?
        begin
          execute(tables.collect { |name| "ALTER TABLE #{quote_table_name(name)} DISABLE TRIGGER ALL" }.join(";"))
        rescue
          execute(tables.collect { |name| "ALTER TABLE #{quote_table_name(name)} DISABLE TRIGGER USER" }.join(";"))
        end
      end
      yield
    ensure
      if supports_disable_referential_integrity?
        begin
          execute(tables.collect { |name| "ALTER TABLE #{quote_table_name(name)} ENABLE TRIGGER ALL" }.join(";"))
        rescue
          execute(tables.collect { |name| "ALTER TABLE #{quote_table_name(name)} ENABLE TRIGGER USER" }.join(";"))
        end
      end
    end

    def rename_table(table_name, new_name)
      execute "ALTER TABLE #{quote_table_name(table_name)} RENAME TO #{quote_table_name(new_name)}"
      pk, seq = pk_and_sequence_for(new_name)
      if seq == "#{table_name}_#{pk}_seq"
        new_seq = "#{new_name}_#{pk}_seq"
        idx = "#{table_name}_pkey"
        new_idx = "#{new_name}_pkey"
        execute "ALTER TABLE #{quote_table_name(seq)} RENAME TO #{quote_table_name(new_seq)}"
        execute "ALTER INDEX #{quote_table_name(idx)} RENAME TO #{quote_table_name(new_idx)}"
      end
      rename_table_indexes(table_name, new_name) if respond_to?(:rename_table_indexes) # AR-4.0 SchemaStatements
    end

    # Adds a new column to the named table.
    # See TableDefinition#column for details of the options you can use.
    def add_column(table_name, column_name, type, options = {})
      default = options[:default]
      notnull = options[:null] == false

      sql_type = type_to_sql(type, options[:limit], options[:precision], options[:scale])
      sql_type << "[]" if options[:array]

      # Add the column.
      execute("ALTER TABLE #{quote_table_name(table_name)} ADD COLUMN #{quote_column_name(column_name)} #{sql_type}")

      change_column_default(table_name, column_name, default) if options_include_default?(options)
      change_column_null(table_name, column_name, false, default) if notnull
    end if ::ActiveRecord::VERSION::MAJOR < 4

    # Changes the column of a table.
    def change_column(table_name, column_name, type, options = {})
      quoted_table_name = quote_table_name(table_name)

      sql_type = type_to_sql(type, options[:limit], options[:precision], options[:scale])
      sql_type << "[]" if options[:array]

      begin
        execute "ALTER TABLE #{quoted_table_name} ALTER COLUMN #{quote_column_name(column_name)} TYPE #{sql_type}"
      rescue ActiveRecord::StatementInvalid => e
        raise e if postgresql_version > 80000
        # This is PostgreSQL 7.x, so we have to use a more arcane way of doing it.
        begin
          begin_db_transaction
          tmp_column_name = "#{column_name}_ar_tmp"
          add_column(table_name, tmp_column_name, type, options)
          execute "UPDATE #{quoted_table_name} SET #{quote_column_name(tmp_column_name)} = CAST(#{quote_column_name(column_name)} AS #{sql_type})"
          remove_column(table_name, column_name)
          rename_column(table_name, tmp_column_name, column_name)
          commit_db_transaction
        rescue
          rollback_db_transaction
        end
      end

      change_column_default(table_name, column_name, options[:default]) if options_include_default?(options)
      change_column_null(table_name, column_name, options[:null], options[:default]) if options.key?(:null)
    end # unless const_defined? :SchemaCreation

    # Changes the default value of a table column.
    def change_column_default(table_name, column_name, default)
      if column = column_for(table_name, column_name) # (backwards) compatible with AR 3.x - 4.x
        execute "ALTER TABLE #{quote_table_name(table_name)} ALTER COLUMN #{quote_column_name(column_name)} SET DEFAULT #{quote_default_value(default, column)}"
      else
        execute "ALTER TABLE #{quote_table_name(table_name)} ALTER COLUMN #{quote_column_name(column_name)} SET DEFAULT #{quote(default)}"
      end
    end # unless const_defined? :SchemaCreation

    def change_column_null(table_name, column_name, null, default = nil)
      unless null || default.nil?
        if column = column_for(table_name, column_name) # (backwards) compatible with AR 3.x - 4.x
          execute "UPDATE #{quote_table_name(table_name)} SET #{quote_column_name(column_name)}=#{quote_default_value(default, column)} WHERE #{quote_column_name(column_name)} IS NULL"
        else
          execute "UPDATE #{quote_table_name(table_name)} SET #{quote_column_name(column_name)}=#{quote(default)} WHERE #{quote_column_name(column_name)} IS NULL"
        end
      end
      execute("ALTER TABLE #{quote_table_name(table_name)} ALTER #{quote_column_name(column_name)} #{null ? 'DROP' : 'SET'} NOT NULL")
    end # unless const_defined? :SchemaCreation

    def rename_column(table_name, column_name, new_column_name)
      execute "ALTER TABLE #{quote_table_name(table_name)} RENAME COLUMN #{quote_column_name(column_name)} TO #{quote_column_name(new_column_name)}"
      rename_column_indexes(table_name, column_name, new_column_name) if respond_to?(:rename_column_indexes) # AR-4.0 SchemaStatements
    end # unless const_defined? :SchemaCreation

    def add_index(table_name, column_name, options = {})
      index_name, index_type, index_columns, index_options, index_algorithm, index_using = add_index_options(table_name, column_name, options)
      execute "CREATE #{index_type} INDEX #{index_algorithm} #{quote_column_name(index_name)} ON #{quote_table_name(table_name)} #{index_using} (#{index_columns})#{index_options}"
    end if AR4_COMPAT

    def remove_index!(table_name, index_name)
      execute "DROP INDEX #{quote_table_name(index_name)}"
    end

    def rename_index(table_name, old_name, new_name)
      execute "ALTER INDEX #{quote_column_name(old_name)} RENAME TO #{quote_table_name(new_name)}"
    end

    def index_name_length
      63
    end

    # Returns the list of all column definitions for a table.
    def columns(table_name, name = nil)
<<<<<<< HEAD
      pass_cast_type = respond_to?(:lookup_cast_type)
      column_definitions(table_name).map do |row|
        # name, type, default, notnull, oid, fmod
=======
      column = jdbc_column_class
      column_definitions(table_name).map! do |row|
        # |name, type, default, notnull, oid, fmod|
>>>>>>> 366af302
        name = row[0]; type = row[1]; default = row[2]
        notnull = row[3]; oid = row[4]; fmod = row[5]
        # oid = OID::TYPE_MAP.fetch(oid.to_i, fmod.to_i) { OID::Identity.new }
        notnull = notnull == 't' if notnull.is_a?(String) # JDBC gets true/false
        # for ID columns we get a bit of non-sense default :
        # e.g. "nextval('mixed_cases_id_seq'::regclass"
        if default =~ /^nextval\(.*?\:\:regclass\)$/
          default = nil
        elsif default =~ /^\(([-+]?[\d\.]+)\)$/ # e.g. "(-1)" for a negative default
          default = $1
        end
<<<<<<< HEAD
        if pass_cast_type
          cast_type = lookup_cast_type(type)
          Column.new(name, default, cast_type, type, ! notnull, fmod, self)
        else
          Column.new(name, default, oid, type, ! notnull, fmod, self)
        end
=======

        column.new(name, default, oid, type, ! notnull, fmod, self)
>>>>>>> 366af302
      end
    end

    # @private documented above
    def columns(table_name)
      column = jdbc_column_class
      # Limit, precision, and scale are all handled by the superclass.
      column_definitions(table_name).map! do |row|
        # |name, type, default, notnull, oid, fmod|
        name = row[0]; type = row[1]; default = row[2]
        notnull = row[3]; oid = row[4]; fmod = row[5]
        notnull = notnull == 't' if notnull.is_a?(String) # JDBC gets true/false

        oid_type = get_oid_type(oid.to_i, fmod.to_i, name, type)
        default_value = extract_value_from_default(oid, default)
        default_function = extract_default_function(default_value, default)

        column.new(name, default_value, oid_type, type, ! notnull, default_function, oid, self)
      end
    end if AR42_COMPAT

    # @private only for API compatibility
    def new_column(name, default, cast_type, sql_type = nil, null = true, default_function = nil)
      jdbc_column_class.new(name, default, cast_type, sql_type, null, default_function)
    end if AR42_COMPAT

    # @private
    def column_for(table_name, column_name)
      column_name = column_name.to_s
      for column in columns(table_name)
        return column if column.name == column_name
      end
      nil
    end

    # Returns the list of a table's column names, data types, and default values.
    #
    # If the table name is not prefixed with a schema, the database will
    # take the first match from the schema search path.
    #
    # Query implementation notes:
    #  - format_type includes the column size constraint, e.g. varchar(50)
    #  - ::regclass is a function that gives the id for a table name
    def column_definitions(table_name)
      select_rows(<<-end_sql, 'SCHEMA')
        SELECT a.attname, format_type(a.atttypid, a.atttypmod),
               pg_get_expr(d.adbin, d.adrelid), a.attnotnull, a.atttypid, a.atttypmod
          FROM pg_attribute a LEFT JOIN pg_attrdef d
            ON a.attrelid = d.adrelid AND a.attnum = d.adnum
         WHERE a.attrelid = '#{quote_table_name(table_name)}'::regclass
           AND a.attnum > 0 AND NOT a.attisdropped
         ORDER BY a.attnum
      end_sql
    end
    private :column_definitions

    # @private
    TABLES_SQL = 'SELECT tablename FROM pg_tables WHERE schemaname = ANY (current_schemas(false))'

    def tables(name = nil)
      select_values(TABLES_SQL, 'SCHEMA')
    end

    # @private
    TABLE_EXISTS_SQL_PREFIX =  'SELECT COUNT(*) as table_count FROM pg_class c'
    TABLE_EXISTS_SQL_PREFIX << ' LEFT JOIN pg_namespace n ON n.oid = c.relnamespace'
    if AR42_COMPAT # -- (r)elation/table, (v)iew, (m)aterialized view
    TABLE_EXISTS_SQL_PREFIX << " WHERE c.relkind IN ('r','v','m')"
    else
    TABLE_EXISTS_SQL_PREFIX << " WHERE c.relkind IN ('r','v')"
    end
    TABLE_EXISTS_SQL_PREFIX << " AND c.relname = ?"

    # Returns true if table exists.
    # If the schema is not specified as part of +name+ then it will only find tables within
    # the current schema search path (regardless of permissions to access tables in other schemas)
    def table_exists?(name)
      schema, table = extract_schema_and_table(name.to_s)
      return false unless table

      binds = [[nil, table]]
      binds << [nil, schema] if schema

      sql = "#{TABLE_EXISTS_SQL_PREFIX} AND n.nspname = #{schema ? "?" : 'ANY (current_schemas(false))'}"

      log(sql, 'SCHEMA', binds) do
        @connection.execute_query_raw(sql, binds).first['table_count'] > 0
      end
    end

    def truncate(table_name, name = nil)
      execute "TRUNCATE TABLE #{quote_table_name(table_name)}", name
    end

    def index_name_exists?(table_name, index_name, default)
      exec_query(<<-SQL, 'SCHEMA').rows.first[0].to_i > 0
        SELECT COUNT(*)
        FROM pg_class t
        INNER JOIN pg_index d ON t.oid = d.indrelid
        INNER JOIN pg_class i ON d.indexrelid = i.oid
        WHERE i.relkind = 'i'
          AND i.relname = '#{index_name}'
          AND t.relname = '#{table_name}'
          AND i.relnamespace IN (SELECT oid FROM pg_namespace WHERE nspname = ANY (current_schemas(false)) )
      SQL
    end if AR42_COMPAT

    # Returns an array of indexes for the given table.
    def indexes(table_name, name = nil)
      # NOTE: maybe it's better to leave things of to the JDBC API ?!
      result = select_rows(<<-SQL, 'SCHEMA')
        SELECT distinct i.relname, d.indisunique, d.indkey, pg_get_indexdef(d.indexrelid), t.oid
        FROM pg_class t
        INNER JOIN pg_index d ON t.oid = d.indrelid
        INNER JOIN pg_class i ON d.indexrelid = i.oid
        WHERE i.relkind = 'i'
          AND d.indisprimary = 'f'
          AND t.relname = '#{table_name}'
          AND i.relnamespace IN (SELECT oid FROM pg_namespace WHERE nspname = ANY (current_schemas(false)) )
        ORDER BY i.relname
      SQL

      result.map! do |row|
        index_name = row[0]
        unique = row[1].is_a?(String) ? row[1] == 't' : row[1] # JDBC gets us a boolean
        indkey = row[2].is_a?(Java::OrgPostgresqlUtil::PGobject) ? row[2].value : row[2]
        indkey = indkey.split(" ")
        inddef = row[3]
        oid = row[4]

        columns = select_rows(<<-SQL, "SCHEMA")
          SELECT a.attnum, a.attname
          FROM pg_attribute a
          WHERE a.attrelid = #{oid}
          AND a.attnum IN (#{indkey.join(",")})
        SQL

        columns = Hash[ columns.each { |column| column[0] = column[0].to_s } ]
        column_names = columns.values_at(*indkey).compact

        unless column_names.empty?
          # add info on sort order for columns (only desc order is explicitly specified, asc is the default)
          desc_order_columns = inddef.scan(/(\w+) DESC/).flatten
          orders = desc_order_columns.any? ? Hash[ desc_order_columns.map { |column| [column, :desc] } ] : {}

          if ::ActiveRecord::VERSION::MAJOR > 3 # AR4 supports `where` and `using` index options
            where = inddef.scan(/WHERE (.+)$/).flatten[0]
            using = inddef.scan(/USING (.+?) /).flatten[0].to_sym

            IndexDefinition.new(table_name, index_name, unique, column_names, [], orders, where, nil, using)
          else
            new_index_definition(table_name, index_name, unique, column_names, [], orders)
          end
        end
      end
      result.compact!
      result
    end

    # @private
    def column_name_for_operation(operation, node)
      case operation
      when 'maximum' then 'max'
      when 'minimum' then 'min'
      when 'average' then 'avg'
      else operation.downcase
      end
    end if AR42_COMPAT

    private

    def translate_exception(exception, message)
      case exception.message
      when /duplicate key value violates unique constraint/
        ::ActiveRecord::RecordNotUnique.new(message, exception)
      when /violates foreign key constraint/
        ::ActiveRecord::InvalidForeignKey.new(message, exception)
      else
        super
      end
    end

    # @private `Utils.extract_schema_and_table` from AR
    def extract_schema_and_table(name)
      result = name.scan(/[^".\s]+|"[^"]*"/)[0, 2]
      result.each { |m| m.gsub!(/(^"|"$)/, '') }
      result.unshift(nil) if result.size == 1 # schema == nil
      result # [schema, table]
    end

    def extract_pg_identifier_from_name(name)
      match_data = name[0, 1] == '"' ? name.match(/\"([^\"]+)\"/) : name.match(/([^\.]+)/)

      if match_data
        rest = name[match_data[0].length..-1]
        rest = rest[1..-1] if rest[0, 1] == "."
        [match_data[1], (rest.length > 0 ? rest : nil)]
      end
    end

    def extract_table_ref_from_insert_sql(sql)
      sql[/into\s+([^\(]*).*values\s*\(/i]
      $1.strip if $1
    end

    def local_tz
      @local_tz ||= execute('SHOW TIME ZONE', 'SCHEMA').first["TimeZone"]
    end

  end
end

require 'arjdbc/util/quoted_cache'

module ActiveRecord::ConnectionAdapters

  remove_const(:PostgreSQLColumn) if const_defined?(:PostgreSQLColumn)
  class PostgreSQLColumn < JdbcColumn
<<<<<<< HEAD
    include ::ArJdbc::PostgreSQL::ColumnMethods

    def initialize(name, default, oid_type = nil, sql_type = nil, null = true,
        fmod = nil, adapter = nil) # added due resolving #oid_type
      if oid_type.is_a?(Integer) # the "main" if branch (on AR 4.x)
        @oid = oid_type; @fmod = fmod; @adapter = adapter # see Column#oid_type
      elsif oid_type.respond_to?(:type_cast) # MRI compatibility
        @oid_type = oid_type; # @fmod = fmod; @adapter = adapter
      else # NOTE: AR <= 3.2 : (name, default, sql_type = nil, null = true)
        null, sql_type, oid_type = !! sql_type, oid_type, nil
      end
      if sql_type.to_s[-2, 2] == '[]' && ArJdbc::PostgreSQL::AR4_COMPAT
        @array = true if respond_to?(:array)
        super(name, default, sql_type[0..-3], null)
      else
        @array = false if respond_to?(:array)
        super(name, default, sql_type, null)
      end

      @default_function = default if has_default_function?(@default, default)
    end

    private

    def has_default_function?(default_value, default)
      ! default_value && ( %r{\w+\(.*\)} === default )
    end

=======
    include ::ArJdbc::PostgreSQL::Column
>>>>>>> 366af302
  end

  # NOTE: seems needed on 4.x due loading of '.../postgresql/oid' which
  # assumes: class PostgreSQLAdapter < AbstractAdapter
  remove_const(:PostgreSQLAdapter) if const_defined?(:PostgreSQLAdapter)
  class PostgreSQLAdapter < JdbcAdapter
    include ::ArJdbc::PostgreSQL
    include ::ArJdbc::PostgreSQL::ExplainSupport

    require 'arjdbc/postgresql/oid_types' if AR4_COMPAT
    include ::ArJdbc::PostgreSQL::OIDTypes if ::ArJdbc::PostgreSQL.const_defined?(:OIDTypes)
    include ::ArJdbc::PostgreSQL::ColumnHelpers if AR42_COMPAT

    include ::ArJdbc::Util::QuotedCache

    def initialize(*args)
      # @local_tz is initialized as nil to avoid warnings when connect tries to use it
      @local_tz = nil

      super # configure_connection happens in super

      @table_alias_length = nil

      initialize_type_map(@type_map = Type::HashLookupTypeMap.new) if AR42_COMPAT

      @use_insert_returning = @config.key?(:insert_returning) ?
        self.class.type_cast_config_to_boolean(@config[:insert_returning]) : nil
    end

    class ColumnDefinition < ActiveRecord::ConnectionAdapters::ColumnDefinition
      attr_accessor :array
      def array?; !!@array; end
    end

    # @private
    module ColumnHelpers
      def xml(*args)
        options = args.extract_options!
        column(args[0], 'xml', options)
      end

      def tsvector(*args)
        options = args.extract_options!
        column(args[0], 'tsvector', options)
      end

      def int4range(name, options = {})
        column(name, 'int4range', options)
      end

      def int8range(name, options = {})
        column(name, 'int8range', options)
      end

      def tsrange(name, options = {})
        column(name, 'tsrange', options)
      end

      def tstzrange(name, options = {})
        column(name, 'tstzrange', options)
      end

      def numrange(name, options = {})
        column(name, 'numrange', options)
      end

      def daterange(name, options = {})
        column(name, 'daterange', options)
      end

      def hstore(name, options = {})
        column(name, 'hstore', options)
      end

      def ltree(name, options = {})
        column(name, 'ltree', options)
      end

      def inet(name, options = {})
        column(name, 'inet', options)
      end

      def cidr(name, options = {})
        column(name, 'cidr', options)
      end

      def macaddr(name, options = {})
        column(name, 'macaddr', options)
      end

      def uuid(name, options = {})
        column(name, 'uuid', options)
      end

      def json(name, options = {})
        column(name, 'json', options)
      end

      def jsonb(name, options = {})
        column(name, :jsonb, options)
      end

      def bit(name, options)
        column(name, 'bit', options)
      end

      def bit_varying(name, options)
        column(name, 'bit varying', options)
      end
    end

    class TableDefinition < ActiveRecord::ConnectionAdapters::TableDefinition
      include ColumnHelpers

      def primary_key(name, type = :primary_key, options = {})
        return super unless type == :uuid
        options[:default] = options.fetch(:default, 'uuid_generate_v4()')
        options[:primary_key] = true
        column name, type, options
      end if ::ActiveRecord::VERSION::MAJOR > 3 # 3.2 super expects (name)

      def column(name, type = nil, options = {})
        super
        column = self[name]
        # NOTE: <= 3.1 no #new_column_definition hard-coded ColumnDef.new :
        # column = self[name] || ColumnDefinition.new(@base, name, type)
        # thus we simply do not support array column definitions on <= 3.1
        column.array = options[:array] if column.is_a?(ColumnDefinition)
        self
      end

      private

      if ::ActiveRecord::VERSION::MAJOR > 3

        def create_column_definition(name, type)
          ColumnDefinition.new name, type
        end

      else # no #create_column_definition on 3.2

        def new_column_definition(base, name, type)
          definition = ColumnDefinition.new base, name, type
          @columns << definition
          @columns_hash[name] = definition
          definition
        end

      end

    end

    def table_definition(*args)
      new_table_definition(TableDefinition, *args)
    end

    class Table < ActiveRecord::ConnectionAdapters::Table
      include ColumnHelpers
    end

    def update_table_definition(table_name, base)
      Table.new(table_name, base)
    end if ::ActiveRecord::VERSION::MAJOR > 3

    def jdbc_connection_class(spec)
      ::ArJdbc::PostgreSQL.jdbc_connection_class
    end

    if ::ActiveRecord::VERSION::MAJOR < 4 # Rails 3.x compatibility
      PostgreSQLJdbcConnection.raw_array_type = true if PostgreSQLJdbcConnection.raw_array_type? == nil
      PostgreSQLJdbcConnection.raw_hstore_type = true if PostgreSQLJdbcConnection.raw_hstore_type? == nil
    end

    # Column = ::ActiveRecord::ConnectionAdapters::PostgreSQLColumn

  end
end

module ArJdbc
  module PostgreSQL
    Column = ::ActiveRecord::ConnectionAdapters::PostgreSQLColumn
  end
end<|MERGE_RESOLUTION|>--- conflicted
+++ resolved
@@ -15,24 +15,14 @@
     require 'arjdbc/postgresql/column'
     require 'arjdbc/postgresql/explain_support'
     require 'arjdbc/postgresql/schema_creation' # AR 4.x
-
-<<<<<<< HEAD
-    JdbcConnection = ::ActiveRecord::ConnectionAdapters::PostgreSQLJdbcConnection
-=======
+    #
     # @private
     IndexDefinition = ::ActiveRecord::ConnectionAdapters::IndexDefinition
 
     # @private
     Type = ::ActiveRecord::Type if AR42_COMPAT
 
-    # @see ActiveRecord::ConnectionAdapters::JdbcAdapter#jdbc_connection_class
-    def self.jdbc_connection_class
-      ::ActiveRecord::ConnectionAdapters::PostgreSQLJdbcConnection
-    end
-
-    # @see ActiveRecord::ConnectionAdapters::JdbcAdapter#jdbc_column_class
-    def jdbc_column_class; ::ActiveRecord::ConnectionAdapters::PostgreSQLColumn end
->>>>>>> 366af302
+    JdbcConnection = ::ActiveRecord::ConnectionAdapters::PostgreSQLJdbcConnection
 
     # @deprecated
     # @see ActiveRecord::ConnectionAdapters::JdbcAdapter#jdbc_connection_class
@@ -180,15 +170,9 @@
       when Array
         case column.sql_type
         when 'point'
-<<<<<<< HEAD
           Column.point_to_string(value)
-        when 'json'
+        when 'json', 'jsonb'
           Column.json_to_string(value)
-=======
-          jdbc_column_class.point_to_string(value)
-        when 'json', 'jsonb'
-          jdbc_column_class.json_to_string(value)
->>>>>>> 366af302
         else
           return super(value, column) unless column.array?
           Column.array_to_string(value, column, self)
@@ -204,15 +188,9 @@
       when Hash
         case column.sql_type
         when 'hstore'
-<<<<<<< HEAD
           Column.hstore_to_string(value)
-        when 'json'
+        when 'json', 'jsonb'
           Column.json_to_string(value)
-=======
-          jdbc_column_class.hstore_to_string(value)
-        when 'json', 'jsonb'
-          jdbc_column_class.json_to_string(value)
->>>>>>> 366af302
         else super(value, column)
         end
       when IPAddr
@@ -821,13 +799,9 @@
         if AR4_COMPAT && column.array? # will be always falsy in AR < 4.0
           "'#{Column.array_to_string(value, column, self).gsub(/'/, "''")}'"
         elsif column.type == :json # only in AR-4.0
-<<<<<<< HEAD
           super(Column.json_to_string(value), column)
-=======
-          super(jdbc_column_class.json_to_string(value), column)
         elsif column.type == :jsonb # only in AR-4.0
-          super(jdbc_column_class.json_to_string(value), column)
->>>>>>> 366af302
+          super(Column.json_to_string(value), column)
         elsif column.type == :point # only in AR-4.0
           super(Column.point_to_string(value), column)
         else super
@@ -836,13 +810,9 @@
         if column.type == :hstore # only in AR-4.0
           super(Column.hstore_to_string(value), column)
         elsif column.type == :json # only in AR-4.0
-<<<<<<< HEAD
           super(Column.json_to_string(value), column)
-=======
-          super(jdbc_column_class.json_to_string(value), column)
         elsif column.type == :jsonb # only in AR-4.0
-          super(jdbc_column_class.json_to_string(value), column)
->>>>>>> 366af302
+          super(Column.json_to_string(value), column)
         else super
         end
       when Range
@@ -1081,15 +1051,8 @@
 
     # Returns the list of all column definitions for a table.
     def columns(table_name, name = nil)
-<<<<<<< HEAD
-      pass_cast_type = respond_to?(:lookup_cast_type)
-      column_definitions(table_name).map do |row|
-        # name, type, default, notnull, oid, fmod
-=======
-      column = jdbc_column_class
       column_definitions(table_name).map! do |row|
         # |name, type, default, notnull, oid, fmod|
->>>>>>> 366af302
         name = row[0]; type = row[1]; default = row[2]
         notnull = row[3]; oid = row[4]; fmod = row[5]
         # oid = OID::TYPE_MAP.fetch(oid.to_i, fmod.to_i) { OID::Identity.new }
@@ -1101,17 +1064,8 @@
         elsif default =~ /^\(([-+]?[\d\.]+)\)$/ # e.g. "(-1)" for a negative default
           default = $1
         end
-<<<<<<< HEAD
-        if pass_cast_type
-          cast_type = lookup_cast_type(type)
-          Column.new(name, default, cast_type, type, ! notnull, fmod, self)
-        else
-          Column.new(name, default, oid, type, ! notnull, fmod, self)
-        end
-=======
-
-        column.new(name, default, oid, type, ! notnull, fmod, self)
->>>>>>> 366af302
+
+        Column.new(name, default, oid, type, ! notnull, fmod, self)
       end
     end
 
@@ -1330,38 +1284,7 @@
 
   remove_const(:PostgreSQLColumn) if const_defined?(:PostgreSQLColumn)
   class PostgreSQLColumn < JdbcColumn
-<<<<<<< HEAD
     include ::ArJdbc::PostgreSQL::ColumnMethods
-
-    def initialize(name, default, oid_type = nil, sql_type = nil, null = true,
-        fmod = nil, adapter = nil) # added due resolving #oid_type
-      if oid_type.is_a?(Integer) # the "main" if branch (on AR 4.x)
-        @oid = oid_type; @fmod = fmod; @adapter = adapter # see Column#oid_type
-      elsif oid_type.respond_to?(:type_cast) # MRI compatibility
-        @oid_type = oid_type; # @fmod = fmod; @adapter = adapter
-      else # NOTE: AR <= 3.2 : (name, default, sql_type = nil, null = true)
-        null, sql_type, oid_type = !! sql_type, oid_type, nil
-      end
-      if sql_type.to_s[-2, 2] == '[]' && ArJdbc::PostgreSQL::AR4_COMPAT
-        @array = true if respond_to?(:array)
-        super(name, default, sql_type[0..-3], null)
-      else
-        @array = false if respond_to?(:array)
-        super(name, default, sql_type, null)
-      end
-
-      @default_function = default if has_default_function?(@default, default)
-    end
-
-    private
-
-    def has_default_function?(default_value, default)
-      ! default_value && ( %r{\w+\(.*\)} === default )
-    end
-
-=======
-    include ::ArJdbc::PostgreSQL::Column
->>>>>>> 366af302
   end
 
   # NOTE: seems needed on 4.x due loading of '.../postgresql/oid' which
