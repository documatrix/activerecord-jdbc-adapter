ArJdbc.load_java_part :Firebird

module ArJdbc
  module Firebird

    # @private
    def self.extended(adapter); initialize!; end

    # @private
    @@_initialized = nil

    # @private
    def self.initialize!
      return if @@_initialized; @@_initialized = true

      require 'arjdbc/util/serialized_attributes'
      Util::SerializedAttributes.setup /blob/i
    end

    # @see ActiveRecord::ConnectionAdapters::JdbcAdapter#jdbc_connection_class
    def self.jdbc_connection_class
      ::ActiveRecord::ConnectionAdapters::FirebirdJdbcConnection
    end

    # @see ActiveRecord::ConnectionAdapters::JdbcColumn#column_types
    def self.column_selector
      [ /firebird/i, lambda { |cfg, column| column.extend(ColumnMethods) } ]
    end

    def jdbc_column_class; ::ActiveRecord::ConnectionAdapters::FirebirdAdapter::Column end

    # @private
    # @see ActiveRecord::ConnectionAdapters::JdbcColumn
    module ColumnMethods

      def default_value(value)
        return nil unless value
        if value =~ /^\s*DEFAULT\s+(.*)\s*$/i
          return $1 unless $1.upcase == 'NULL'
        end
      end

      private

      def simplified_type(field_type)
        case field_type
        when /timestamp/i    then :datetime
        when /^smallint/i    then :integer
        when /^bigint|int/i  then :integer
        when /^double/i      then :float # double precision
        when /^decimal/i     then
          extract_scale(field_type) == 0 ? :integer : :decimal
        when /^char\(1\)$/i  then Firebird.emulate_booleans? ? :boolean : :string
        when /^char/i        then :string
        when /^blob\ssub_type\s(\d)/i
          return :binary if $1 == '0'
          return :text   if $1 == '1'
        else
          super
        end
      end

    end

    # @see ActiveRecord::ConnectionAdapters::JdbcAdapter#jdbc_column_class
    def jdbc_column_class; ::ActiveRecord::ConnectionAdapters::FirebirdColumn end

    # @see ArJdbc::ArelHelper::ClassMethods#arel_visitor_type
    def self.arel_visitor_type(config = nil)
      require 'arel/visitors/firebird'; ::Arel::Visitors::Firebird
    end

    # @deprecated no longer used
    def self.arel2_visitors(config = nil)
      { 'firebird' => arel_visitor_type, 'firebirdsql' => arel_visitor_type }
    end

    # @private
    @@emulate_booleans = true

    # Boolean emulation can be disabled using :
    #
    #   ArJdbc::Firebird.emulate_booleans = false
    #
    def self.emulate_booleans?; @@emulate_booleans; end
    # @deprecated Use {#emulate_booleans?} instead.
    def self.emulate_booleans; @@emulate_booleans; end
    # @see #emulate_booleans?
    def self.emulate_booleans=(emulate); @@emulate_booleans = emulate; end


    @@update_lob_values = true

    # Updating records with LOB values (binary/text columns) in a separate
    # statement can be disabled using :
    #
    #   ArJdbc::Firebird.update_lob_values = false
    def self.update_lob_values?; @@update_lob_values; end
    # @see #update_lob_values?
    def self.update_lob_values=(update); @@update_lob_values = update; end

    # @see #update_lob_values?
    def update_lob_values?; Firebird.update_lob_values?; end

    # @see #quote
    # @private
    BLOB_VALUE_MARKER = "''"

    ADAPTER_NAME = 'Firebird'.freeze

    def adapter_name
      ADAPTER_NAME
    end

    NATIVE_DATABASE_TYPES = {
      :primary_key => "integer not null primary key",
      :string => { :name => "varchar", :limit => 255 },
      :text => { :name => "blob sub_type text" },
      :integer => { :name => "integer" },
      :float => { :name => "float" },
      :datetime => { :name => "timestamp" },
      :timestamp => { :name => "timestamp" },
      :time => { :name => "time" },
      :date => { :name => "date" },
      :binary => { :name => "blob" },
      :boolean => { :name => 'char', :limit => 1 },
      :numeric => { :name => "numeric" },
      :decimal => { :name => "decimal" },
      :char => { :name => "char" },
    }

    def native_database_types
      NATIVE_DATABASE_TYPES
    end

    def initialize_type_map(m)
      register_class_with_limit m, %r(binary)i, ActiveRecord::Type::Binary
      register_class_with_limit m, %r(text)i,   ActiveRecord::Type::Text

      register_class_with_limit m, %r(date(?:\(.*?\))?$)i, DateType
      register_class_with_limit m, %r(time(?:\(.*?\))?$)i, ActiveRecord::Type::Time

      register_class_with_limit m, %r(float)i, ActiveRecord::Type::Float
      register_class_with_limit m, %r(int)i,   ActiveRecord::Type::Integer

      m.alias_type %r(blob)i,   'binary'
      m.alias_type %r(clob)i,   'text'
      m.alias_type %r(double)i, 'float'

      m.register_type(%r(decimal)i) do |sql_type|
        scale = extract_scale(sql_type)
        precision = extract_precision(sql_type)
        if scale == 0
          ActiveRecord::Type::Integer.new(precision: precision)
        else
          ActiveRecord::Type::Decimal.new(precision: precision, scale: scale)
        end
      end
      m.alias_type %r(numeric)i, 'decimal'

      register_class_with_limit m, %r(varchar)i, ActiveRecord::Type::String

      m.register_type(%r(^char)i) do |sql_type|
        precision = extract_precision(sql_type)
        if Firebird.emulate_booleans? && precision == 1
          ActiveRecord::Type::Boolean.new
        else
          ActiveRecord::Type::String.new(:precision => precision)
        end
      end

      register_class_with_limit m, %r(datetime)i, ActiveRecord::Type::DateTime
      register_class_with_limit m, %r(timestamp)i, TimestampType
    end if AR42

    def clear_cache!
      super
      reload_type_map
    end if AR42

    # @private
    class DateType < ActiveRecord::Type::Date
      # NOTE: quote still gets called ...
      #def type_cast_for_database(value)
      #  if value.acts_like?(:date)
      #    "'#{value.strftime("%Y-%m-%d")}'"
      #  else
      #    super
      #  end
      #end
    end if AR42

    # @private
    class TimestampType < ActiveRecord::Type::DateTime
      def type; :timestamp end
    end if AR42

    def type_to_sql(type, limit = nil, precision = nil, scale = nil)
      case type
      when :integer
        case limit
          when nil  then 'integer'
          when 1..2 then 'smallint'
          when 3..4 then 'integer'
          when 5..8 then 'bigint'
          else raise(ActiveRecordError, "No integer type has byte size #{limit}. "<<
                                        "Use a NUMERIC with PRECISION 0 instead.")
        end
      when :float
        if limit.nil? || limit <= 4
          'float'
        else
          'double precision'
        end
      else super
      end
    end

    # Does this adapter support migrations?
    def supports_migrations?
      true
    end

    # Can this adapter determine the primary key for tables not attached
    # to an Active Record class, such as join tables?
    def supports_primary_key?
      true
    end

    # Does this adapter support using DISTINCT within COUNT?
    def supports_count_distinct?
      true
    end

    # Does this adapter support DDL rollbacks in transactions? That is, would
    # CREATE TABLE or ALTER TABLE get rolled back by a transaction? PostgreSQL,
    # SQL Server, and others support this. MySQL and others do not.
    def supports_ddl_transactions?
      false
    end

    # Does this adapter restrict the number of IDs you can use in a list.
    # Oracle has a limit of 1000.
    def ids_in_list_limit
      1499
    end

    def insert(sql, name = nil, pk = nil, id_value = nil, sequence_name = nil, binds = [])
      execute(sql, name, binds)
      id_value
    end

    def add_limit_offset!(sql, options)
      if limit = options[:limit]
        insert_limit_offset!(sql, limit, options[:offset])
      end
    end

    # @private
    SELECT_RE = /\A(\s*SELECT\s)/i

    def insert_limit_offset!(sql, limit, offset)
      lim_off = ''
      lim_off << "FIRST #{limit}"  if limit
      lim_off << " SKIP #{offset}" if offset
      lim_off.strip!

      sql.sub!(SELECT_RE, "\\&#{lim_off} ") unless lim_off.empty?
    end

    # Should primary key values be selected from their corresponding
    # sequence before the insert statement?
    # @see #next_sequence_value
    # @override
    def prefetch_primary_key?(table_name = nil)
      return true if table_name.nil?
      primary_keys(table_name.to_s).size == 1
      # columns(table_name).count { |column| column.primary } == 1
    end

    IDENTIFIER_LENGTH = 31 # usual DB meta-identifier: 31 chars maximum

    def table_alias_length; IDENTIFIER_LENGTH; end
    def table_name_length;  IDENTIFIER_LENGTH; end
    def index_name_length;  IDENTIFIER_LENGTH; end
    def column_name_length; IDENTIFIER_LENGTH; end

    def default_sequence_name(table_name, column = nil)
      len = IDENTIFIER_LENGTH - 4
      table_name.to_s.gsub (/(^|\.)([\w$-]{1,#{len}})([\w$-]*)$/), '\1\2_seq'
    end

    # Set the sequence to the max value of the table's column.
    def reset_sequence!(table, column, sequence = nil)
      max_id = select_value("SELECT max(#{column}) FROM #{table}")
      execute("ALTER SEQUENCE #{default_sequence_name(table, column)} RESTART WITH #{max_id}")
    end

    def next_sequence_value(sequence_name)
      select_one("SELECT GEN_ID(#{sequence_name}, 1 ) FROM RDB$DATABASE;")["gen_id"]
    end

    def create_table(name, options = {})
      super(name, options)
      execute "CREATE GENERATOR #{default_sequence_name(name)}"
    end

    def rename_table(name, new_name)
      execute "RENAME #{name} TO #{new_name}"
      name_seq, new_name_seq = default_sequence_name(name), default_sequence_name(new_name)
      execute_quietly "UPDATE RDB$GENERATORS SET RDB$GENERATOR_NAME='#{new_name_seq}' WHERE RDB$GENERATOR_NAME='#{name_seq}'"
    end

    def drop_table(name, options = {})
      super(name)
      execute_quietly "DROP GENERATOR #{default_sequence_name(name)}"
    end

    def change_column(table_name, column_name, type, options = {})
      execute "ALTER TABLE #{table_name} ALTER  #{column_name} TYPE #{type_to_sql(type, options[:limit])}"
    end

    def rename_column(table_name, column_name, new_column_name)
      execute "ALTER TABLE #{table_name} ALTER  #{column_name} TO #{new_column_name}"
    end

    def remove_index(table_name, options)
      execute "DROP INDEX #{index_name(table_name, options)}"
    end

    # @override
    def quote(value, column = nil)
      return value.quoted_id if value.respond_to?(:quoted_id)
      return value if sql_literal?(value)

      type = column && column.type

      # BLOBs are updated separately by an after_save trigger.
      if type == :binary || type == :text
        if update_lob_values?
          return value.nil? ? "NULL" : BLOB_VALUE_MARKER
        else
          return "'#{quote_string(value)}'"
        end
      end

      case value
      when String, ActiveSupport::Multibyte::Chars
        value = value.to_s
        if type == :integer
          value.to_i.to_s
        elsif type == :float
          value.to_f.to_s
        else
          "'#{quote_string(value)}'"
        end
      when NilClass then 'NULL'
      when TrueClass then (type == :integer ? '1' : quoted_true)
      when FalseClass then (type == :integer ? '0' : quoted_false)
      when Float, Fixnum, Bignum then value.to_s
      # BigDecimals need to be output in a non-normalized form and quoted.
      when BigDecimal then value.to_s('F')
      when Symbol then "'#{quote_string(value.to_s)}'"
      else
        if type == :time && value.acts_like?(:time)
          return "'#{get_time(value).strftime("%H:%M:%S")}'"
        end
        if type == :date && value.acts_like?(:date)
          return "'#{value.strftime("%Y-%m-%d")}'"
        end
        super
      end
    end

    # @override
    def quoted_date(value)
      if value.acts_like?(:time) && value.respond_to?(:usec)
        usec = sprintf "%04d", (value.usec / 100.0).round
        value = ::ActiveRecord::Base.default_timezone == :utc ? value.getutc : value.getlocal
        "#{value.strftime("%Y-%m-%d %H:%M:%S")}.#{usec}"
      else
        super
      end
    end if ::ActiveRecord::VERSION::MAJOR >= 3

    # @override
    def quote_string(string)
      string.gsub(/'/, "''")
    end

    # @override
    def quoted_true
      quote(1)
    end

    # @override
    def quoted_false
      quote(0)
    end

    # @override
    def quote_table_name_for_assignment(table, attr)
      quote_column_name(attr)
    end if ::ActiveRecord::VERSION::MAJOR >= 4

    # @override
    def quote_column_name(column_name)
      column_name = column_name.to_s
      %Q("#{column_name =~ /[[:upper:]]/ ? column_name : column_name.upcase}")
    end

    def self.const_missing(name)
      if name.to_sym == :Column
        ArJdbc.deprecate("#{self.name}::Column will change to refer to the actual column class, please use ColumnMethods instead", :once)
        return ColumnMethods
      end
      super
    end

  end
  FireBird = Firebird
end

<<<<<<< HEAD
module ActiveRecord::ConnectionAdapters
  remove_const(:FirebirdAdapter) if const_defined?(:FirebirdAdapter)
  class FirebirdAdapter < JdbcAdapter
    include ::ArJdbc::Firebird
    
    class Column < JdbcColumn
      include ::ArJdbc::Firebird::ColumnMethods
    end
  end
end

#module ArJdbc
#  module Firebird
#    Column = ::ActiveRecord::ConnectionAdapters::FirebirdColumn
#  end
#end
=======
require 'arjdbc/util/quoted_cache'

module ActiveRecord::ConnectionAdapters

  remove_const(:FirebirdAdapter) if const_defined?(:FirebirdAdapter)

  class FirebirdAdapter < JdbcAdapter
    include ::ArJdbc::Firebird
    include ::ArJdbc::Util::QuotedCache

    # By default, the FirebirdAdapter will consider all columns of type
    # <tt>char(1)</tt> as boolean. If you wish to disable this :
    #
    #   ActiveRecord::ConnectionAdapters::FirebirdAdapter.emulate_booleans = false
    #
    def self.emulate_booleans?; ::ArJdbc::Firebird.emulate_booleans?; end
    def self.emulate_booleans;  ::ArJdbc::Firebird.emulate_booleans?; end # oracle-enhanced
    def self.emulate_booleans=(emulate); ::ArJdbc::Firebird.emulate_booleans = emulate; end

    def initialize(*args)
      ::ArJdbc::Firebird.initialize!
      super
    end

  end

  class FirebirdColumn < JdbcColumn
    include ::ArJdbc::Firebird::Column
  end

end
>>>>>>> b396d4e9
<|MERGE_RESOLUTION|>--- conflicted
+++ resolved
@@ -61,9 +61,6 @@
       end
 
     end
-
-    # @see ActiveRecord::ConnectionAdapters::JdbcAdapter#jdbc_column_class
-    def jdbc_column_class; ::ActiveRecord::ConnectionAdapters::FirebirdColumn end
 
     # @see ArJdbc::ArelHelper::ClassMethods#arel_visitor_type
     def self.arel_visitor_type(config = nil)
@@ -421,24 +418,17 @@
   FireBird = Firebird
 end
 
-<<<<<<< HEAD
 module ActiveRecord::ConnectionAdapters
   remove_const(:FirebirdAdapter) if const_defined?(:FirebirdAdapter)
   class FirebirdAdapter < JdbcAdapter
     include ::ArJdbc::Firebird
-    
+
     class Column < JdbcColumn
       include ::ArJdbc::Firebird::ColumnMethods
     end
   end
 end
 
-#module ArJdbc
-#  module Firebird
-#    Column = ::ActiveRecord::ConnectionAdapters::FirebirdColumn
-#  end
-#end
-=======
 require 'arjdbc/util/quoted_cache'
 
 module ActiveRecord::ConnectionAdapters
@@ -465,9 +455,14 @@
 
   end
 
-  class FirebirdColumn < JdbcColumn
-    include ::ArJdbc::Firebird::Column
+  class Column < JdbcColumn
+    include ::ArJdbc::Firebird::ColumnMethods
   end
 
 end
->>>>>>> b396d4e9
+
+#module ArJdbc
+#  module Firebird
+#    Column = ::ActiveRecord::ConnectionAdapters::FirebirdColumn
+#  end
+#end