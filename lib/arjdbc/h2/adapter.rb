--- conflicted
+++ resolved
@@ -337,12 +337,7 @@
   class H2Adapter < JdbcAdapter
     include ::ArJdbc::H2
   end
-<<<<<<< HEAD
-=======
-
   class H2Column < JdbcColumn
     include ::ArJdbc::H2::Column
   end
-
->>>>>>> 339542e9
 end