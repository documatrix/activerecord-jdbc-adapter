require 'arjdbc/util/serialized_attributes'

module ArJdbc
  module Informix

    @@_lob_callback_added = nil

    def self.extended(base)
      unless @@_lob_callback_added
        ActiveRecord::Base.class_eval do
          def after_save_with_informix_lob
            lob_columns = self.class.columns.select { |c| [:text, :binary].include?(c.type) }
            lob_columns.each do |column|
              value = Util::SerializedAttributes.dump_column_value(self, column)
              next if value.nil? || (value == '')

              connection.write_large_object(
                column.type == :binary, column.name,
                self.class.table_name, self.class.primary_key,
                quote_value(id), value
              )
            end
          end
        end

        ActiveRecord::Base.after_save :after_save_with_informix_lob
        @@_lob_callback_added = true
      end
    end

    # @see ActiveRecord::ConnectionAdapters::JdbcColumn#column_types
    def self.column_selector
      [ /informix/i, lambda { |cfg, column| column.extend(ColumnMethods) } ]
    end

    JdbcConnection = ::ActiveRecord::ConnectionAdapters::InformixJdbcConnection

<<<<<<< HEAD
    def self.jdbc_connection_class; JdbcConnection end

    module Column
=======
    # @see ActiveRecord::ConnectionAdapters::JdbcAdapter#jdbc_connection_class
    def self.jdbc_connection_class
      ::ActiveRecord::ConnectionAdapters::InformixJdbcConnection
    end

    # @see ActiveRecord::ConnectionAdapters::JdbcAdapter#jdbc_column_class
    def jdbc_column_class
      ::ActiveRecord::ConnectionAdapters::InformixColumn
    end

    module ColumnMethods
>>>>>>> ce1b637b

      private
      # TODO: Test all Informix column types.
      def simplified_type(field_type)
        if field_type =~ /serial/i
          :primary_key
        else
          super
        end
      end

    end

    def modify_types(types)
      super(types)
      types[:primary_key] = "SERIAL PRIMARY KEY"
      types[:string]      = { :name => "VARCHAR", :limit => 255 }
      types[:integer]     = { :name => "INTEGER" }
      types[:float]       = { :name => "FLOAT" }
      types[:decimal]     = { :name => "DECIMAL" }
      types[:datetime]    = { :name => "DATETIME YEAR TO FRACTION(5)" }
      types[:timestamp]   = { :name => "DATETIME YEAR TO FRACTION(5)" }
      types[:time]        = { :name => "DATETIME HOUR TO FRACTION(5)" }
      types[:date]        = { :name => "DATE" }
      types[:binary]      = { :name => "BYTE" }
      types[:boolean]     = { :name => "BOOLEAN" }
      types
    end

    def prefetch_primary_key?(table_name = nil)
      true
    end

    def supports_migrations?
      true
    end

    def default_sequence_name(table, column)
      "#{table}_seq"
    end

    def add_limit_offset!(sql, options)
      if options[:limit]
        limit = "FIRST #{options[:limit]}" # SKIP available only in IDS >= 10 :
        offset = (db_major_version >= 10 && options[:offset] ? "SKIP #{options[:offset]}" : "")
        sql.sub!(/^\s*?select /i, "SELECT #{offset} #{limit} ")
      end
      sql
    end

    def next_sequence_value(sequence_name)
      select_one("SELECT #{sequence_name}.nextval id FROM systables WHERE tabid=1")['id']
    end

    # TODO: Add some smart quoting for newlines in string and text fields.
    def quote_string(string)
      string.gsub(/\'/, "''")
    end

    def quote(value, column = nil)
      column_type = column && column.type
      if column_type == :binary || column_type == :text
        # LOBs are updated separately by an after_save trigger.
        "NULL"
      elsif column_type == :date
        "'#{value.mon}/#{value.day}/#{value.year}'"
      else
        super
      end
    end

    def create_table(name, options = {})
      super(name, options)
      execute("CREATE SEQUENCE #{name}_seq")
    end

    def rename_table(name, new_name)
      execute("RENAME TABLE #{name} TO #{new_name}")
      execute("RENAME SEQUENCE #{name}_seq TO #{new_name}_seq")
    end

    def drop_table(name)
      super(name)
      execute("DROP SEQUENCE #{name}_seq")
    end

    def remove_index(table_name, options = {})
      @connection.execute_update("DROP INDEX #{index_name(table_name, options)}")
    end

    def select(sql, *rest)
      # Informix does not like "= NULL", "!= NULL", or "<> NULL".
      super(sql.gsub(/(!=|<>)\s*null/i, "IS NOT NULL").gsub(/=\s*null/i, "IS NULL"), *rest)
    end

    private

    def db_major_version
      @@db_major_version ||=
        select_one("SELECT dbinfo('version', 'major') version FROM systables WHERE tabid = 1")['version'].to_i
    end

  end # module Informix
end # module ::ArJdbc

module ActiveRecord::ConnectionAdapters
  class InformixColumn < JdbcColumn
    include ::ArJdbc::Informix::ColumnMethods
  end

  class InformixAdapter < JdbcAdapter
    include ::ArJdbc::Informix
  end
end<|MERGE_RESOLUTION|>--- conflicted
+++ resolved
@@ -35,15 +35,8 @@
 
     JdbcConnection = ::ActiveRecord::ConnectionAdapters::InformixJdbcConnection
 
-<<<<<<< HEAD
+    # @see ActiveRecord::ConnectionAdapters::JdbcAdapter#jdbc_connection_class
     def self.jdbc_connection_class; JdbcConnection end
-
-    module Column
-=======
-    # @see ActiveRecord::ConnectionAdapters::JdbcAdapter#jdbc_connection_class
-    def self.jdbc_connection_class
-      ::ActiveRecord::ConnectionAdapters::InformixJdbcConnection
-    end
 
     # @see ActiveRecord::ConnectionAdapters::JdbcAdapter#jdbc_column_class
     def jdbc_column_class
@@ -51,7 +44,6 @@
     end
 
     module ColumnMethods
->>>>>>> ce1b637b
 
       private
       # TODO: Test all Informix column types.
