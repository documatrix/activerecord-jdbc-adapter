--- conflicted
+++ resolved
@@ -1,7 +1,3 @@
 module ArJdbc
-<<<<<<< HEAD
-  VERSION = '50.3.1'
-=======
   VERSION = '51.3'
->>>>>>> b51196d9
 end