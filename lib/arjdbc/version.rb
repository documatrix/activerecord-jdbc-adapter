module ArJdbc
<<<<<<< HEAD
  VERSION = '51.3.0'
=======
  VERSION = '52.2'
>>>>>>> a408695d
end<|MERGE_RESOLUTION|>--- conflicted
+++ resolved
@@ -1,7 +1,3 @@
 module ArJdbc
-<<<<<<< HEAD
-  VERSION = '51.3.0'
-=======
   VERSION = '52.2'
->>>>>>> a408695d
 end