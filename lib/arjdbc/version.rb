--- conflicted
+++ resolved
@@ -1,7 +1,3 @@
 module ArJdbc
-<<<<<<< HEAD
-  VERSION = '51.1'
-=======
-  VERSION = '50.2'
->>>>>>> 0728f601
+  VERSION = '51.2'
 end