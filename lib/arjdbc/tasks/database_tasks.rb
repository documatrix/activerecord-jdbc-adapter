--- conflicted
+++ resolved
@@ -9,11 +9,8 @@
     register_tasks(/mariadb/, ActiveRecord::Tasks::MySQLDatabaseTasks)
 
     require 'arjdbc/tasks/jdbc_database_tasks'
-<<<<<<< HEAD
     require 'arjdbc/tasks/sqlite_database_tasks_patch'
-=======
     require 'arjdbc/tasks/mssql_database_tasks'
->>>>>>> b51196d9
     #require 'arjdbc/tasks/db2_database_tasks'
     #require 'arjdbc/tasks/derby_database_tasks'
     #require 'arjdbc/tasks/h2_database_tasks'
