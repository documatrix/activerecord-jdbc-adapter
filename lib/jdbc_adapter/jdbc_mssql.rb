--- conflicted
+++ resolved
@@ -63,7 +63,6 @@
 
       def simplified_type(field_type)
         case field_type
-<<<<<<< HEAD
         when /int|bigint|smallint|tinyint/i                        then :integer
         when /numeric/i                                            then (@scale.nil? || @scale == 0) ? :integer : :decimal
         when /float|double|decimal|money|real|smallmoney/i         then :decimal
@@ -76,19 +75,6 @@
         when /char|nchar|nvarchar|string|varchar/i                 then :string
         when /bit/i                                                then :boolean
         when /uniqueidentifier/i                                   then :string
-=======
-          when /int|bigint|smallint|tinyint/i                        then :integer
-          when /numeric/i                                            then (@scale.nil? || @scale == 0) ? :integer : :decimal
-          when /float|double|decimal|money|real|smallmoney/i         then :decimal
-          when /date|datetime|smalldatetime/i                        then :datetime
-          when /timestamp/i                                          then :timestamp
-          when /time/i                                               then :time
-          when /text|ntext/i                                         then :text
-          when /binary|image|varbinary/i                             then :binary
-          when /char|nchar|nvarchar|string|varchar/i                 then :string
-          when /bit/i                                                then :boolean
-          when /uniqueidentifier/i                                   then :string
->>>>>>> 9761cdcc
         end
       end
 
@@ -100,15 +86,7 @@
       def type_cast(value)
         return nil if value.nil? || value == "(null)" || value == "(NULL)"
         case type
-<<<<<<< HEAD
-        when :integer then unquote(value).to_i rescue value ? 1 : 0
-=======
-        when :string then unquote_string value
-        # JWW START HACK
-        # when :integer then unquote(value).to_i rescue value ? 1 : 0
         when :integer then value.to_i rescue unquote(value).to_i rescue value ? 1 : 0
-        # JWW END HACK
->>>>>>> 9761cdcc
         when :primary_key then value == true || value == false ? value == true ? 1 : 0 : value.to_i
         when :decimal   then self.class.value_to_decimal(unquote(value))
         when :datetime  then cast_to_datetime(value)
@@ -122,21 +100,14 @@
         
       end
 
-<<<<<<< HEAD
       def is_utf8?
         sql_type =~ /nvarchar|ntext|nchar/i
-=======
-      # JRUBY-2011: Match balanced quotes and parenthesis - 'text',('text') or (text)
-      def unquote_string(value)
-        # JWW imported change from git repo
-        # value.sub(/^\((.*)\)$/,'\1').sub(/^'(.*)'$/,'\1')
-        value.to_s.sub(/^\((.*)\)$/,'\1').sub(/^'(.*)'$/,'\1')
-        # JWW END import
->>>>>>> 9761cdcc
       end
 
       def unquote(value)
-        value.to_s.sub(/\A\([\(\']?/, "").sub(/[\'\)]?\)\Z/, "")
+        value.to_s.sub(/\A\([\(\']?/, "").sub(/[\'\)]?\)\Z/, ""
+        # TODO JWW Stock had been using
+        # value.to_s.sub(/^\((.*)\)$/,'\1').sub(/^'(.*)'$/,'\1')
       end
 
       def cast_to_time(value)
@@ -146,12 +117,10 @@
         time_array[0] ||= 2000
         time_array[1] ||= 1
         time_array[2] ||= 1
-        # PD START HACKE
         return Time.send(ActiveRecord::Base.default_timezone, *time_array) rescue nil
 
-        # Try DateTime instead
+        # Try DateTime instead - Time could fail to handle due to distant future
         DateTime.new(*time_array[0..5]) rescue nil
-        # PD HACK ENDE
       end
 
       def cast_to_date(value)
@@ -168,7 +137,6 @@
           end
         end
 
-        # JWW START HACK
         if value.is_a?(DateTime)
           begin
             return Time.mktime(value.year, value.mon, value.day, value.hour, value.min, value.sec)
@@ -176,12 +144,9 @@
             return value
           end
         end
-        # JWW END HACK
-
-        return cast_to_time(value) if value.is_a?(Date)  || value.is_a?(String) rescue nil
-        # JWW START HACK
+
+        return cast_to_time(value) if value.is_a?(Date) or value.is_a?(String) rescue nil
         return value.is_a?(Date) ? value : nil
-        # JWW END HACK
       end
 
       # These methods will only allow the adapter to insert binary data with a length of 7K or less
@@ -210,13 +175,6 @@
         end
       when TrueClass             then '1'
       when FalseClass            then '0'
-<<<<<<< HEAD
-      else                       super
-=======
-      # JWW START HACK
-      #when Time, DateTime        then "'#{value.strftime("%Y%m%d %H:%M:%S")}'"
-      #when Date                  then "'#{value.strftime("%Y%m%d")}'"
-      #else                       super
       else
         if value.acts_like?(:time)
           "'#{value.strftime("%d %B %Y %H:%M:%S")}'"
@@ -227,8 +185,6 @@
         else
           super
         end
-      # JWW END HACK
->>>>>>> 9761cdcc
       end
     end
 
@@ -244,10 +200,6 @@
       "[#{name}]"
     end
 
-<<<<<<< HEAD
-=======
-    # JWW imported from git repo
->>>>>>> 9761cdcc
     def quoted_true
       quote true
     end
@@ -255,7 +207,6 @@
     def quoted_false
       quote false
     end
-<<<<<<< HEAD
 
     def add_limit_offset!(sql, options)
       limit = options[:limit]
@@ -272,26 +223,6 @@
         sql.replace(new_sql)
       end
     end
-=======
-    # JWW end import
-
-    # JWW added entire method from our other adapter
-    def add_limit_offset!(sql, options)
-      if options[:limit] and options[:offset]
-        order_by = options[:order] unless options[:order].nil?
-        order_by = "#{get_table_name( sql )}.id" if options[:order].nil?
-
-        sql.sub!(/^\s*SELECT(\s+DISTINCT)?/i,
-          "SELECT * FROM ( SELECT#{$1} TOP #{options[:offset] + options[:limit]} ROW_NUMBER() OVER (order by #{order_by}) as ss_rownum_, ")
-        sql << " ) as tmp1 where ss_rownum_ > #{options[:offset]} and ss_rownum_ <= #{options[:offset] + options[:limit]}"
-      elsif sql !~ /^\s*SELECT (@@|COUNT\()/i
-        sql.sub!(/^\s*SELECT(\s+DISTINCT)?/i) do
-          "SELECT#{$1} TOP #{options[:limit]}"
-        end unless options[:limit].nil?
-      end
-    end
-    # JWW END addition
->>>>>>> 9761cdcc
 
     def change_order_direction(order)
       order.split(",").collect do |fragment|
@@ -385,65 +316,38 @@
       execute "DROP INDEX #{table_name}.#{index_name(table_name, options)}"
     end
 
-<<<<<<< HEAD
     def columns(table_name, name = nil)
+      return [] if table_name.blank?
+      table_name = table_name.to_s if table_name.is_a?(Symbol)
+      table_name = table_name.gsub(/[\[\]]/, '')
       return [] if table_name =~ /^information_schema\./i
       cc = super
       cc.each do |col|
         col.identity = true if col.sql_type =~ /identity/i
         col.is_special = true if col.sql_type =~ /text|ntext|image/i
-=======
-      def columns(table_name, name = nil)
-        # JWW HACK - copied from activerecord-sqlserver-adapter
-        return [] if table_name.blank?
-        table_name = table_name.to_s if table_name.is_a?(Symbol)
-        table_name = table_name.gsub(/[\[\]]/, '')
-        # JWW END HACK
-        return [] if table_name =~ /^information_schema\./i
-        cc = super
-        cc.each do |col|
-          col.identity = true if col.sql_type =~ /identity/i
-          col.is_special = true if col.sql_type =~ /text|ntext|image/i
-        end
-        cc
->>>>>>> 9761cdcc
       end
       cc
     end
 
-<<<<<<< HEAD
-    def _execute(sql, name = nil)
-      if sql.lstrip =~ /^insert/i
+    def _execute(sql, name = nil, hint = nil)
+      if hint == :insert or (hint.nil? and sql.lstrip =~ /^insert/i )
         if query_requires_identity_insert?(sql)
           table_name = get_table_name(sql)
           with_identity_insert_enabled(table_name) do
             id = @connection.execute_insert(sql)
           end
-=======
-      def _execute(sql, name = nil, hint = nil)
-        if hint == :insert or (hint.nil? and sql.lstrip =~ /^insert/i )
-          if query_requires_identity_insert?(sql)
-            table_name = get_table_name(sql)
-            with_identity_insert_enabled(table_name) do
-              id = @connection.execute_insert(sql)
-            end
-          else
-            @connection.execute_insert(sql)
-          end
-        elsif hint == :select or (hint.nil? and sql.lstrip =~ /^\(?\s*(select|show)/i )
-          repair_special_columns(sql)
-          @connection.execute_query(sql)
->>>>>>> 9761cdcc
         else
           @connection.execute_insert(sql)
         end
       elsif sql.lstrip =~ /^(create|exec)/i
         @connection.execute_update(sql)
-      elsif sql.lstrip =~ /^\(?\s*(select|show)/i
+      elsif hint == :select or (hint.nil? and sql.lstrip =~ /^\(?\s*(select|show)/i )
         repair_special_columns(sql)
         @connection.execute_query(sql)
       else
         @connection.execute_update(sql)
+        # TODO JWW Stock had been using
+        # @connection.execute_insert(sql)
       end
     end
 
@@ -474,34 +378,23 @@
       if sql =~ /^\s*insert\s+into\s+([^\(\s,]+)\s*|^\s*update\s+([^\(\s,]+)\s*/i
         $1
       elsif sql =~ /from\s+([^\(\s,]+)\s*/i
-        $1
+        # It's possible to select from a function, in which case there is no table name 
+        name = $1
+        if !name.split('.').empty? && name.split('.')[-1].start_with?('fn')
+          nil
+        else
+          name
+        end
       else
         nil
       end
     end
 
-<<<<<<< HEAD
     def identity_column(table_name)
       @table_columns = {} unless @table_columns
       @table_columns[table_name] = columns(table_name) if @table_columns[table_name] == nil
       @table_columns[table_name].each do |col|
         return col.name if col.identity
-=======
-      def get_table_name(sql)
-        if sql =~ /^\s*insert\s+into\s+([^\(\s,]+)\s*|^\s*update\s+([^\(\s,]+)\s*/i
-          $1
-        elsif sql =~ /from\s+([^\(\s,]+)\s*/i
-          name = $1
-
-          if !name.split('.').empty? && name.split('.')[-1].start_with?('fn')
-            return nil # looks like a function
-          end
-
-          return name
-        else
-          nil
-        end
->>>>>>> 9761cdcc
       end
 
       return nil
