--- conflicted
+++ resolved
@@ -8,8 +8,6 @@
 
 before_install:
   - unset _JAVA_OPTIONS
-<<<<<<< HEAD
-=======
   - rvm @default,@global do gem uninstall bundler -a -x -I || true
   - gem install bundler -v "~>1.17.3"
 install:
@@ -19,12 +17,11 @@
 
 language: ruby
 rvm:
-  - jruby-9.1.16.0
+  - jruby-9.2.7.0
 jdk:
   - openjdk8
 
 script: bundle exec rake ${TEST_PREFIX}test_$DB
->>>>>>> 693cfd8e
 before_script:
   - echo "JAVA_OPTS=$JAVA_OPTS"
   - export JRUBY_OPTS="-J-Xms64M -J-Xmx1024M"
@@ -50,14 +47,7 @@
     psql  -c "create database activerecord_unittest;" -U postgres && \
     psql  -c "create database activerecord_unittest2;" -U postgres \
     || true
-<<<<<<< HEAD
-rvm:
-  - jruby-9.2.7.0
-jdk:
-  - openjdk8
-=======
 
->>>>>>> 693cfd8e
 env:
   global:
     - AR_VERSION="6-0-stable"
