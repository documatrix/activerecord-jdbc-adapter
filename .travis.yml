--- conflicted
+++ resolved
@@ -58,28 +58,6 @@
   allow_failures:
     - rvm: jruby-head
   include:
-<<<<<<< HEAD
-    # jruby-9.2 + Java 11
-    # FIXME: first fix the others :)
-    #- rvm: jruby-9.2.5.0
-    #  env: DB=mysql2
-    #  jdk: openjdk11
-    #- rvm: jruby-9.2.5.0
-    #  env: DB=postgresql
-    #  jdk: openjdk11
-    #- rvm: jruby-9.2.5.0
-    #  env: DB=sqlite3
-    #  jdk: openjdk11
-    # FIXME: first fix the others :)
-    #- rvm: jruby-head
-    #  env: DB=mysql2
-    #- rvm: jruby-head
-    #  env: DB=postgresql
-    #- rvm: jruby-head
-    #  env: DB=sqlite3
-    #- rvm: jruby-head
-    #  env: DB=sqlite3    TEST_PREFIX="rails:" AR_VERSION="v6.0.0.beta1"
-=======
     # jruby-9.2
     - rvm: jruby-9.2.6.0
       env: DB=mysql2
@@ -88,23 +66,24 @@
     - rvm: jruby-9.2.6.0
       env: DB=sqlite3
     # jruby-9.2 + Java 11
-    - rvm: jruby-9.2.6.0
-      env: DB=mysql2
-      jdk: openjdk11
-    - rvm: jruby-9.2.6.0
-      env: DB=postgresql
-      jdk: openjdk11
-    - rvm: jruby-9.2.6.0
-      env: DB=sqlite3
-      jdk: openjdk11
+    # FIXME: first fix the others :)
+    #- rvm: jruby-9.2.6.0
+    #  env: DB=mysql2
+    #  jdk: openjdk11
+    #- rvm: jruby-9.2.6.0
+    #  env: DB=postgresql
+    #  jdk: openjdk11
+    #- rvm: jruby-9.2.6.0
+    #  env: DB=sqlite3
+    #  jdk: openjdk11
     # jruby-head
-    - rvm: jruby-head
-      env: DB=mysql2
-    - rvm: jruby-head
-      env: DB=postgresql
-    - rvm: jruby-head
-      env: DB=sqlite3
->>>>>>> 8f1c901d
+    # FIXME: first fix the others :)
+    #- rvm: jruby-head
+    #  env: DB=mysql2
+    #- rvm: jruby-head
+    #  env: DB=postgresql
+    #- rvm: jruby-head
+    #  env: DB=sqlite3
     # testing against MariaDB
     - addons:
         mariadb: '10.0'
