language: ruby
sudo: false
bundler_args: --without development
script: bundle exec rake test_$DB
before_script:
  - export JRUBY_OPTS="--server" # -Xcompile.invokedynamic=false
<<<<<<< HEAD
  - mvn prepare-package # compiles ext generates: lib/arjdbc/jdbc/adapter_java.jar
=======
  - mysql --version # to see if we're using MySQL or MariaDB
>>>>>>> 7303bba9
before_install:
  - ((jruby -v | grep 1.8.7) && jruby --1.9 -S gem update --system 2.1.11) || true
rvm:
  - jruby-1.7.18
  - jruby-head # 9000 ignores --X.Y switches
jdk:
  - openjdk7 # we target Java 6+ yet do have Java 7 java.sql APIs (thus needed to compile)
gemfile:
  - gemfiles/rails23.gemfile
  - gemfiles/rails30.gemfile
  - gemfiles/rails31.gemfile
  - gemfiles/rails32.gemfile
  - gemfiles/rails40.gemfile
  - gemfiles/rails41.gemfile
  - gemfiles/rails42.gemfile
env:
  - JRUBY_OPTS="--1.8 $JRUBY_OPTS" DB=mysql
  - JRUBY_OPTS="--1.9 $JRUBY_OPTS" DB=mysql PREPARED_STATEMENTS=false
  - JRUBY_OPTS="--1.9 $JRUBY_OPTS" DB=mysql PREPARED_STATEMENTS=true
  - JRUBY_OPTS="--2.0 $JRUBY_OPTS" DB=mariadb PREPARED_STATEMENTS=false
  - JRUBY_OPTS="--1.8 $JRUBY_OPTS" DB=postgresql
  - JRUBY_OPTS="--1.9 $JRUBY_OPTS" DB=postgresql PREPARED_STATEMENTS=false INSERT_RETURNING=true
  - JRUBY_OPTS="--2.0 $JRUBY_OPTS" DB=postgresql PREPARED_STATEMENTS=true
  - JRUBY_OPTS="--1.9 $JRUBY_OPTS" DB=postgresql PREPARED_STATEMENTS=true INSERT_RETURNING=true
  - JRUBY_OPTS="--1.8 $JRUBY_OPTS" DB=sqlite3
  - JRUBY_OPTS="--1.9 $JRUBY_OPTS" DB=sqlite3
  - JRUBY_OPTS="--1.8 $JRUBY_OPTS" DB=derby
  - JRUBY_OPTS="--1.9 $JRUBY_OPTS" DB=derby PREPARED_STATEMENTS=true
  - JRUBY_OPTS="--1.8 $JRUBY_OPTS" DB=h2
  - JRUBY_OPTS="--1.9 $JRUBY_OPTS" DB=h2 PREPARED_STATEMENTS=true
  - JRUBY_OPTS="--1.8 $JRUBY_OPTS" DB=hsqldb
  - JRUBY_OPTS="--2.0 $JRUBY_OPTS" DB=hsqldb PREPARED_STATEMENTS=true
  - JRUBY_OPTS="--1.8 $JRUBY_OPTS" DB=jndi
  - JRUBY_OPTS="--1.9 $JRUBY_OPTS" DB=jndi PREPARED_STATEMENTS=true
  - JRUBY_OPTS="--1.8 $JRUBY_OPTS" DB=jdbc
  - JRUBY_OPTS="--1.9 $JRUBY_OPTS" DB=jdbc PREPARED_STATEMENTS=true
branches:
  only:
    - master
    - /.*-stable$/
    - /^test-.*/
matrix:
  allow_failures:
    #- rvm: jruby-head
    - gemfile: gemfiles/rails42.gemfile
<<<<<<< HEAD
    # these fail on 9K (JNDI bind/lookup issue) ... since ~ pre2 :
    - env: JRUBY_OPTS="--1.8 $JRUBY_OPTS" DB=jndi
    - env: JRUBY_OPTS="--1.9 $JRUBY_OPTS" DB=jndi PREPARED_STATEMENTS=true
=======
    - env: JRUBY_OPTS="--1.8 $JRUBY_OPTS" DB=jdbc
    - env: JRUBY_OPTS="--1.9 $JRUBY_OPTS" DB=jdbc PREPARED_STATEMENTS=true
  include: # testing against MariaDB
    - addons:
        mariadb: '5.5'
      rvm: jruby-1.7.18
      gemfile: gemfiles/rails32.gemfile
      env: JRUBY_OPTS="$JRUBY_OPTS" DB=mysql
      jdk: openjdk7
    - addons:
        mariadb: '10.0'
      rvm: jruby-1.7.18
      gemfile: gemfiles/rails40.gemfile
      env: JRUBY_OPTS="$JRUBY_OPTS" DB=mariadb
      jdk: openjdk7
    - addons:
        mariadb: '10.0'
      rvm: jruby-1.7.18
      gemfile: gemfiles/rails41.gemfile
      env: JRUBY_OPTS="$JRUBY_OPTS" DB=mariadb PREPARED_STATEMENTS=true
      jdk: openjdk7
>>>>>>> 7303bba9
  exclude:
    # Rails 4 prefers Ruby 2.0 (or at least >= 1.9.3) :
    - rvm: jruby-1.7.18
      gemfile: gemfiles/rails40.gemfile
      env: JRUBY_OPTS="--1.8 $JRUBY_OPTS" DB=mysql
    - rvm: jruby-1.7.18
      gemfile: gemfiles/rails40.gemfile
      env: JRUBY_OPTS="--1.8 $JRUBY_OPTS" DB=postgresql
    - rvm: jruby-1.7.18
      gemfile: gemfiles/rails40.gemfile
      env: JRUBY_OPTS="--1.8 $JRUBY_OPTS" DB=sqlite3
    - rvm: jruby-1.7.18
      gemfile: gemfiles/rails40.gemfile
      env: JRUBY_OPTS="--1.8 $JRUBY_OPTS" DB=derby
    - rvm: jruby-1.7.18
      gemfile: gemfiles/rails40.gemfile
      env: JRUBY_OPTS="--1.8 $JRUBY_OPTS" DB=h2
    - rvm: jruby-1.7.18
      gemfile: gemfiles/rails40.gemfile
      env: JRUBY_OPTS="--1.8 $JRUBY_OPTS" DB=hsqldb
    - rvm: jruby-1.7.18
      gemfile: gemfiles/rails40.gemfile
      env: JRUBY_OPTS="--1.8 $JRUBY_OPTS" DB=jndi
    - rvm: jruby-1.7.18
      gemfile: gemfiles/rails40.gemfile
      env: JRUBY_OPTS="--1.8 $JRUBY_OPTS" DB=jdbc
    # Rails 4.1 does not support Ruby 1.8 :
    - rvm: jruby-1.7.18
      gemfile: gemfiles/rails41.gemfile
      env: JRUBY_OPTS="--1.8 $JRUBY_OPTS" DB=mysql
    - rvm: jruby-1.7.18
      gemfile: gemfiles/rails41.gemfile
      env: JRUBY_OPTS="--1.8 $JRUBY_OPTS" DB=postgresql
    - rvm: jruby-1.7.18
      gemfile: gemfiles/rails41.gemfile
      env: JRUBY_OPTS="--1.8 $JRUBY_OPTS" DB=sqlite3
    - rvm: jruby-1.7.18
      gemfile: gemfiles/rails41.gemfile
      env: JRUBY_OPTS="--1.8 $JRUBY_OPTS" DB=derby
    - rvm: jruby-1.7.18
      gemfile: gemfiles/rails41.gemfile
      env: JRUBY_OPTS="--1.8 $JRUBY_OPTS" DB=h2
    - rvm: jruby-1.7.18
      gemfile: gemfiles/rails41.gemfile
      env: JRUBY_OPTS="--1.8 $JRUBY_OPTS" DB=hsqldb
    - rvm: jruby-1.7.18
      gemfile: gemfiles/rails41.gemfile
      env: JRUBY_OPTS="--1.8 $JRUBY_OPTS" DB=jndi
    - rvm: jruby-1.7.18
      gemfile: gemfiles/rails41.gemfile
      env: JRUBY_OPTS="--1.8 $JRUBY_OPTS" DB=jdbc
    # Rails 4.2 will not support Ruby 1.8 :
    - rvm: jruby-1.7.18
      gemfile: gemfiles/rails42.gemfile
      env: JRUBY_OPTS="--1.8 $JRUBY_OPTS" DB=mysql
    - rvm: jruby-1.7.18
      gemfile: gemfiles/rails42.gemfile
      env: JRUBY_OPTS="--1.8 $JRUBY_OPTS" DB=postgresql
    - rvm: jruby-1.7.18
      gemfile: gemfiles/rails42.gemfile
      env: JRUBY_OPTS="--1.8 $JRUBY_OPTS" DB=sqlite3
    - rvm: jruby-1.7.18
      gemfile: gemfiles/rails42.gemfile
      env: JRUBY_OPTS="--1.8 $JRUBY_OPTS" DB=derby
    - rvm: jruby-1.7.18
      gemfile: gemfiles/rails42.gemfile
      env: JRUBY_OPTS="--1.8 $JRUBY_OPTS" DB=h2
    - rvm: jruby-1.7.18
      gemfile: gemfiles/rails42.gemfile
      env: JRUBY_OPTS="--1.8 $JRUBY_OPTS" DB=hsqldb
    - rvm: jruby-1.7.18
      gemfile: gemfiles/rails42.gemfile
      env: JRUBY_OPTS="--1.8 $JRUBY_OPTS" DB=jndi
    - rvm: jruby-1.7.18
      gemfile: gemfiles/rails42.gemfile
      env: JRUBY_OPTS="--1.8 $JRUBY_OPTS" DB=jdbc
    ## JRuby 9K :
    # Rails 2.3 (JRuby 9K) exclude all :
    - rvm: jruby-head
      gemfile: gemfiles/rails23.gemfile
      env: JRUBY_OPTS="--1.8 $JRUBY_OPTS" DB=mysql
    - rvm: jruby-head
      gemfile: gemfiles/rails23.gemfile
      env: JRUBY_OPTS="--1.9 $JRUBY_OPTS" DB=mysql PREPARED_STATEMENTS=false
    - rvm: jruby-head
      gemfile: gemfiles/rails23.gemfile
      env: JRUBY_OPTS="--1.9 $JRUBY_OPTS" DB=mysql PREPARED_STATEMENTS=true
    - rvm: jruby-head
      gemfile: gemfiles/rails23.gemfile
      env: JRUBY_OPTS="--2.0 $JRUBY_OPTS" DB=mariadb PREPARED_STATEMENTS=false
    - rvm: jruby-head
      gemfile: gemfiles/rails23.gemfile
      env: JRUBY_OPTS="--1.8 $JRUBY_OPTS" DB=postgresql
    - rvm: jruby-head
      gemfile: gemfiles/rails23.gemfile
      env: JRUBY_OPTS="--1.9 $JRUBY_OPTS" DB=postgresql PREPARED_STATEMENTS=false INSERT_RETURNING=true
    - rvm: jruby-head
      gemfile: gemfiles/rails23.gemfile
      env: JRUBY_OPTS="--2.0 $JRUBY_OPTS" DB=postgresql PREPARED_STATEMENTS=true
    - rvm: jruby-head
      gemfile: gemfiles/rails23.gemfile
      env: JRUBY_OPTS="--1.9 $JRUBY_OPTS" DB=postgresql PREPARED_STATEMENTS=true INSERT_RETURNING=true
    - rvm: jruby-head
      gemfile: gemfiles/rails23.gemfile
      env: JRUBY_OPTS="--1.8 $JRUBY_OPTS" DB=sqlite3
    - rvm: jruby-head
      gemfile: gemfiles/rails23.gemfile
      env: JRUBY_OPTS="--1.9 $JRUBY_OPTS" DB=sqlite3
    - rvm: jruby-head
      gemfile: gemfiles/rails23.gemfile
      env: JRUBY_OPTS="--1.8 $JRUBY_OPTS" DB=derby
    - rvm: jruby-head
      gemfile: gemfiles/rails23.gemfile
      env: JRUBY_OPTS="--1.9 $JRUBY_OPTS" DB=derby PREPARED_STATEMENTS=true
    - rvm: jruby-head
      gemfile: gemfiles/rails23.gemfile
      env: JRUBY_OPTS="--1.8 $JRUBY_OPTS" DB=h2
    - rvm: jruby-head
      gemfile: gemfiles/rails23.gemfile
      env: JRUBY_OPTS="--1.9 $JRUBY_OPTS" DB=h2 PREPARED_STATEMENTS=true
    - rvm: jruby-head
      gemfile: gemfiles/rails23.gemfile
      env: JRUBY_OPTS="--1.8 $JRUBY_OPTS" DB=hsqldb
    - rvm: jruby-head
      gemfile: gemfiles/rails23.gemfile
      env: JRUBY_OPTS="--2.0 $JRUBY_OPTS" DB=hsqldb PREPARED_STATEMENTS=true
    - rvm: jruby-head
      gemfile: gemfiles/rails23.gemfile
      env: JRUBY_OPTS="--1.8 $JRUBY_OPTS" DB=jndi
    - rvm: jruby-head
      gemfile: gemfiles/rails23.gemfile
      env: JRUBY_OPTS="--1.9 $JRUBY_OPTS" DB=jndi PREPARED_STATEMENTS=true
    - rvm: jruby-head
      gemfile: gemfiles/rails23.gemfile
      env: JRUBY_OPTS="--1.8 $JRUBY_OPTS" DB=jdbc
    - rvm: jruby-head
      gemfile: gemfiles/rails23.gemfile
      env: JRUBY_OPTS="--1.9 $JRUBY_OPTS" DB=jdbc PREPARED_STATEMENTS=true
    # Rails 3.0 (JRuby 9K) NOTE we should exclude all :
    - rvm: jruby-head
      gemfile: gemfiles/rails30.gemfile
      env: JRUBY_OPTS="--1.8 $JRUBY_OPTS" DB=mysql
    - rvm: jruby-head
      gemfile: gemfiles/rails30.gemfile
      env: JRUBY_OPTS="--1.8 $JRUBY_OPTS" DB=postgresql
    - rvm: jruby-head
      gemfile: gemfiles/rails30.gemfile
      env: JRUBY_OPTS="--1.8 $JRUBY_OPTS" DB=sqlite3
    - rvm: jruby-head
      gemfile: gemfiles/rails30.gemfile
      env: JRUBY_OPTS="--1.8 $JRUBY_OPTS" DB=derby
    - rvm: jruby-head
      gemfile: gemfiles/rails30.gemfile
      env: JRUBY_OPTS="--1.8 $JRUBY_OPTS" DB=h2
    - rvm: jruby-head
      gemfile: gemfiles/rails30.gemfile
      env: JRUBY_OPTS="--1.8 $JRUBY_OPTS" DB=hsqldb
    - rvm: jruby-head
      gemfile: gemfiles/rails30.gemfile
      env: JRUBY_OPTS="--1.8 $JRUBY_OPTS" DB=jndi
    - rvm: jruby-head
      gemfile: gemfiles/rails30.gemfile
      env: JRUBY_OPTS="--1.8 $JRUBY_OPTS" DB=jdbc
    # Rails 3.1 (JRuby 9K) NOTE we should exclude all :
    - rvm: jruby-head
      gemfile: gemfiles/rails31.gemfile
      env: JRUBY_OPTS="--1.8 $JRUBY_OPTS" DB=mysql
    - rvm: jruby-head
      gemfile: gemfiles/rails31.gemfile
      env: JRUBY_OPTS="--1.8 $JRUBY_OPTS" DB=postgresql
    - rvm: jruby-head
      gemfile: gemfiles/rails31.gemfile
      env: JRUBY_OPTS="--1.8 $JRUBY_OPTS" DB=sqlite3
    - rvm: jruby-head
      gemfile: gemfiles/rails31.gemfile
      env: JRUBY_OPTS="--1.8 $JRUBY_OPTS" DB=derby
    - rvm: jruby-head
      gemfile: gemfiles/rails31.gemfile
      env: JRUBY_OPTS="--1.8 $JRUBY_OPTS" DB=h2
    - rvm: jruby-head
      gemfile: gemfiles/rails31.gemfile
      env: JRUBY_OPTS="--1.8 $JRUBY_OPTS" DB=hsqldb
    - rvm: jruby-head
      gemfile: gemfiles/rails31.gemfile
      env: JRUBY_OPTS="--1.8 $JRUBY_OPTS" DB=jndi
    - rvm: jruby-head
      gemfile: gemfiles/rails31.gemfile
      env: JRUBY_OPTS="--1.8 $JRUBY_OPTS" DB=jdbc
    # Rails 3.2 (JRuby 9K) :
    - rvm: jruby-head
      gemfile: gemfiles/rails32.gemfile
      env: JRUBY_OPTS="--1.8 $JRUBY_OPTS" DB=mysql
    - rvm: jruby-head
      gemfile: gemfiles/rails32.gemfile
      env: JRUBY_OPTS="--1.8 $JRUBY_OPTS" DB=postgresql
    - rvm: jruby-head
      gemfile: gemfiles/rails32.gemfile
      env: JRUBY_OPTS="--1.8 $JRUBY_OPTS" DB=sqlite3
    - rvm: jruby-head
      gemfile: gemfiles/rails32.gemfile
      env: JRUBY_OPTS="--1.8 $JRUBY_OPTS" DB=derby
    - rvm: jruby-head
      gemfile: gemfiles/rails32.gemfile
      env: JRUBY_OPTS="--1.8 $JRUBY_OPTS" DB=h2
    - rvm: jruby-head
      gemfile: gemfiles/rails32.gemfile
      env: JRUBY_OPTS="--1.8 $JRUBY_OPTS" DB=hsqldb
    - rvm: jruby-head
      gemfile: gemfiles/rails32.gemfile
      env: JRUBY_OPTS="--1.8 $JRUBY_OPTS" DB=jndi
    - rvm: jruby-head
      gemfile: gemfiles/rails32.gemfile
      env: JRUBY_OPTS="--1.8 $JRUBY_OPTS" DB=jdbc
    # Rails 4.0 (JRuby 9K) :
    - rvm: jruby-head
      gemfile: gemfiles/rails40.gemfile
      env: JRUBY_OPTS="--1.8 $JRUBY_OPTS" DB=mysql
    - rvm: jruby-head
      gemfile: gemfiles/rails40.gemfile
      env: JRUBY_OPTS="--1.8 $JRUBY_OPTS" DB=postgresql
    - rvm: jruby-head
      gemfile: gemfiles/rails40.gemfile
      env: JRUBY_OPTS="--1.8 $JRUBY_OPTS" DB=sqlite3
    - rvm: jruby-head
      gemfile: gemfiles/rails40.gemfile
      env: JRUBY_OPTS="--1.8 $JRUBY_OPTS" DB=derby
    - rvm: jruby-head
      gemfile: gemfiles/rails40.gemfile
      env: JRUBY_OPTS="--1.8 $JRUBY_OPTS" DB=h2
    - rvm: jruby-head
      gemfile: gemfiles/rails40.gemfile
      env: JRUBY_OPTS="--1.8 $JRUBY_OPTS" DB=hsqldb
    - rvm: jruby-head
      gemfile: gemfiles/rails40.gemfile
      env: JRUBY_OPTS="--1.8 $JRUBY_OPTS" DB=jndi
    - rvm: jruby-head
      gemfile: gemfiles/rails40.gemfile
      env: JRUBY_OPTS="--1.8 $JRUBY_OPTS" DB=jdbc
    # Rails 4.1 (JRuby 9K) :
    - rvm: jruby-head
      gemfile: gemfiles/rails41.gemfile
      env: JRUBY_OPTS="--1.8 $JRUBY_OPTS" DB=mysql
    - rvm: jruby-head
      gemfile: gemfiles/rails41.gemfile
      env: JRUBY_OPTS="--1.8 $JRUBY_OPTS" DB=postgresql
    - rvm: jruby-head
      gemfile: gemfiles/rails41.gemfile
      env: JRUBY_OPTS="--1.8 $JRUBY_OPTS" DB=sqlite3
    - rvm: jruby-1.7.18
      gemfile: gemfiles/rails41.gemfile
      env: JRUBY_OPTS="--1.8 $JRUBY_OPTS" DB=derby
    - rvm: jruby-1.7.18
      gemfile: gemfiles/rails41.gemfile
      env: JRUBY_OPTS="--1.8 $JRUBY_OPTS" DB=h2
    - rvm: jruby-1.7.18
      gemfile: gemfiles/rails41.gemfile
      env: JRUBY_OPTS="--1.8 $JRUBY_OPTS" DB=hsqldb
    - rvm: jruby-1.7.18
      gemfile: gemfiles/rails41.gemfile
      env: JRUBY_OPTS="--1.8 $JRUBY_OPTS" DB=jndi
    - rvm: jruby-1.7.18
      gemfile: gemfiles/rails41.gemfile
      env: JRUBY_OPTS="--1.8 $JRUBY_OPTS" DB=jdbc
    # Rails 4.2 (JRuby 9K) :
    - rvm: jruby-head
      gemfile: gemfiles/rails42.gemfile
      env: JRUBY_OPTS="--1.8 $JRUBY_OPTS" DB=mysql
    - rvm: jruby-head
      gemfile: gemfiles/rails42.gemfile
      env: JRUBY_OPTS="--1.8 $JRUBY_OPTS" DB=postgresql
    - rvm: jruby-head
      gemfile: gemfiles/rails42.gemfile
      env: JRUBY_OPTS="--1.8 $JRUBY_OPTS" DB=sqlite3
    - rvm: jruby-head
      gemfile: gemfiles/rails42.gemfile
      env: JRUBY_OPTS="--1.8 $JRUBY_OPTS" DB=derby
    - rvm: jruby-head
      gemfile: gemfiles/rails42.gemfile
      env: JRUBY_OPTS="--1.8 $JRUBY_OPTS" DB=h2
    - rvm: jruby-head
      gemfile: gemfiles/rails42.gemfile
      env: JRUBY_OPTS="--1.8 $JRUBY_OPTS" DB=hsqldb
    - rvm: jruby-head
      gemfile: gemfiles/rails42.gemfile
      env: JRUBY_OPTS="--1.8 $JRUBY_OPTS" DB=jndi
    - rvm: jruby-head
      gemfile: gemfiles/rails42.gemfile
      env: JRUBY_OPTS="--1.8 $JRUBY_OPTS" DB=jdbc<|MERGE_RESOLUTION|>--- conflicted
+++ resolved
@@ -4,11 +4,8 @@
 script: bundle exec rake test_$DB
 before_script:
   - export JRUBY_OPTS="--server" # -Xcompile.invokedynamic=false
-<<<<<<< HEAD
   - mvn prepare-package # compiles ext generates: lib/arjdbc/jdbc/adapter_java.jar
-=======
   - mysql --version # to see if we're using MySQL or MariaDB
->>>>>>> 7303bba9
 before_install:
   - ((jruby -v | grep 1.8.7) && jruby --1.9 -S gem update --system 2.1.11) || true
 rvm:
@@ -54,13 +51,9 @@
   allow_failures:
     #- rvm: jruby-head
     - gemfile: gemfiles/rails42.gemfile
-<<<<<<< HEAD
     # these fail on 9K (JNDI bind/lookup issue) ... since ~ pre2 :
     - env: JRUBY_OPTS="--1.8 $JRUBY_OPTS" DB=jndi
     - env: JRUBY_OPTS="--1.9 $JRUBY_OPTS" DB=jndi PREPARED_STATEMENTS=true
-=======
-    - env: JRUBY_OPTS="--1.8 $JRUBY_OPTS" DB=jdbc
-    - env: JRUBY_OPTS="--1.9 $JRUBY_OPTS" DB=jdbc PREPARED_STATEMENTS=true
   include: # testing against MariaDB
     - addons:
         mariadb: '5.5'
@@ -80,7 +73,6 @@
       gemfile: gemfiles/rails41.gemfile
       env: JRUBY_OPTS="$JRUBY_OPTS" DB=mariadb PREPARED_STATEMENTS=true
       jdk: openjdk7
->>>>>>> 7303bba9
   exclude:
     # Rails 4 prefers Ruby 2.0 (or at least >= 1.9.3) :
     - rvm: jruby-1.7.18
