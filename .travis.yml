--- conflicted
+++ resolved
@@ -9,16 +9,10 @@
 before_install:
   - ((jruby -v | grep 1.8.7) && jruby --1.9 -S gem update --system 2.1.11) || true
 rvm:
-<<<<<<< HEAD
-  - jruby-1.7.18
-  - jruby-head # 9000 ignores --X.Y switches
+  - jruby-1.7.24
+  #- jruby-9.0.5.0 # ignores --X.Y switches
 jdk:
   - openjdk7 # we target Java 6+ yet do have Java 7 java.sql APIs (thus needed to compile)
-=======
-  - jruby-1.7.24
-jdk:
-  - openjdk7
->>>>>>> e8e7386a
 gemfile:
   - gemfiles/rails23.gemfile
   - gemfiles/rails30.gemfile
@@ -55,36 +49,12 @@
     - /^test-.*/
 matrix:
   allow_failures:
-<<<<<<< HEAD
     #- rvm: jruby-head
     - gemfile: gemfiles/rails42.gemfile
     # these fail on 9K (JNDI bind/lookup issue) ... since ~ pre2 :
     - env: JRUBY_OPTS="--1.8 $JRUBY_OPTS" DB=jndi
     - env: JRUBY_OPTS="--1.9 $JRUBY_OPTS" DB=jndi PREPARED_STATEMENTS=true
   include: # testing against MariaDB
-=======
-    # yet another BC timestamp issue: <Wed, 31 Dec -0001 22:58:59 +0000> expected but was <Fri, 02 Jan 0000 22:58:59 +0000>
-    - rvm: jruby-9.0.5.0
-      gemfile: gemfiles/rails41.gemfile
-      env: JRUBY_OPTS="$JRUBY_OPTS" DB=postgresql
-      jdk: oraclejdk7
-    # ``/system call symlink regression (since JRuby 1.7.19)
-    # + (postgres) database_tasks got updated on 4.2 : https://github.com/rails/rails/commit/07f8a96aa14b642a86
-    - rvm: jruby-1.7.24
-      gemfile: gemfiles/rails42.gemfile
-      env: JRUBY_OPTS="--1.9 $JRUBY_OPTS" DB=postgresql PREPARED_STATEMENTS=false INSERT_RETURNING=true
-    - rvm: jruby-1.7.24
-      gemfile: gemfiles/rails42.gemfile
-      env: JRUBY_OPTS="--1.9 $JRUBY_OPTS" DB=postgresql PREPARED_STATEMENTS=true
-    - rvm: jruby-1.7.24
-      gemfile: gemfiles/rails42.gemfile
-      env: JRUBY_OPTS="--1.9 $JRUBY_OPTS" DB=postgresql PREPARED_STATEMENTS=true INSERT_RETURNING=true
-    - rvm: jruby-1.7.24
-      gemfile: gemfiles/rails42.gemfile
-      env: JRUBY_OPTS="$JRUBY_OPTS" DB=postgresql
-  include:
-    # testing against MariaDB
->>>>>>> e8e7386a
     - addons:
         mariadb: '5.5'
       rvm: jruby-1.7.24
@@ -104,30 +74,30 @@
       env: JRUBY_OPTS="$JRUBY_OPTS" DB=mariadb PREPARED_STATEMENTS=true
       jdk: oraclejdk8
       # include some tests on JDK 6 :
-    - rvm: jruby-1.7.24
-      gemfile: gemfiles/rails42.gemfile
-      env: JRUBY_OPTS="$JRUBY_OPTS" DB=mysql
-      jdk: openjdk6
-    - rvm: jruby-1.7.24
-      gemfile: gemfiles/rails42.gemfile
-      env: JRUBY_OPTS="$JRUBY_OPTS" DB=postgresql
-      jdk: openjdk6
-    - rvm: jruby-1.7.24
-      gemfile: gemfiles/rails42.gemfile
-      env: JRUBY_OPTS="$JRUBY_OPTS" DB=sqlite3
-      jdk: openjdk6
-    - rvm: jruby-1.7.24
-      gemfile: gemfiles/rails42.gemfile
-      env: JRUBY_OPTS="$JRUBY_OPTS" DB=derby
-      jdk: openjdk6
-    - rvm: jruby-1.7.24
-      gemfile: gemfiles/rails42.gemfile
-      env: JRUBY_OPTS="$JRUBY_OPTS" DB=h2
-      jdk: openjdk6
-    - rvm: jruby-1.7.24
-      gemfile: gemfiles/rails42.gemfile
-      env: JRUBY_OPTS="$JRUBY_OPTS" DB=hsqldb
-      jdk: openjdk6
+#    - rvm: jruby-1.7.24
+#      gemfile: gemfiles/rails42.gemfile
+#      env: JRUBY_OPTS="$JRUBY_OPTS" DB=mysql
+#      jdk: openjdk6
+#    - rvm: jruby-1.7.24
+#      gemfile: gemfiles/rails42.gemfile
+#      env: JRUBY_OPTS="$JRUBY_OPTS" DB=postgresql
+#      jdk: openjdk6
+#    - rvm: jruby-1.7.24
+#      gemfile: gemfiles/rails42.gemfile
+#      env: JRUBY_OPTS="$JRUBY_OPTS" DB=sqlite3
+#      jdk: openjdk6
+#    - rvm: jruby-1.7.24
+#      gemfile: gemfiles/rails42.gemfile
+#      env: JRUBY_OPTS="$JRUBY_OPTS" DB=derby
+#      jdk: openjdk6
+#    - rvm: jruby-1.7.24
+#      gemfile: gemfiles/rails42.gemfile
+#      env: JRUBY_OPTS="$JRUBY_OPTS" DB=h2
+#      jdk: openjdk6
+#    - rvm: jruby-1.7.24
+#      gemfile: gemfiles/rails42.gemfile
+#      env: JRUBY_OPTS="$JRUBY_OPTS" DB=hsqldb
+#      jdk: openjdk6
       # include testing with JRuby 9K (4.2) :
     - rvm: jruby-9.0.5.0
       gemfile: gemfiles/rails42.gemfile
